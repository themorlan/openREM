--- conflicted
+++ resolved
@@ -25,11 +25,8 @@
     'pandas',
     'xlrd',
     'testfixtures',
-<<<<<<< HEAD
     'mock',
-=======
     'django-debug-toolbar',
->>>>>>> 95fee658
     ]
 
 setup(
