--- conflicted
+++ resolved
@@ -11,14 +11,9 @@
 TEMPLATE_DEBUG = False
 
 # Celery settings
-
 BROKER_URL = 'amqp://guest:guest@localhost//'
-<<<<<<< HEAD
 BROKER_TRANSPORT_OPTIONS = {'confirm_publish': True}
-CELERY_RESULT_BACKEND = 'amqp'
-=======
 #CELERY_RESULT_BACKEND = 'amqp'
->>>>>>> 7fcb5fa5
 
 
 #: Only add pickle to this list if your broker is secured
