#    OpenREM - Radiation Exposure Monitoring tools for the physicist
#    Copyright (C) 2012,2013  The Royal Marsden NHS Foundation Trust
#
#    This program is free software: you can redistribute it and/or modify
#    it under the terms of the GNU General Public License as published by
#    the Free Software Foundation, either version 3 of the License, or
#    (at your option) any later version.
#
#    This program is distributed in the hope that it will be useful,
#    but WITHOUT ANY WARRANTY; without even the implied warranty of
#    MERCHANTABILITY or FITNESS FOR A PARTICULAR PURPOSE.  See the
#    GNU General Public License for more details.
#
#    Additional permission under section 7 of GPLv3:
#    You shall not make any use of the name of The Royal Marsden NHS
#    Foundation trust in connection with this Program in any press or
#    other public announcement without the prior written consent of
#    The Royal Marsden NHS Foundation Trust.
#
#    You should have received a copy of the GNU General Public License
#    along with this program.  If not, see <http://www.gnu.org/licenses/>.

"""
..  module:: urls.
    :synopsis: Module to match URLs and pass over to views or export modules.

..  moduleauthor:: Ed McDonagh

"""
from django.contrib.auth import views as auth_views
from django.urls import include, path
from django.conf.urls import url
from django import views as django_views

from . import (
    views,
    views_admin,
    views_charts_ct,
    views_charts_nm,
    views_charts_dx,
    views_charts_mg,
    views_charts_rf,
    views_openskin,
)
from .exports import exportviews
from .netdicom import dicomviews
from .extractors import import_views


main_patterns = [
    path("rf/<int:pk>/", views.rf_detail_view, name="rf_detail_view"),
    path("", views.openrem_home, name="home"),
    path("hometotals/", views.update_modality_totals, name="update_modality_totals"),
    path("homestudies/", views.update_latest_studies, name="update_latest_studies"),
    path("homeworkload/", views.update_study_workload, name="update_study_workload"),
    path("alerts/", views.alert_summary, name="alert_summary"),
    path("patients/", views.patients_summary, name="patients_summary"),
    path("patients/<int:id>", views.patient_details, name="patient_details"),
    path("rf/", views.rf_summary_list_filter, name="rf_summary_list_filter"),
    path(
        "rf/chart/", views_charts_rf.rf_summary_chart_data, name="rf_summary_chart_data"
    ),
    path(
        "rf/<int:pk>/skin_map/",
        views.rf_detail_view_skin_map,
        name="rf_detail_view_skin_map",
    ),
    path("nm/", views.nm_summary_list_filter, name="nm_summary_list_filter"),
    path(
        "nm/chart/", views_charts_nm.nm_summary_chart_data, name="nm_summary_chart_data"
    ),
    path("nm/<int:pk>/", views.nm_detail_view, name="nm_detail_view"),
    path("ct/", views.ct_summary_list_filter, name="ct_summary_list_filter"),
    path(
        "ct/chart/", views_charts_ct.ct_summary_chart_data, name="ct_summary_chart_data"
    ),
    path("ct/<int:pk>/", views.ct_detail_view, name="ct_detail_view"),
    path("dx/", views.dx_summary_list_filter, name="dx_summary_list_filter"),
    path(
        "dx/chart/", views_charts_dx.dx_summary_chart_data, name="dx_summary_chart_data"
    ),
    path("dx/<int:pk>/", views.dx_detail_view, name="dx_detail_view"),
    path("mg/", views.mg_summary_list_filter, name="mg_summary_list_filter"),
    path(
        "mg/chart/", views_charts_mg.mg_summary_chart_data, name="mg_summary_chart_data"
    ),
    path("mg/<int:pk>/", views.mg_detail_view, name="mg_detail_view"),
    path(
        "viewdisplaynames/", views_admin.display_names_view, name="display_names_view"
    ),
    path("delete/<int:pk>", views_admin.study_delete, name="study_delete"),
    path(
        "updatedisplaynames/",
        views_admin.display_name_update,
        name="display_name_update",
    ),
    path(
        "populatedisplaynames",
        views_admin.display_name_populate,
        name="display_name_populate",
    ),
    path(
        "populatefailedimportlist",
        views_admin.failed_list_populate,
        name="failed_list_populate",
    ),
    path(
        "misc/reprocessdual/<int:pk>/",
        views_admin.reprocess_dual,
        name="reprocess_dual",
    ),
    path(
        "change_password/",
        auth_views.PasswordChangeView.as_view(
            template_name="registration/changepassword.html"
        ),
        name="password_change",
    ),
    path(
        "change_password/done/",
        auth_views.PasswordChangeDoneView.as_view(
            template_name="registration/changepassworddone.html"
        ),
        name="password_change_done",
    ),
    path(
        "migrate/populate_summary/",
        views_admin.populate_summary,
        name="populate_summary",
    ),
    path(
        "migrate/populate_summary_progress/",
        views_admin.populate_summary_progress,
        name="populate_summary_progress",
    ),
]


tasks_patterns = [
    path("tasks/task_admin/", views_admin.display_tasks, name="task_admin"),
    path("tasks/get_tasks/<str:stage>/", views_admin.tasks, name="get_tasks"),
    path(
        "tasks/abort_task/<uuid:task_id>/",
        views_admin.task_abort,
        name="abort_task",
    ),
    path(
        "tasks/remove_task/<uuid:task_id>/", views_admin.task_remove, name="remove_task"
    ),
]


review_patterns = [
    path(
        "<int:equip_name_pk>/<str:modality>/",
        views_admin.review_summary_list,
        name="review_summary_list",
    ),
    path("study", views_admin.review_study_details, name="review_study_details"),
    path(
        "studiesdelete", views_admin.review_studies_delete, name="review_studies_delete"
    ),
    path(
        "equipmentlastdateandcount",
        views_admin.display_name_last_date_and_count,
        name="display_name_last_date_and_count",
    ),
    path(
        "studiesequipdelete",
        views_admin.review_studies_equip_delete,
        name="review_studies_equip_delete",
    ),
    path(
        "failed/<str:modality>/",
        views_admin.review_failed_imports,
        name="review_failed_imports",
    ),
    path(
        "failed/study",
        views_admin.review_failed_study_details,
        name="review_failed_study_details",
    ),
    path(
        "studiesdeletefailed",
        views_admin.review_failed_studies_delete,
        name="review_failed_studies_delete",
    ),
    path(
        "equipmentskinmapenabled/",
        views_openskin.display_name_skin_enabled,
        name="display_name_skin_enabled",
    ),
    path(
        "openskinsafelist/add/<int:equip_name_pk>/",
        views_openskin.SkinSafeListCreate.as_view(),
        name="skinsafelist_add",
    ),
    path(
        "openskinsafelist/<int:pk>/<int:equip_name_pk>/",
        views_openskin.SkinSafeListUpdate.as_view(),
        name="skinsafelist_update",
    ),
    path(
        "openskinsafelist/<int:pk>/delete/",
        views_openskin.SkinSafeListDelete.as_view(),
        name="skinsafelist_delete",
    ),
]


patient_size_patterns = [
    path("sizeupload/", import_views.size_upload, name="size_upload"),
    path("sizeprocess/<int:pk>/", import_views.size_process, name="size_process"),
    path("sizeimports/", import_views.size_imports, name="size_imports"),
    path("sizedelete/", import_views.size_delete, name="size_delete"),
    path("sizeimport/abort/<int:pk>/", import_views.size_abort, name="size_abort"),
    path("sizelogs/<uuid:task_id>/", import_views.size_download, name="size_download"),
]


settings_not_patient_indicators_patterns = [
    path("", views_admin.not_patient_indicators, name="not_patient_indicators"),
    path(
        "restore074/",
        views_admin.not_patient_indicators_as_074,
        name="not_patient_indicators_as_074",
    ),
    path(
        "names/add/",
        views_admin.NotPatientNameCreate.as_view(),
        name="notpatientname_add",
    ),
    path(
        "names/<int:pk>/",
        views_admin.NotPatientNameUpdate.as_view(),
        name="notpatientname_update",
    ),
    path(
        "names/<int:pk>/delete/",
        views_admin.NotPatientNameDelete.as_view(),
        name="notpatientname_delete",
    ),
    path("id/add/", views_admin.NotPatientIDCreate.as_view(), name="notpatienid_add"),
    path(
        "id/<int:pk>/",
        views_admin.NotPatientIDUpdate.as_view(),
        name="notpatientid_update",
    ),
    path(
        "id/<int:pk>/delete/",
        views_admin.NotPatientIDDelete.as_view(),
        name="notpatientid_delete",
    ),
]

settings_patterns = [
    path("charts_toggle/", views_admin.charts_toggle, name="charts_toggle"),
    path("chartoptions/", views_admin.chart_options_view, name="chart_options_view"),
    path(
        "homepageoptions/",
        views_admin.homepage_options_view,
        name="homepage_options_view",
    ),
    path(
        "patientidsettings/<int:pk>/",
        views_admin.PatientIDSettingsUpdate.as_view(),
        name="patient_id_settings_update",
    ),
    path(
        "dicomdelsettings/<int:pk>/",
        views_admin.DicomDeleteSettingsUpdate.as_view(),
        name="dicom_delete_settings_update",
    ),
    path(
        "skindosemapsettings/<int:pk>/",
        views_openskin.SkinDoseMapCalcSettingsUpdate.as_view(),
        name="skin_dose_map_settings_update",
    ),
    path(
        "adminquestions/hide_not_patient/",
        views_admin.admin_questions_hide_not_patient,
        name="admin_questions_hide_not_patient",
    ),
    path(
        "rfalertsettings/<int:pk>/",
        views_admin.RFHighDoseAlertSettings.as_view(),
        name="rf_alert_settings_update",
    ),
    path(
        "rfalertnotifications/",
        views_admin.rf_alert_notifications_view,
        name="rf_alert_notifications_view",
    ),
    path(
        "rfrecalculateaccumdoses/",
        views_admin.rf_recalculate_accum_doses,
        name="rf_recalculate_accum_doses",
    ),
    path("notpatientindicators/", include(settings_not_patient_indicators_patterns)),
    path(
        "background_task_settings/<int:pk>/",
        views_admin.BackgroundTaskMaximumRowsUpdate.as_view(),
        name="background_task_settings",
    ),
<<<<<<< HEAD
    path(
        "cumulative_dose_settings/<int:pk>/",
        views_admin.CumulativeDoseSettingsUpdate.as_view(),
        name="cumulative_dose_settings",
    ),
    

=======
>>>>>>> bca1c569
]


export_patterns = [
    path("", exportviews.export, name="export"),
    path("ctcsv1/<int:name>/<int:pat_id>/", exportviews.ctcsv1, name="ctcsv1"),
    path("ctxlsx1/<int:name>/<int:pat_id>/", exportviews.ctxlsx1, name="ctxlsx1"),
    path("ctphe2019/", exportviews.ct_xlsx_phe2019, name="ct_xlsx_phe2019"),
    path("nmcsv1/<int:name>/<int:pat_id>/", exportviews.nmcsv1, name="nmcsv1"),
    path("nmxlsx1/<int:name>/<int:pat_id>/", exportviews.nmxlsx1, name="nmxlsx1"),
    path("dxcsv1/<int:name>/<int:pat_id>/", exportviews.dxcsv1, name="dxcsv1"),
    path("dxxlsx1/<int:name>/<int:pat_id>/", exportviews.dxxlsx1, name="dxxlsx1"),
    path(
        "dxphe2019/<str:export_type>/",
        exportviews.dx_xlsx_phe2019,
        name="dx_xlsx_phe2019",
    ),
    path("flcsv1/<int:name>/<int:pat_id>/", exportviews.flcsv1, name="flcsv1"),
    path("rfxlsx1/<int:name>/<int:pat_id>/", exportviews.rfxlsx1, name="rfxlsx1"),
    path("rfopenskin/<int:pk>/", exportviews.rfopenskin, name="rfopenskin"),
    path("rfphe2019/", exportviews.rf_xlsx_phe2019, name="rf_xlsx_phe2019"),
    path("mgcsv1/<int:name>/<int:pat_id>/", exportviews.mgcsv1, name="mgcsv1"),
    path("mgxlsx1/<int:name>/<int:pat_id>/", exportviews.mgxlsx1, name="mgxlsx1"),
    path("mgnhsbsp/", exportviews.mgnhsbsp, name="mgnhsbsp"),
    path("download/<uuid:task_id>/", exportviews.download, name="download"),
    path("deletefile/", exportviews.deletefile, name="deletefile"),
    path("abort/<str:pk>/", exportviews.export_abort, name="export_abort"),
    path("remove/<uuid:task_id>/", exportviews.export_remove, name="export_remove"),
    path("updatequeue/", exportviews.update_queue, name="update_queue"),
    path("updateactive/", exportviews.update_active, name="update_active"),
    path("updateerror/", exportviews.update_error, name="update_error"),
    path("updatecomplete/", exportviews.update_complete, name="update_complete"),
]

dicom_patterns = [
    path("summary", dicomviews.dicom_summary, name="dicom_summary"),
    path("store/add/", dicomviews.DicomStoreCreate.as_view(), name="dicomstore_add"),
    path(
        "store/<int:pk>/",
        dicomviews.DicomStoreUpdate.as_view(),
        name="dicomstore_update",
    ),
    path(
        "store/<int:pk>/delete/",
        dicomviews.DicomStoreDelete.as_view(),
        name="dicomstore_delete",
    ),
    path(
        "store/statusupdate", dicomviews.status_update_store, name="status_update_store"
    ),
    path("qr/add/", dicomviews.DicomQRCreate.as_view(), name="dicomqr_add"),
    path("qr/<int:pk>/", dicomviews.DicomQRUpdate.as_view(), name="dicomqr_update"),
    path(
        "qr/<int:pk>/delete/", dicomviews.DicomQRDelete.as_view(), name="dicomqr_delete"
    ),
    path("queryupdate", dicomviews.q_update, name="query_update"),
    path("queryprocess", dicomviews.q_process, name="q_process"),
    path("queryremote", dicomviews.dicom_qr_page, name="dicom_qr_page"),
    path("queryretrieve", dicomviews.r_start, name="start_retrieve"),
    path("moveupdate", dicomviews.r_update, name="move_update"),
    path("qrnodestatus", dicomviews.get_qr_status, name="get_qr_status"),
    path("storenodestatus", dicomviews.get_store_status, name="get_store_status"),
    path("querysummary", dicomviews.get_query_summary, name="get_query_summary"),
    path(
        "querydetails/<int:pk>", dicomviews.get_query_details, name="get_query_details"
    ),
    path("queryseries/<int:pk>", dicomviews.get_query_series, name="get_query_series"),
    path("queryimages/<int:pk>", dicomviews.get_query_images, name="get_query_images"),
    path("deletequeries/", dicomviews.delete_queries, name="delete_queries"),
]

import_patterns = [  # pylint: disable=invalid-name
    path("from_docker/", import_views.import_from_docker, name="import_docker")
]

standard_name_patterns = [  # pylint: disable=invalid-name
    path("add_name_ct/", views_admin.StandardNameAddCT.as_view(), name="add_name_ct"),
    path("add_name_dx/", views_admin.StandardNameAddDX.as_view(), name="add_name_dx"),
    path("add_name_rf/", views_admin.StandardNameAddRF.as_view(), name="add_name_rf"),
    path("add_name_mg/", views_admin.StandardNameAddMG.as_view(), name="add_name_mg"),
    path(
        "update_all_std_names/<str:modality>/",
        views_admin.standard_name_update_all,
        name="update_all_std_names",
    ),
    path(
        "update_all_std_names_form/<str:modality>/",
        views_admin.standard_name_update_all_form,
        name="update_all_std_names_form",
    ),
    path(
        "update_name/<int:std_name_pk>/<str:modality>/",
        views_admin.standard_name_update,
        name="update_name",
    ),
    path(
        "update_name_ct/<int:pk>/",
        views_admin.StandardNameUpdateCT.as_view(),
        name="update_name_ct",
    ),
    path(
        "update_name_dx/<int:pk>/",
        views_admin.StandardNameUpdateDX.as_view(),
        name="update_name_dx",
    ),
    path(
        "update_name_rf/<int:pk>/",
        views_admin.StandardNameUpdateRF.as_view(),
        name="update_name_rf",
    ),
    path(
        "update_name_mg/<int:pk>/",
        views_admin.StandardNameUpdateMG.as_view(),
        name="update_name_mg",
    ),
    path(
        "view_standard_names/",
        views_admin.standard_names_view,
        name="standard_names_view",
    ),
    path(
        "populate_standard_names",
        views_admin.standard_names_populate,
        name="standard_names_populate",
    ),
    path(
        "standard_name/<int:pk>/delete/",
        views_admin.StandardNameDelete.as_view(),
        name="standard_name_delete",
    ),
    path(
        "standard_name_settings/<int:pk>/",
        views_admin.StandardNameSettingsUpdate.as_view(),
        name="standard_name_settings",
    ),
]

urlpatterns = [
    path("", include(main_patterns)),
    path("export/", include(export_patterns)),
    path("dicom/", include(dicom_patterns)),
    path("settings/", include(settings_patterns)),
    path("ptsize/", include(patient_size_patterns)),
    path("review/", include(review_patterns)),
    path("tasks/", include(tasks_patterns)),
    path("import/", include(import_patterns)),
    path("names/", include(standard_name_patterns)),
    url(r"^jsi18n/$", django_views.i18n.JavaScriptCatalog.as_view(), name="jsi18n"),
]<|MERGE_RESOLUTION|>--- conflicted
+++ resolved
@@ -302,7 +302,6 @@
         views_admin.BackgroundTaskMaximumRowsUpdate.as_view(),
         name="background_task_settings",
     ),
-<<<<<<< HEAD
     path(
         "cumulative_dose_settings/<int:pk>/",
         views_admin.CumulativeDoseSettingsUpdate.as_view(),
@@ -310,8 +309,6 @@
     ),
     
 
-=======
->>>>>>> bca1c569
 ]
 
 
