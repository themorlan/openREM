--- conflicted
+++ resolved
@@ -51,13 +51,9 @@
     path("rf/<int:pk>/", views.rf_detail_view, name="rf_detail_view"),
     path("", views.openrem_home, name="home"),
     path("homestudies/", views.update_latest_studies, name="update_latest_studies"),
-<<<<<<< HEAD
-    path("homeworkload/", views.update_study_workload, name="update_study_workload"),
     path("alerts/", views.alert_summary, name="alert_summary"),
     path("patients/", views.patients_summary, name="patients_summary"),
     path("patients/<int:id>", views.patient_details, name="patient_details"),
-=======
->>>>>>> ca532927
     path("rf/", views.rf_summary_list_filter, name="rf_summary_list_filter"),
     path(
         "rf/chart/", views_charts_rf.rf_summary_chart_data, name="rf_summary_chart_data"
