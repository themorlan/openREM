--- conflicted
+++ resolved
@@ -32,12 +32,8 @@
 from django.contrib.auth import views as auth_views
 from remapp.views import DicomStoreCreate, DicomStoreUpdate, DicomStoreDelete
 from remapp.views import DicomQRCreate, DicomQRUpdate, DicomQRDelete
-<<<<<<< HEAD
-from remapp.views import PatientIDSettingsUpdate, DicomDeleteSettingsUpdate, SkinDoseMapCalcSettingsUpdate, RFHighDoseAlertSettings, HomePageAdminSettingsUpdate
-=======
 from remapp.views import PatientIDSettingsUpdate, DicomDeleteSettingsUpdate, SkinDoseMapCalcSettingsUpdate, \
-                         HomePageAdminSettingsUpdate
->>>>>>> e73e83e8
+                         RFHighDoseAlertSettings, HomePageAdminSettingsUpdate
 from remapp.views import NotPatientNameCreate, NotPatientNameUpdate, NotPatientNameDelete
 from remapp.views import NotPatientIDCreate, NotPatientIDUpdate, NotPatientIDDelete
 
@@ -109,20 +105,6 @@
                        url(r'^admin/skindosemapsettings/(?P<pk>\d+)/$', SkinDoseMapCalcSettingsUpdate.as_view(),
                            name='skin_dose_map_settings_update'),
                        url(r'^admin/notpatientindicators/$', 'not_patient_indicators', name='not_patient_indicators'),
-<<<<<<< HEAD
-                       url(r'^admin/notpatientindicators/restore074/$', 'not_patient_indicators_as_074', name='not_patient_indicators_as_074'),
-                       url(r'^admin/notpatientindicators/names/add/$', NotPatientNameCreate.as_view(), name='notpatientname_add'),
-                       url(r'^admin/notpatientindicators/names/(?P<pk>\d+)/$', NotPatientNameUpdate.as_view(), name='notpatientname_update'),
-                       url(r'^admin/notpatientindicators/names/(?P<pk>\d+)/delete/$', NotPatientNameDelete.as_view(), name='notpatientname_delete'),
-                       url(r'^admin/notpatientindicators/id/add/$', NotPatientIDCreate.as_view(), name='notpatienid_add'),
-                       url(r'^admin/notpatientindicators/id/(?P<pk>\d+)/$', NotPatientIDUpdate.as_view(), name='notpatientid_update'),
-                       url(r'^admin/notpatientindicators/id/(?P<pk>\d+)/delete/$', NotPatientIDDelete.as_view(), name='notpatientid_delete'),
-                       url(r'^admin/adminquestions/hide_not_patient/$', 'admin_questions_hide_not_patient', name='admin_questions_hide_not_patient'),
-                       url(r'^admin/rfalertsettings/(?P<pk>\d+)/$', RFHighDoseAlertSettings.as_view(), name='rf_alert_settings_update'),
-                       url(r'^admin/rfalertnotifications/$', 'rf_alert_notifications_view'),
-                       url(r'^admin/homepagesettings/(?P<pk>\d+)/$', HomePageAdminSettingsUpdate.as_view(), name='homepageadminsettings_update'),
-                       url(r'^admin/rfrecalculateaccumdoses/', 'rf_recalculate_accum_doses', name='rf_recalculate_accum_doses'),
-=======
                        url(r'^admin/notpatientindicators/restore074/$', 'not_patient_indicators_as_074',
                            name='not_patient_indicators_as_074'),
                        url(r'^admin/notpatientindicators/names/add/$', NotPatientNameCreate.as_view(),
@@ -141,7 +123,12 @@
                            name='admin_questions_hide_not_patient'),
                        url(r'^admin/homepagesettings/(?P<pk>\d+)/$', HomePageAdminSettingsUpdate.as_view(),
                            name='homepageadminsettings_update'),
->>>>>>> e73e83e8
+                       url(r'^admin/rfalertsettings/(?P<pk>\d+)/$', RFHighDoseAlertSettings.as_view(),
+                           name='rf_alert_settings_update'),
+                       url(r'^admin/rfalertnotifications/$', 'rf_alert_notifications_view',
+                           name='rf_alert_notifications_view'),
+                       url(r'^admin/rfrecalculateaccumdoses/', 'rf_recalculate_accum_doses',
+                           name='rf_recalculate_accum_doses'),
                        # url(r'^password/$', 'change_password', name='change_password'),
                        url('^change_password/$', auth_views.password_change,
                            {'template_name': 'registration/changepassword.html'}, name='password_change'),
@@ -187,4 +174,4 @@
                         url(r'admin/queryremote$', 'dicom_qr_page', name='dicom_qr_page'),
                         url(r'admin/queryretrieve$', 'r_start', name='r_start'),
                         url(r'admin/moveupdate$', 'r_update', name='r_update'),
-                        )+                        )
