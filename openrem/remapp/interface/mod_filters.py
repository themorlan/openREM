#    OpenREM - Radiation Exposure Monitoring tools for the physicist
#    Copyright (C) 2012,2013  The Royal Marsden NHS Foundation Trust
#
#    This program is free software: you can redistribute it and/or modify
#    it under the terms of the GNU General Public License as published by
#    the Free Software Foundation, either version 3 of the License, or
#    (at your option) any later version.
#
#    This program is distributed in the hope that it will be useful,
#    but WITHOUT ANY WARRANTY; without even the implied warranty of
#    MERCHANTABILITY or FITNESS FOR A PARTICULAR PURPOSE.  See the
#    GNU General Public License for more details.
#
#    Additional permission under section 7 of GPLv3:
#    You shall not make any use of the name of The Royal Marsden NHS
#    Foundation trust in connection with this Program in any press or 
#    other public announcement without the prior written consent of 
#    The Royal Marsden NHS Foundation Trust.
#
#    You should have received a copy of the GNU General Public License
#    along with this program.  If not, see <http://www.gnu.org/licenses/>.

"""
..  module:: mod_filters.
    :synopsis: Module for filtering studies on the summary filter pages.

..  moduleauthor:: Ed McDonagh

"""

# Following three lines added so that sphinx autodocumentation works. 
import os
os.environ['DJANGO_SETTINGS_MODULE'] = 'openremproject.settings'
from django.db import models

import logging
import django_filters
from django import forms
from remapp.models import GeneralStudyModuleAttr
from django.utils.safestring import mark_safe

TEST_CHOICES = (('', 'Yes (default)'), (2, 'No (might hide real data)'),)

class RFSummaryListFilter(django_filters.FilterSet):
    """Filter for fluoroscopy studies to display in web interface.

    """
    date_after = django_filters.DateFilter(lookup_type='gte', label='Date from', name='study_date', widget=forms.TextInput(attrs={'class':'datepicker'}))
    date_before = django_filters.DateFilter(lookup_type='lte', label='Date until', name='study_date', widget=forms.TextInput(attrs={'class':'datepicker'}))
    study_description = django_filters.CharFilter(lookup_type='icontains', label='Study description')
    patient_age_min = django_filters.NumberFilter(lookup_type='gt', label='Min age (yrs)', name='patientstudymoduleattr__patient_age_decimal')
    patient_age_max = django_filters.NumberFilter(lookup_type='lt', label='Max age (yrs)', name='patientstudymoduleattr__patient_age_decimal')
    institution_name = django_filters.CharFilter(lookup_type='icontains', label='Hospital', name='generalequipmentmoduleattr__institution_name')
    manufacturer = django_filters.CharFilter(lookup_type='icontains', label='Manufacturer', name='generalequipmentmoduleattr__manufacturer')
    model_name = django_filters.CharFilter(lookup_type='icontains', label='Model', name='generalequipmentmoduleattr__manufacturer_model_name')
    station_name = django_filters.CharFilter(lookup_type='icontains', label='Station name', name='generalequipmentmoduleattr__station_name')
    performing_physician_name = django_filters.CharFilter(lookup_type='icontains', label='Physician')
    accession_number = django_filters.CharFilter(lookup_type='icontains', label='Accession number')
    display_name = django_filters.CharFilter(lookup_type='icontains', label='Display name', name='generalequipmentmoduleattr__unique_equipment_name__display_name')
    test_data = django_filters.ChoiceFilter(lookup_type='isnull', label="Include possible test data", name='patientmoduleattr__not_patient_indicator', choices=TEST_CHOICES, widget=forms.Select)

    class Meta:
        model = GeneralStudyModuleAttr
        fields = [
            'date_after', 
            'date_before', 
            'institution_name', 
            'study_description',
            'patient_age_min',
            'patient_age_max',
            'manufacturer', 
            'model_name',
            'station_name',
            'display_name',
            'performing_physician_name',
            'accession_number',
            'test_data',
            ]
        order_by = (
            ('-study_date', 'Date of exam (newest first)'),
            ('study_date', 'Date of exam (oldest first)'),
            ('generalequipmentmoduleattr__institution_name', 'Hospital'),
            ('generalequipmentmoduleattr__manufacturer', 'Make'),
            ('generalequipmentmoduleattr__manufacturer_model_name', 'Model name'),
            ('generalequipmentmoduleattr__station_name', 'Station name'),
            ('study_description', 'Study description'),
            ('-projectionxrayradiationdose__accumxraydose__accumprojxraydose__dose_area_product_total','Total DAP'),
            ('-projectionxrayradiationdose__accumxraydose__accumprojxraydose__dose_rp_total','Total RP Dose'),
            )
    def get_order_by(self, order_value):
        if order_value == 'study_date':
            return ['study_date', 'study_time']
        elif order_value == '-study_date':
            return ['-study_date','-study_time']
        return super(RFSummaryListFilter, self).get_order_by(order_value)


class CTSummaryListFilter(django_filters.FilterSet):
    """Filter for CT studies to display in web interface.

    """
    date_after = django_filters.DateFilter(lookup_type='gte', label='Date from', name='study_date', widget=forms.TextInput(attrs={'class':'datepicker'}))
    date_before = django_filters.DateFilter(lookup_type='lte', label='Date until', name='study_date', widget=forms.TextInput(attrs={'class':'datepicker'}))
    study_description = django_filters.CharFilter(lookup_type='icontains', label='Study description')
    acquisition_protocol = django_filters.CharFilter(lookup_type='icontains', label='Acquisition protocol', name='ctradiationdose__ctirradiationeventdata__acquisition_protocol')
    requested_procedure = django_filters.CharFilter(lookup_type='icontains', label='Requested procedure', name='requested_procedure_code_meaning')
    patient_age_min = django_filters.NumberFilter(lookup_type='gt', label='Min age (yrs)', name='patientstudymoduleattr__patient_age_decimal')
    patient_age_max = django_filters.NumberFilter(lookup_type='lt', label='Max age (yrs)', name='patientstudymoduleattr__patient_age_decimal')
    institution_name = django_filters.CharFilter(lookup_type='icontains', label='Hospital', name='generalequipmentmoduleattr__institution_name')
    manufacturer = django_filters.CharFilter(lookup_type='icontains', label='Make', name='generalequipmentmoduleattr__manufacturer')
    model_name = django_filters.CharFilter(lookup_type='icontains', label='Model', name='generalequipmentmoduleattr__manufacturer_model_name')
    station_name = django_filters.CharFilter(lookup_type='icontains', label='Station name', name='generalequipmentmoduleattr__station_name')
    accession_number = django_filters.CharFilter(lookup_type='icontains', label='Accession number')
    study_dlp_min = django_filters.NumberFilter(lookup_type='gte', label='Min study DLP', name='ctradiationdose__ctaccumulateddosedata__ct_dose_length_product_total')
    study_dlp_max = django_filters.NumberFilter(lookup_type='lte', label='Max study DLP', name='ctradiationdose__ctaccumulateddosedata__ct_dose_length_product_total')
    acquisition_dlp_min = django_filters.NumberFilter(lookup_type='gte', label='Min acquisition DLP', name='ctradiationdose__ctirradiationeventdata__dlp')
    acquisition_dlp_max = django_filters.NumberFilter(lookup_type='lte', label='Max acquisition DLP', name='ctradiationdose__ctirradiationeventdata__dlp')
    acquisition_ctdi_min = django_filters.NumberFilter(lookup_type='gte', name='ctradiationdose__ctirradiationeventdata__mean_ctdivol', widget=forms.HiddenInput())
    acquisition_ctdi_max = django_filters.NumberFilter(lookup_type='lte', name='ctradiationdose__ctirradiationeventdata__mean_ctdivol', widget=forms.HiddenInput())
    display_name = django_filters.CharFilter(lookup_type='icontains', label='Display name', name='generalequipmentmoduleattr__unique_equipment_name__display_name')
    test_data = django_filters.ChoiceFilter(lookup_type='isnull', label="Include possible test data", name='patientmoduleattr__not_patient_indicator', choices=TEST_CHOICES, widget=forms.Select)

    class Meta:
        model = GeneralStudyModuleAttr
        fields = [
            'date_after', 
            'date_before', 
            'institution_name', 
            'study_description',
            'acquisition_protocol',
            'requested_procedure',
            'patient_age_min',
            'patient_age_max',
            'manufacturer', 
            'model_name',
            'station_name',
            'display_name',
            'accession_number',
            'study_dlp_min',
            'study_dlp_max',
            'acquisition_dlp_min',
            'acquisition_dlp_max',
            'test_data'
            ]
        order_by = (
            ('-study_date', 'Date of exam (newest first)'),
            ('study_date', 'Date of exam (oldest first)'),
            ('generalequipmentmoduleattr__institution_name', 'Hospital'),
            ('generalequipmentmoduleattr__manufacturer', 'Make'),
            ('generalequipmentmoduleattr__manufacturer_model_name', 'Model name'),
            ('generalequipmentmoduleattr__station_name', 'Station name'),
            ('study_description', 'Study description'),
            ('-ctradiationdose__ctaccumulateddosedata__ct_dose_length_product_total', 'Total DLP'),
            )

    def get_order_by(self, order_value):
        if order_value == 'study_date':
            return ['study_date', 'study_time']
        elif order_value == '-study_date':
            return ['-study_date','-study_time']
        return super(CTSummaryListFilter, self).get_order_by(order_value)

class MGSummaryListFilter(django_filters.FilterSet):
    """Filter for mammography studies to display in web interface.

    """
    date_after = django_filters.DateFilter(lookup_type='gte', label='Date from', name='study_date', widget=forms.TextInput(attrs={'class':'datepicker'}))
    date_before = django_filters.DateFilter(lookup_type='lte', label='Date until', name='study_date', widget=forms.TextInput(attrs={'class':'datepicker'}))
    procedure_code_meaning = django_filters.CharFilter(lookup_type='icontains', label='Procedure')
    patient_age_min = django_filters.NumberFilter(lookup_type='gt', label='Min age (yrs)', name='patientstudymoduleattr__patient_age_decimal')
    patient_age_max = django_filters.NumberFilter(lookup_type='lt', label='Max age (yrs)', name='patientstudymoduleattr__patient_age_decimal')
    institution_name = django_filters.CharFilter(lookup_type='icontains', label='Hospital', name='generalequipmentmoduleattr__institution_name')
    manufacturer = django_filters.CharFilter(lookup_type='icontains', label='Manufacturer', name='generalequipmentmoduleattr__manufacturer')
    model_name = django_filters.CharFilter(lookup_type='icontains', label='Model', name='generalequipmentmoduleattr__manufacturer_model_name')
    station_name = django_filters.CharFilter(lookup_type='icontains', label='Station name', name='generalequipmentmoduleattr__station_name')
    accession_number = django_filters.CharFilter(lookup_type='icontains', label='Accession number')
    display_name = django_filters.CharFilter(lookup_type='icontains', label='Display name', name='generalequipmentmoduleattr__unique_equipment_name__display_name')
<<<<<<< HEAD
#    patient_name = django_filters.CharFilter(lookup_type='icontains', label='Patient name', name='patientmoduleattr__patient_name')
    patient_id = django_filters.CharFilter(lookup_type='icontains', label='Patient ID', name='patientmoduleattr__patient_id')
=======
    test_data = django_filters.ChoiceFilter(lookup_type='isnull', label="Include possible test data", name='patientmoduleattr__not_patient_indicator', choices=TEST_CHOICES, widget=forms.Select)
>>>>>>> d964e47e

    class Meta:
        model = GeneralStudyModuleAttr
        fields = [
            'date_after',
            'date_before',
            'institution_name',
            'procedure_code_meaning',
            'patient_age_min',
            'patient_age_max',
            'manufacturer',
            'model_name',
            'station_name',
            'display_name',
            'accession_number',
<<<<<<< HEAD
#            'patient_name',
#            'patient_id',
=======
            'test_data',
>>>>>>> d964e47e
            ]

        order_by = (
            ('-study_date', 'Date of exam (newest first)'),
            ('study_date', 'Date of exam (oldest first)'),
            ('generalequipmentmoduleattr__institution_name', 'Hospital'),
            ('generalequipmentmoduleattr__manufacturer', 'Make'),
            ('generalequipmentmoduleattr__manufacturer_model_name', 'Model name'),
            ('generalequipmentmoduleattr__station_name', 'Station name'),
            ('procedure_code_meaning', 'Procedure'),
            )

    def get_order_by(self, order_value):
        if order_value == 'study_date':
            return ['study_date', 'study_time']
        elif order_value == '-study_date':
            return ['-study_date','-study_time']
        return super(MGSummaryListFilter, self).get_order_by(order_value)


class MGFilterNoPid(MGSummaryListFilter):
    def __init__(self, *args, **kwargs):
        logging.warning("In nopid filter")
        self.patient_name = django_filters.CharFilter(lookup_type='icontains', label='Patient name', name='patientmoduleattr__patient_name')
        super(MGFilterNoPid, self).__init__(*args, **kwargs)
        logging.warning("self in nopid is %s", dir(self))

#    class Meta(MGSummaryListFilter):
#        fields = ['patient_name', 'patient_id']
#        exclude = ('patient_name', 'patient_id')




class DXSummaryListFilter(django_filters.FilterSet):
    """Filter for DX studies to display in web interface.

    """
    date_after = django_filters.DateFilter(lookup_type='gte', label='Date from', name='study_date', widget=forms.TextInput(attrs={'class':'datepicker'}))
    date_before = django_filters.DateFilter(lookup_type='lte', label='Date until', name='study_date', widget=forms.TextInput(attrs={'class':'datepicker'}))
    study_description = django_filters.CharFilter(lookup_type='icontains', label='Study description')
    acquisition_protocol = django_filters.CharFilter(lookup_type='icontains', label='Acquisition protocol', name='projectionxrayradiationdose__irradeventxraydata__acquisition_protocol')
    patient_age_min = django_filters.NumberFilter(lookup_type='gt', label='Min age (yrs)', name='patientstudymoduleattr__patient_age_decimal')
    patient_age_max = django_filters.NumberFilter(lookup_type='lt', label='Max age (yrs)', name='patientstudymoduleattr__patient_age_decimal')
    institution_name = django_filters.CharFilter(lookup_type='icontains', label='Hospital', name='generalequipmentmoduleattr__institution_name')
    manufacturer = django_filters.CharFilter(lookup_type='icontains', label='Make', name='generalequipmentmoduleattr__manufacturer')
    model_name = django_filters.CharFilter(lookup_type='icontains', label='Model', name='generalequipmentmoduleattr__manufacturer_model_name')
    station_name = django_filters.CharFilter(lookup_type='icontains', label='Station name', name='generalequipmentmoduleattr__station_name')
    accession_number = django_filters.CharFilter(lookup_type='icontains', label='Accession number')
    #study_dap_min = django_filters.NumberFilter(lookup_type='gte', label=mark_safe('Min study DAP (Gy.m<sup>2</sup>)'), name='projectionxrayradiationdose__accumulatedxraydose__accumulatedprojectionxraydose__dose_area_product_total')
    #study_dap_max = django_filters.NumberFilter(lookup_type='lte', label=mark_safe('Max study DAP (Gy.m<sup>2</sup>)'), name='projectionxrayradiationdose__accumulatedxraydose__accumulatedprojectionxraydose__dose_area_product_total')
    acquisition_dap_max = django_filters.NumberFilter(lookup_type='lte', label=mark_safe('Max acquisition DAP (Gy.m<sup>2</sup>)'), name='projectionxrayradiationdose__irradeventxraydata__dose_area_product')
    acquisition_dap_min = django_filters.NumberFilter(lookup_type='gte', label=mark_safe('Min acquisition DAP (Gy.m<sup>2</sup>)'), name='projectionxrayradiationdose__irradeventxraydata__dose_area_product')
    acquisition_kvp_min = django_filters.NumberFilter(lookup_type='gte', name='projectionxrayradiationdose__irradeventxraydata__irradeventxraysourcedata__kvp__kvp', widget=forms.HiddenInput())
    acquisition_kvp_max = django_filters.NumberFilter(lookup_type='lte', name='projectionxrayradiationdose__irradeventxraydata__irradeventxraysourcedata__kvp__kvp', widget=forms.HiddenInput())
    acquisition_mas_min = django_filters.NumberFilter(lookup_type='gte', name='projectionxrayradiationdose__irradeventxraydata__irradeventxraysourcedata__exposure__exposure', widget=forms.HiddenInput())
    acquisition_mas_max = django_filters.NumberFilter(lookup_type='lte', name='projectionxrayradiationdose__irradeventxraydata__irradeventxraysourcedata__exposure__exposure', widget=forms.HiddenInput())
    display_name = django_filters.CharFilter(lookup_type='icontains', label='Display name', name='generalequipmentmoduleattr__unique_equipment_name__display_name')
    test_data = django_filters.ChoiceFilter(lookup_type='isnull', label="Include possible test data", name='patientmoduleattr__not_patient_indicator', choices=TEST_CHOICES, widget=forms.Select)

    class Meta:
        model = GeneralStudyModuleAttr
        fields = [
            'date_after', 
            'date_before', 
            'institution_name', 
            'study_description',
            'acquisition_protocol',
            'patient_age_min',
            'patient_age_max',
            'manufacturer', 
            'model_name',
            'station_name',
            'display_name',
            'accession_number',
            #'study_dap_min',
            #'study_dap_max',
            'test_data',
            ]
        order_by = (
            ('-study_date', 'Date of exam (newest first)'),
            ('study_date', 'Date of exam (oldest first)'),
            ('generalequipmentmoduleattr__institution_name', 'Hospital'),
            ('generalequipmentmoduleattr__manufacturer', 'Make'),
            ('generalequipmentmoduleattr__manufacturer_model_name', 'Model name'),
            ('generalequipmentmoduleattr__station_name', 'Station name'),
            ('study_description', 'Study description'),
            ('-projectionxrayradiationdose__accumxraydose__accumprojxraydose__dose_area_product_total','Total DAP'),
            )

    def get_order_by(self, order_value):
        if order_value == 'study_date':
            return ['study_date', 'study_time']
        elif order_value == '-study_date':
            return ['-study_date','-study_time']
        return super(DXSummaryListFilter, self).get_order_by(order_value)<|MERGE_RESOLUTION|>--- conflicted
+++ resolved
@@ -175,12 +175,9 @@
     station_name = django_filters.CharFilter(lookup_type='icontains', label='Station name', name='generalequipmentmoduleattr__station_name')
     accession_number = django_filters.CharFilter(lookup_type='icontains', label='Accession number')
     display_name = django_filters.CharFilter(lookup_type='icontains', label='Display name', name='generalequipmentmoduleattr__unique_equipment_name__display_name')
-<<<<<<< HEAD
 #    patient_name = django_filters.CharFilter(lookup_type='icontains', label='Patient name', name='patientmoduleattr__patient_name')
     patient_id = django_filters.CharFilter(lookup_type='icontains', label='Patient ID', name='patientmoduleattr__patient_id')
-=======
-    test_data = django_filters.ChoiceFilter(lookup_type='isnull', label="Include possible test data", name='patientmoduleattr__not_patient_indicator', choices=TEST_CHOICES, widget=forms.Select)
->>>>>>> d964e47e
+    test_data = django_filters.ChoiceFilter(lookup_type='isnull', label="Include possible test data", name='patientmoduleattr__not_patient_indicator', choices=TEST_CHOICES, widget=forms.Select)
 
     class Meta:
         model = GeneralStudyModuleAttr
@@ -196,12 +193,9 @@
             'station_name',
             'display_name',
             'accession_number',
-<<<<<<< HEAD
 #            'patient_name',
 #            'patient_id',
-=======
             'test_data',
->>>>>>> d964e47e
             ]
 
         order_by = (
