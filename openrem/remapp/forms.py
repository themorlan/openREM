--- conflicted
+++ resolved
@@ -813,18 +813,11 @@
     from datetime import date
 
     MODALITIES = (
-<<<<<<< HEAD
-        ("CT", "CT"),
-        ("FL", "Fluoroscopy (XA and RF)"),
-        ("DX", "DX, including CR"),
-        ("MG", "Mammography"),
-        ("NM", "Nuclear Medicine"),
-=======
         ("CT", _("CT")),
         ("FL", _("Fluoroscopy (XA and RF)")),
         ("DX", _("DX, including CR")),
         ("MG", _("Mammography")),
->>>>>>> 0882c5ef
+        ("NM", _("Nuclear Medicine")),
     )
 
     remote_host_field = forms.ChoiceField(
