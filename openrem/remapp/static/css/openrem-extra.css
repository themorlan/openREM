--- conflicted
+++ resolved
@@ -355,19 +355,19 @@
     margin: -52px 0 0;
 }
 
-<<<<<<< HEAD
+
 table.table-indent {
   margin-left: 40px;
 }
 
 ul.no-marker {
   list-style-type: none;
-=======
+}
+
 #id_ct_acquisition_type {
     list-style: none;
     padding: 0;
     height: 5em;
     overflow: scroll;
     overflow-x: hidden;
->>>>>>> 0ff008cc
 }