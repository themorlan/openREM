--- conflicted
+++ resolved
@@ -43,17 +43,10 @@
     function draw() {
         var _this = this;
         var x, y, dose, scaledDose;
-<<<<<<< HEAD
-        for (x = 0; x < this.skinDoseMapWidth; x++) {
-            for (y = 0; y < this.skinDoseMapHeight; y++) {
-                dose = this.skinDoseMap[(y) * this.skinDoseMapWidth + x];
-                scaledDose = dose - (this.windowLevel - (this.windowWidth / 2.0));
-=======
         for (x = 0; x < _this.skinDoseMapWidth; x++) {
             for (y = 0; y < _this.skinDoseMapHeight; y++) {
                 dose = _this.skinDoseMap[(_this.skinDoseMapHeight-1 - y) * _this.skinDoseMapWidth + x];
                 scaledDose = dose - (_this.windowLevel - (_this.windowWidth / 2.0));
->>>>>>> e68b15d5
                 if (scaledDose < 0) scaledDose = 0;
                 if (scaledDose > _this.windowWidth) scaledDose = _this.windowWidth;
                 _this.skinDoseMapContext.fillStyle = _this.colourScale(scaledDose / _this.windowWidth).hex();
