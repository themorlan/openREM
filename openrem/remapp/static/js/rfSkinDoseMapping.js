--- conflicted
+++ resolved
@@ -359,15 +359,10 @@
         var y = e.pageY - pos.y;
         //var p = skinDoseMapObj.skinDoseMapContext.getImageData(x, y, 1, 1).data;
         var mag = skinDoseMapObj.mag;
-<<<<<<< HEAD
-        var current_dose = parseFloat(skinDoseMapObj.skinDoseMap[(Math.floor(y/mag)) * Math.floor(this.width/mag) + Math.floor(x/mag)]).toPrecision(2) + " Gy";
-        $('[data-tooltip="skin_dose_map"]').qtip('option', 'content.text', current_dose);
-=======
         if (x <= this.width-1 && y <= this.height-1) {
             var current_dose = skinDoseMapObj.skinDoseMap[(Math.floor(this.height / mag) - 1 - Math.floor(y / mag)) * Math.floor(this.width / mag) + Math.floor(x / mag)].toPrecision(2) + " Gy";
             $('[data-tooltip="skin_dose_map"]').qtip('option', 'content.text', current_dose);
         }
->>>>>>> e68b15d5
 
         var deltaMove = {
             x: e.offsetX - previousMousePosition.x,
