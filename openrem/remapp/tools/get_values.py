#    OpenREM - Radiation Exposure Monitoring tools for the physicist
#    Copyright (C) 2012,2013  The Royal Marsden NHS Foundation Trust
#
#    This program is free software: you can redistribute it and/or modify
#    it under the terms of the GNU General Public License as published by
#    the Free Software Foundation, either version 3 of the License, or
#    (at your option) any later version.
#
#    This program is distributed in the hope that it will be useful,
#    but WITHOUT ANY WARRANTY; without even the implied warranty of
#    MERCHANTABILITY or FITNESS FOR A PARTICULAR PURPOSE.  See the
#    GNU General Public License for more details.
#
#    Additional permission under section 7 of GPLv3:
#    You shall not make any use of the name of The Royal Marsden NHS
#    Foundation trust in connection with this Program in any press or 
#    other public announcement without the prior written consent of 
#    The Royal Marsden NHS Foundation Trust.
#
#    You should have received a copy of the GNU General Public License
#    along with this program.  If not, see <http://www.gnu.org/licenses/>.

"""
..  module:: get_values.
    :synopsis: Module to return values from DICOM elements using pydicom.

..  moduleauthor:: Ed McDonagh

"""
from dicom.valuerep import PersonName
from dicom import charset
from django.utils.encoding import smart_text
import logging
logger = logging.getLogger(__name__)


def get_value_kw(tag, dataset, char_set=charset.default_encoding):
    """Get DICOM value by keyword reference.

    :param tag:         DICOM keyword, no spaces or plural as per dictionary.
    :type tag:          str.
    :param dataset:     The DICOM dataset containing the tag.
    :type dataset:      dataset
    :param char_set:    The SpecificCharacterSet value from the DICOM object, if present
    :type char_set:     str
    :returns:           str. -- value
    """
    if tag in dataset:
        val = getattr(dataset, tag)
        if val != '':
            if type(val) is str or type(val) is PersonName:
                try:
                    python_char_set = charset.python_encoding[char_set]
                except KeyError:
                    python_char_set = charset.default_encoding
                val = smart_text(val, encoding=python_char_set)
            return val


<<<<<<< HEAD
def get_value_num(tag,dataset):
=======
def get_value_num(tag, dataset, char_set=charset.default_encoding):
>>>>>>> 20ffef3b
    """Get DICOM value by tag group and element number.
    
    Always use get_value_kw by preference for readability. This module can
    be required when reading private elements.

    :param tag:     DICOM group and element number as a single hexadecimal number (prefix 0x).
    :type tag:          hex
    :param dataset:     The DICOM dataset containing the tag.
    :type dataset:      dataset
    :param char_set:    The SpecificCharacterSet value from the DICOM object, if present
    :type char_set:     str
    :returns:           str. -- value
    """
    if tag in dataset:
        val = dataset[tag].value
        if val != '':
            if type(val) is str or type(val) is PersonName:
                try:
                    python_char_set = charset.python_encoding[char_set]
                except KeyError:
                    python_char_set = charset.default_encoding
                val = smart_text(val, encoding=python_char_set)
            return val


def get_seq_code_value(sequence, dataset):
    """From a DICOM sequence, get the code value.

    :param sequence:    DICOM sequence name.
    :type sequence:     DICOM keyword, no spaces or plural as per dictionary.
    :param dataset:     The DICOM dataset containing the sequence.
    :type dataset:      DICOM dataset
    :returns:           int. -- code value
    """
    if sequence in dataset:
        seq = getattr(dataset, sequence)
        if seq and hasattr(seq[0], 'CodeValue'):
            return seq[0].CodeValue


def get_seq_code_meaning(sequence, dataset, char_set=charset.default_encoding):
    """From a DICOM sequence, get the code meaning.

    :param sequence:    DICOM sequence name.
    :type sequence:     DICOM keyword, no spaces or plural as per dictionary.
    :param dataset:     The DICOM dataset containing the sequence.
    :type dataset:      DICOM dataset
    :param char_set:    The SpecificCharacterSet value from the DICOM object, if present
    :type char_set:     str
    :returns:           str. -- code meaning
    """
    if (sequence in dataset):
        seq = getattr(dataset,sequence)
        if seq and hasattr(seq[0],'CodeMeaning'):
            meaning = seq[0].CodeMeaning
            if meaning != '':
                if type(meaning) is str:
                    try:
                        python_char_set = charset.python_encoding[char_set]
                    except KeyError:
                        python_char_set = charset.default_encoding
                    meaning = smart_text(meaning, encoding=python_char_set)
            return meaning

def get_or_create_cid(codevalue, codemeaning):
    """Create a code_value code_meaning pair entry in the ContextID
    table if it doesn't already exist. 

    :param codevalue:   Code value as defined in the DICOM standard part 16
    :type codevalue:    int.
    :param codemeaning: Code meaning as defined in the DICOM standard part 16
    :type codevalue:    int.
    :returns:           ContextID entry for code value passed
    """
    from remapp.models import ContextID
    if codevalue:
        if not ContextID.objects.all().filter(code_value=codevalue).exists():
            cid = ContextID(
                code_value = codevalue,
                code_meaning = codemeaning,
                )
            cid.save()
        code = ContextID.objects.filter(code_value__exact = codevalue)
        if code.count() > 1:
            logger.warning("Duplicate entry in the ContextID table: %s/%s, import continuing",
                            codevalue, codemeaning)
        return code[0]

def return_for_export(model, field):
    """
    Prevent errors due to missing data in models
    :param val: database field
    :return: value or None
    """
    import datetime
    from django.core.exceptions import ObjectDoesNotExist
    try:
        val = getattr(model, field)
        if val:
            if isinstance(val, datetime.date):
                return val
            val = unicode(val)
        return val
    except ObjectDoesNotExist:
        return None


def safe_strings(string, char_set=charset.default_encoding):
    try:
        python_char_set = charset.python_encoding[char_set]
    except KeyError:
        python_char_set = charset.default_encoding
    return smart_text(string, encoding=python_char_set)


def replace_comma(comma_string):
    if comma_string:
        no_comma_string = comma_string.replace(","," ").replace(";"," ")
        return no_comma_string
    return comma_string


def export_safe(ascii_string):
    if ascii_string:
        # I'm not convinced the next line is a good idea, particularly when we are confident (day forward) values are
        # stored as UTF-8. Will need to be tested.
        utf8_string = ascii_string.encode("utf-8")
        safe_string = replace_comma(utf8_string)
        return safe_string<|MERGE_RESOLUTION|>--- conflicted
+++ resolved
@@ -57,11 +57,7 @@
             return val
 
 
-<<<<<<< HEAD
-def get_value_num(tag,dataset):
-=======
 def get_value_num(tag, dataset, char_set=charset.default_encoding):
->>>>>>> 20ffef3b
     """Get DICOM value by tag group and element number.
     
     Always use get_value_kw by preference for readability. This module can
