--- conflicted
+++ resolved
@@ -75,14 +75,12 @@
         np.array([table_width / 2, 0, 0]),
     )
 
-    (triangle1, triangle2) = collimate(x_ray, area, d_ref)
-
+    (triangle1, triangle2) = collimate(x_ray, area, d_ref, angle_x, angle_y)
+
+    ###########################################################################################
     # Count how many 1 cm^2 cells the field hits - this is the total skin area that is exposed
     # and will include any curved areas of the phantom and also account for change in the field
     # area at the skin due to non-zero secondary beam angles.
-
-    # NOTE: this will only work correctly once the bug affecting field size when there is a
-    # non-zero secondary angle has been fixed.
     area_count = 0
     iterator = np.nditer(skin_dose_map, op_flags=["readwrite"], flags=["multi_index", "refs_ok"])
     while not iterator.finished:
@@ -101,17 +99,9 @@
                 area_count = area_count + 1
         iterator.iternext()
     equiv_field_size_on_skin = math.sqrt(area_count)
-
-    iterator = np.nditer(
-        skin_dose_map, op_flags=["readwrite"], flags=["multi_index", "refs_ok"]
-    )
-
-<<<<<<< HEAD
-    (triangle1, triangle2) = collimate(x_ray, area, d_ref, angle_x, angle_y)
-
-=======
-    # Now we know the field area at the skin surface, calculate the skin dose for each cell
->>>>>>> 8b5b91fd
+    ###########################################################################################
+
+    iterator = np.nditer(skin_dose_map, op_flags=["readwrite"], flags=["multi_index", "refs_ok"])
     while not iterator.finished:
         lookup_row = iterator.multi_index[0]
         lookup_col = iterator.multi_index[1]
