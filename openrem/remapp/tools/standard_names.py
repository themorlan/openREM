#    OpenREM - Radiation Exposure Monitoring tools for the physicist
#    Copyright (C) 2023 The Royal Marsden NHS Foundation Trust
#
#    This program is free software: you can redistribute it and/or modify
#    it under the terms of the GNU General Public License as published by
#    the Free Software Foundation, either version 3 of the License, or
#    (at your option) any later version.
#
#    This program is distributed in the hope that it will be useful,
#    but WITHOUT ANY WARRANTY; without even the implied warranty of
#    MERCHANTABILITY or FITNESS FOR A PARTICULAR PURPOSE.  See the
#    GNU General Public License for more details.
#
#    Additional permission under section 7 of GPLv3:
#    You shall not make any use of the name of The Royal Marsden NHS
#    Foundation trust in connection with this Program in any press or
#    other public announcement without the prior written consent of
#    The Royal Marsden NHS Foundation Trust.
#
#    You should have received a copy of the GNU General Public License
#    along with this program.  If not, see <http://www.gnu.org/licenses/>.

"""
..  module:: standard_names
    :synopsis: Module with tools to create, update and delete standard names
        and their mapping to all modalities

..  moduleauthor:: Kevin Schärer

"""

from django.contrib import messages
from django.db.models import Q
from django.core.exceptions import ObjectDoesNotExist
import numpy as np
from remapp.forms import DiagnosticReferenceLevelsFormSet, KFactorsFormSet
from remapp.models import (
    StandardNames,
    GeneralStudyModuleAttr,
    CtIrradiationEventData,
    IrradEventXRayData,
    KFactors,
    DiagnosticReferenceLevels,
)
import operator
from functools import reduce


STANDARD_STUDY_NAME_MAPPING_FIELDS = [
    "study_description",
    "requested_procedure_code_meaning",
    "procedure_code_meaning",
]

STANDARD_ACQUISITION_NAME_FIELDS = [
    "acquisition_protocol",
]


def assign_studies_to_standard_name(standard_name: StandardNames):
    """
    Add references to any matching study entries

    :param standard_name: StandardNames entry
    """

    modality = standard_name.modality
    studies = _get_studies_for_modality(modality)
    acquisitions = _get_acquisitions_for_modality(modality)

    for field_name in STANDARD_STUDY_NAME_MAPPING_FIELDS:
        _assign_standard_study_name_to_studies(
            studies,
            standard_name,
            field_name,
        )

    for field_name in STANDARD_ACQUISITION_NAME_FIELDS:
        _assign_standard_acquisition_name_to_acquisitions(
            acquisitions, standard_name, field_name
        )


def assign_standard_names_to_study(study: GeneralStudyModuleAttr):
    """Add references to any matching standard name entries

    :param g: GeneralStudyModuleAttr database table
    """

    modality = study.modality_type
    if modality in ["CR", "PX"]:
        modality = "DX"

    std_names = StandardNames.objects.filter(modality=modality)

    # Obtain a list of standard name IDs that match this GeneralStudyModuleAttr
    matching_std_name_ids = std_names.filter(
        (
            Q(study_description=study.study_description)
            & Q(study_description__isnull=False)
        )
        | (
            Q(requested_procedure_code_meaning=study.requested_procedure_code_meaning)
            & Q(requested_procedure_code_meaning__isnull=False)
        )
        | (
            Q(procedure_code_meaning=study.procedure_code_meaning)
            & Q(procedure_code_meaning__isnull=False)
        )
    ).values_list("pk", flat=True)

    # Obtain a list of standard name IDs that are already associated with this GeneralStudyModuleAttr
    std_name_ids_already_in_study = study.standard_names.values_list("pk", flat=True)

    # Names that are in the new list, but not in the existing list
    std_name_ids_to_add = np.setdiff1d(
        matching_std_name_ids, std_name_ids_already_in_study
    )

    if std_name_ids_to_add.size:
        study.standard_names.add(*std_name_ids_to_add)

    # Add standard name references to the study irradiation events where the acquisition_protocol values match.
    # Some events will already exist if the new data is adding to an existing study
    try:
        if modality == "CT":
            for (
                event
            ) in study.ctradiationdose_set.get().ctirradiationeventdata_set.all():
                # Only add matching standard name if the event doesn't already have one
                if not event.standard_protocols.values_list("pk", flat=True):
                    pk_value = list(
                        std_names.filter(
                            Q(acquisition_protocol=event.acquisition_protocol)
                            & Q(acquisition_protocol__isnull=False)
                        ).values_list("pk", flat=True)
                    )
                    event.standard_protocols.add(*pk_value)
        else:
            for (
                event
            ) in (
                study.projectionxrayradiationdose_set.get().irradeventxraydata_set.all()
            ):
                # Only add matching standard name if the event doesn't already have one
                if not event.standard_protocols.values_list("pk", flat=True):
                    pk_value = list(
                        std_names.filter(
                            Q(acquisition_protocol=event.acquisition_protocol)
                            & Q(acquisition_protocol__isnull=False)
                        ).values_list("pk", flat=True)
                    )
                    event.standard_protocols.add(*pk_value)

    except ObjectDoesNotExist:
        pass


def add_standard_name(request, form):
    data = form.cleaned_data
    modality = data["modality"]

    if not data["standard_name"]:
        messages.warning(request, "Blank standard name - no update made")
        return

<<<<<<< HEAD
    for field_name in STANDARD_STUDY_NAME_MAPPING_FIELDS:
        try:
            _add_standard_study_names_for_field(field_name, request, **data)
        except KeyError:
            pass

    for field_name in STANDARD_ACQUISITION_NAME_FIELDS:
        try:
            _add_standard_acquisition_names_for_field(field_name, request, **data)
        except KeyError:
            pass
=======
    for field_name in (
        STANDARD_STUDY_NAME_MAPPING_FIELDS + STANDARD_ACQUISITION_NAME_FIELDS
    ):
        for field_value in data[field_name]:
            _add_standard_name(field_name, field_value, **data)
>>>>>>> d20a2126

    std_names = StandardNames.objects.filter(modality=modality).filter(
        standard_name__exact=data["standard_name"]
    )

    for standard_name in std_names:
        assign_studies_to_standard_name(standard_name)

    drl_formset = DiagnosticReferenceLevelsFormSet(request.POST, prefix="drl_formset")
    kfactor_formset = KFactorsFormSet(request.POST, prefix="kfactor_formset")
    _save_all_reference_values_for_standard_names(
        modality, std_names, drl_formset, kfactor_formset
    )


def update_all_standard_names_for_modality(modality):
    standard_names = StandardNames.objects.filter(modality=modality)

    for std_name in standard_names:
        std_name.generalstudymoduleattr_set.clear()  # type: ignore

    if modality == "CT":
        for std_name in standard_names:
            std_name.ctirradiationeventdata_set.clear()  # type: ignore
    else:
        for std_name in standard_names:
            std_name.irradeventxraydata_set.clear()  # type: ignore

    for standard_name in standard_names:
        assign_studies_to_standard_name(standard_name)


def update_standard_name(request, form, standard_name: StandardNames):
    data = form.cleaned_data

    studies = _get_studies_for_modality(standard_name.modality)
    acquisitions = _get_acquisitions_for_modality(standard_name.modality)
    standard_names = StandardNames.objects.filter(
        modality=standard_name.modality
    ).filter(standard_name=standard_name.standard_name)

    for field_name in STANDARD_STUDY_NAME_MAPPING_FIELDS:
        if field_name not in data:
            continue
        (names_to_remove, names_to_add) = get_field_values_to_add_and_remove(
            form.initial[field_name], data[field_name]
        )
        filtered_studies = studies.filter(**{field_name + "__in": names_to_remove})
        _remove_studies_from_standard_study_name(filtered_studies, standard_name)
        standard_names.filter(**{field_name + "__in": names_to_remove}).delete()

        for name_to_add in names_to_add:
            _add_standard_name(field_name, name_to_add, **data)

    for field_name in STANDARD_ACQUISITION_NAME_FIELDS:
        if field_name not in data:
            continue
        (names_to_remove, names_to_add) = get_field_values_to_add_and_remove(
            form.initial[field_name], data[field_name]
        )
        filtered_acquisitions = acquisitions.filter(
            **{field_name + "__in": names_to_remove}
        )
        _remove_acquisitions_from_standard_acquisition_name(
            filtered_acquisitions, standard_name
        )

        standard_names.filter(**{field_name + "__in": names_to_remove}).delete()

        for name_to_add in names_to_add:
            _add_standard_name(field_name, name_to_add, **data)

    standard_names = StandardNames.objects.filter(
        modality=standard_name.modality
    ).filter(standard_name=data["standard_name"])

    for standard_name in standard_names:
        assign_studies_to_standard_name(standard_name)

    if "standard_name" in data:
        standard_names.update(standard_name=data["standard_name"])

    if "drl_alert_factor" in data:
        standard_names.update(drl_alert_factor=data["drl_alert_factor"])

    if "diagnostic_reference_level_criteria" in data:
        standard_names.update(
            diagnostic_reference_level_criteria=data[
                "diagnostic_reference_level_criteria"
            ]
        )

    if "k_factor_criteria" in data:
        standard_names.update(k_factor_criteria=data["k_factor_criteria"])

    drl_formset = DiagnosticReferenceLevelsFormSet(request.POST, prefix="drl_formset")
    kfactor_formset = KFactorsFormSet(request.POST, prefix="kfactor_formset")
    _save_all_reference_values_for_standard_names(
        standard_name.modality, standard_names, drl_formset, kfactor_formset
    )


def get_field_values_to_add_and_remove(initial_values, new_values):
    names_to_remove = np.setdiff1d(initial_values, new_values)
    names_to_add = np.setdiff1d(
        new_values,
        initial_values,
    )
    return (names_to_remove, names_to_add)


def delete_standard_name(standard_name: StandardNames):
    studies = _get_studies_for_modality(standard_name.modality)
    acquisitions = _get_acquisitions_for_modality(standard_name.modality)

    _remove_studies_from_standard_study_name(studies, standard_name)
    _remove_acquisitions_from_standard_acquisition_name(acquisitions, standard_name)

    standard_names = StandardNames.objects.filter(
        modality=standard_name.modality
    ).filter(standard_name=standard_name.standard_name)

    DiagnosticReferenceLevels.objects.filter(standard_name__in=standard_names).delete()
    KFactors.objects.filter(standard_name__in=standard_names).delete()

    standard_names.delete()


def _get_studies_for_modality(modality):
    studies = GeneralStudyModuleAttr.objects
    if modality == "CT":
        studies = studies.filter(modality_type="CT")
    elif modality == "MG":
        studies = studies.filter(modality_type="MG")
    elif modality == "RF":
        studies = studies.filter(modality_type="RF")
    elif modality == "NM":
        studies = studies.filter(modality_type="NM")
    else:
        studies = studies.filter(
            Q(modality_type__exact="DX")
            | Q(modality_type__exact="CR")
            | Q(modality_type__exact="PX")
        )
    return studies


def _get_acquisitions_for_modality(modality):
    if modality == "CT":
        return CtIrradiationEventData.objects
    return _filter_irrad_event_x_ray_data(modality)


def _filter_irrad_event_x_ray_data(modality):
    q = ["DX", "CR", "PX"]
    if modality == "MG":
        q = ["MG"]
    elif modality == "RF":
        q = ["RF"]

    q_criteria = reduce(
        operator.or_,
        (
            Q(
                projection_xray_radiation_dose__general_study_module_attributes__modality_type__icontains=item
            )
            for item in q
        ),
    )
    return IrradEventXRayData.objects.filter(q_criteria)


def _add_standard_name(field_name, field_value, **data):
    return StandardNames.objects.create(
        standard_name=data["standard_name"],
        modality=data["modality"],
        diagnostic_reference_level_criteria=data["diagnostic_reference_level_criteria"],
        drl_alert_factor=data["drl_alert_factor"],
        k_factor_criteria=data["k_factor_criteria"],
        **{field_name: field_value}
    )


def _assign_standard_study_name_to_studies(
    studies, standard_name: StandardNames, field_name
):
    for study in studies.filter(
        **{
            field_name + "__isnull": False,
            field_name: standard_name.__dict__[field_name],
        }
    ):
        print(study.study_description)
        study.standard_names.add(standard_name)


def _assign_standard_acquisition_name_to_acquisitions(
    acquisitions, standard_name: StandardNames, field_name
):
    for acquisition in acquisitions.filter(
        **{field_name: standard_name.__dict__[field_name]}
    ):
        acquisition.standard_protocols.add(standard_name)


def _remove_studies_from_standard_study_name(studies, standard_name: StandardNames):
    standard_name.generalstudymoduleattr_set.remove(  # type: ignore
        *studies.filter(
            standard_names__standard_name=standard_name.standard_name
        ).values_list("pk", flat=True)
    )


def _remove_acquisitions_from_standard_acquisition_name(
    acquisitions, standard_name: StandardNames
):
    if standard_name.modality == "CT":
        standard_name.ctirradiationeventdata_set.remove(  # type: ignore
            *acquisitions.filter(
                standard_protocols__standard_name=standard_name.standard_name
            ).values_list("pk", flat=True)
        )
    else:
        standard_name.irradeventxraydata_set.remove(  # type: ignore
            *acquisitions.filter(
                standard_protocols__standard_name=standard_name.standard_name
            ).values_list("pk", flat=True)
        )


def _save_all_reference_values_for_standard_names(modality, standard_names, *formsets):
    for formset in formsets:
        if not formset.is_valid():
            continue
        _save_reference_values_for_standard_names(formset, standard_names, modality)


def _save_reference_values_for_standard_names(formset, standard_names, modality):
    for item in formset.save(commit=False):
        if modality in ["RF", "DX"]:
            item.diagnostic_reference_level /= 1000000
        item.save()
        item.standard_name.add(*standard_names)

    for item in formset.deleted_objects:
        item.standard_name.remove(*standard_names)
        item.delete()<|MERGE_RESOLUTION|>--- conflicted
+++ resolved
@@ -164,25 +164,11 @@
         messages.warning(request, "Blank standard name - no update made")
         return
 
-<<<<<<< HEAD
-    for field_name in STANDARD_STUDY_NAME_MAPPING_FIELDS:
-        try:
-            _add_standard_study_names_for_field(field_name, request, **data)
-        except KeyError:
-            pass
-
-    for field_name in STANDARD_ACQUISITION_NAME_FIELDS:
-        try:
-            _add_standard_acquisition_names_for_field(field_name, request, **data)
-        except KeyError:
-            pass
-=======
     for field_name in (
         STANDARD_STUDY_NAME_MAPPING_FIELDS + STANDARD_ACQUISITION_NAME_FIELDS
     ):
         for field_value in data[field_name]:
             _add_standard_name(field_name, field_value, **data)
->>>>>>> d20a2126
 
     std_names = StandardNames.objects.filter(modality=modality).filter(
         standard_name__exact=data["standard_name"]
