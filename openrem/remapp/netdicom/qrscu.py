# This Python file uses the following encoding: utf-8
#!/usr/bin/python

"""
Query/Retrieve SCU AE example.

This demonstrates a simple application entity that support the Patient
Root Find and Move SOP Classes as SCU. In order to receive retrieved
datasets, this application entity must support the CT Image Storage
SOP Class as SCP as well. For this example to work, there must be an
SCP listening on the specified host and port.

For help on usage, 
python qrscu.py -h 
"""

from celery import shared_task
import django
import logging
import os
import sys
import uuid
import collections

# setup django/OpenREM
basepath = os.path.dirname(__file__)
projectpath = os.path.abspath(os.path.join(basepath, "..", ".."))
if projectpath not in sys.path:
    sys.path.insert(1, projectpath)
os.environ['DJANGO_SETTINGS_MODULE'] = 'openremproject.settings'
django.setup()

logger = logging.getLogger('remapp.netdicom.qrscu')  # Explicitly named so that it is still handled when using __main__

# call back
def OnAssociateResponse(association):
    logger.info("Association response received")


def OnAssociateRequest(association):
    logger.info("Association resquested")
    return True


def _move_req(my_ae, remote_ae, d):
    logger.debug("Requesting move association")
    assocMove = my_ae.RequestAssociation(remote_ae)
    logger.info("Move association requested")
    gen = assocMove.StudyRootMoveSOPClass.SCU(d, my_ae.getName(), 1)
    try:
        for gg in gen:
            logger.info("gg is %s", gg)
    except KeyError as e:
        logger.error("{0} in qrscu._move_req. Request is {1}".format(e, d))
    logger.debug("Releasing move association")
    assocMove.Release(0)
    logger.info("Move association released")


def _filter(query, level, filter_name, filter_list, filter_type):
    """
    Reduces Study or Series level UIDs that will have a Move command sent for by filtering against one of three 
    variables that can be 'include only' or 'exclude'
    :param query: Query object in database
    :param level: 'series' or 'study'
    :param filter_name: 'station_name', 'sop_classes_in_study', or 'study_description'
    :param filter_list: list of lower case search words or phrases, or SOP classes
    :param filter_type: 'exclude', 'include'
    :return: None
    """
    if filter_type == 'exclude':
        filtertype = True
    elif filter_type == 'include':
        filtertype = False

    study_rsp = query.dicomqrrspstudy_set.all()
    query.stage = "Filter at {0} level on {1} that {2} {3}".format(level, filter_name, filter_type, filter_list)
    logger.info("Filter at {0} level on {1} that {2} {3}".format(level, filter_name, filter_type, filter_list))
    for study in study_rsp:
        if level == 'study':
            if any(term in (getattr(study, filter_name) or '').lower() for term in filter_list) is filtertype:
                study.delete()
        elif level == 'series':
            series = study.dicomqrrspseries_set.all()
            for s in series:
                if any(term in (getattr(s,filter_name) or '').lower() for term in filter_list) is filtertype:
                    s.delete()
            nr_series_remaining = study.dicomqrrspseries_set.all().count()
            if (nr_series_remaining==0):
                study.delete()
    study_rsp = query.dicomqrrspstudy_set.all()
    logger.info('Now have {0} studies'.format(study_rsp.count()))


def _prune_series_responses(MyAE, RemoteAE, query, all_mods, filters):
    """
    For each study level response, remove any series that we know can't be used.
    :param MyAE: Calling AE Tile
    :param RemoteAE: Called AE Title
    :param query: Current DicomQuery object
    :param all_mods: Ordered dict of dicts detailing modalities we are interested in
    :param filters: Include and exclude lists for StationName (and StudyDescription)
    :return Series level response database rows are deleted if not useful
    """
    query.stage = "Deleting series we can't use"
    query.save()
    logger.info("Deleting series we can't use")

    study_rsp = query.dicomqrrspstudy_set.all()

    if filters['stationname_inc']:
        _filter(query, level='series', filter_name='station_name', filter_list=filters['stationname_inc'],
                filter_type='include')

    if filters['stationname_exc']:
        _filter(query, level='series', filter_name='station_name', filter_list=filters['stationname_exc'],
                filter_type='exclude')

    for study in study_rsp:
        if all_mods['MG']['inc'] and 'MG' in study.get_modalities_in_study():
            study.modality = 'MG'
            study.save()

            if 'SR' in study.get_modalities_in_study() and _check_sr_type_in_study(MyAE, RemoteAE, study) == 'RDSR':
                logger.debug("Found RDSR in MG study, so keep SR and delete all other series")
                series = study.dicomqrrspseries_set.all()
                series.exclude(modality__exact='SR').delete()
            elif 'SR' in study.get_modalities_in_study():
                logger.debug("SR in DX study not RDSR, so deleting")
                series = study.dicomqrrspseries_set.all()
                series.filter(modality__exact='SR').delete()

            # ToDo: query each series at image level in case SOP Class UID is returned and raw/processed duplicates can
            # be weeded out
        elif all_mods['DX']['inc'] and any(mod in study.get_modalities_in_study() for mod in ('CR', 'DX')):
            study.modality = 'DX'
            study.save()

            if 'SR' in study.get_modalities_in_study() and _check_sr_type_in_study(MyAE, RemoteAE, study) == 'RDSR':
                logger.debug("Found RDSR in DX study, so keep SR and delete all other series")
                series = study.dicomqrrspseries_set.all()
                series.exclude(modality__exact='SR').delete()
            elif 'SR' in study.get_modalities_in_study():
                logger.debug("SR in DX study not RDSR, so deleting")
                series = study.dicomqrrspseries_set.all()
                series.filter(modality__exact='SR').delete()

        elif all_mods['FL']['inc'] and any(mod in study.get_modalities_in_study() for mod in ('XA', 'RF')):
                study.modality = 'FL'
                study.save()
                sr_type = _check_sr_type_in_study(MyAE, RemoteAE, study)
                logger.debug("FL study, check_sr_type returned {0}".format(sr_type))
                series = study.dicomqrrspseries_set.all()
                series.exclude(modality__exact='SR').delete()

        elif all_mods['CT']['inc'] and 'CT' in study.get_modalities_in_study():
            study.modality = 'CT'
            study.save()
            series = study.dicomqrrspseries_set.all()
            if 'SR' in study.get_modalities_in_study():
                SR_type = _check_sr_type_in_study(MyAE, RemoteAE, study)
                if SR_type == 'RDSR':
                    logger.debug("Found RDSR in CT study, so keep SR and delete all other series")
                    series.exclude(modality__exact='SR').delete()
                elif SR_type == 'ESR':  # GE CT's with ESR instead of RDSR
                    logger.debug("Found ESR in CT study, so keep SR and delete all other series")
                    series.exclude(modality__exact='SR').delete()
                else:
                    # non-dose SR, so check for Philips dose info series
                    series_descriptions = set(val for dic in series.values('series_description') for val in dic.values())
                    if (series_descriptions != set([None])):
                        series.exclude(series_description__iexact='dose info').delete()
                    else:
                        series.filter(number_of_series_related_instances__gt=5).delete()
            else:
                # if SR not present in study, only keep Philips dose info series
                # skip this step for PACS systems returning (only) empty seriesdescriptions
                series_descriptions = set(val for dic in series.values('series_description') for val in dic.values())
                if (series_descriptions != set([None])):
                    series.exclude(series_description__iexact='dose info').delete()
                else:
                    series.filter(number_of_series_related_instances__gt=5).delete()

        elif all_mods['SR']['inc']:
            sr_type = _check_sr_type_in_study(MyAE, RemoteAE, study)
            if sr_type == 'RDSR':
                logger.debug("SR only query, found RDSR, deleted other SRs")
            elif sr_type == 'ESR':
                logger.debug("SR only query, found ESR, deleted other SRs")
            elif sr_type == 'no_dose_report':
                logger.debug("No RDSR or ESR found. Study will be deleted.")

        nr_series_remaining = study.dicomqrrspseries_set.all().count()
        if (nr_series_remaining==0):
            logger.debug("Deleting empty study with suid {0}".format(study.study_instance_uid))
            study.delete()


def _prune_study_responses(query, filters):

    if filters['study_desc_inc']:
        logger.debug("About to filter on study_desc_inc: {0}, currently have {1} studies.".format(
            filters['study_desc_inc'], query.dicomqrrspstudy_set.all().count()))
        _filter(query, level='study', filter_name='study_description',
                filter_list=filters['study_desc_inc'], filter_type='include')
        logger.debug("Filtering done. Now have {0} studies".format(query.dicomqrrspstudy_set.all().count()))
    if filters['study_desc_exc']:
        logger.debug("About to filter on study_desc_exc: {0}, currently have {1} studies.".format(
            filters['study_desc_exc'], query.dicomqrrspstudy_set.all().count()))
        _filter(query, level='study', filter_name='study_description',
                filter_list=filters['study_desc_exc'], filter_type='exclude')
        logger.debug("Filtering done. Now have {0} studies".format(query.dicomqrrspstudy_set.all().count()))
    if filters['stationname_inc']:
        logger.debug("About to filter on stationname_inc: {0}, currently have {1} studies.".format(
            filters['stationname_inc'], query.dicomqrrspstudy_set.all().count()))
        _filter(query, level='study', filter_name='station_name',
                filter_list=filters['stationname_inc'], filter_type='include')
        logger.debug("Filtering done. Now have {0} studies".format(query.dicomqrrspstudy_set.all().count()))
    if filters['stationname_exc']:
        logger.debug("About to filter on stationname_exc: {0}, currently have {1} studies.".format(
            filters['stationname_exc'], query.dicomqrrspstudy_set.all().count()))
        _filter(query, level='study', filter_name='station_name',
                filter_list=filters['stationname_exc'], filter_type='exclude')
        logger.debug("Filtering done. Now have {0} studies".format(query.dicomqrrspstudy_set.all().count()))


# returns SR-type: RDSR or ESR; otherwise returns 'no_dose_report'
def _check_sr_type_in_study(my_ae, remote_ae, study):
    """
    Checks at an image level whether SR in study is RDSR, ESR, or something else (Radiologist's report for example)
    :param my_ae: Calling AE Title
    :param remote_ae: Called AE Title
    :param study: Study to check SR type of
    :return: String of 'RDSR', 'ESR', or 'no_dose_report'
    """
    # select series with modality SR
    series_sr = study.dicomqrrspseries_set.filter(modality__exact='SR')
    logger.info("Number of series with SR {0}".format(series_sr.count()))
    sopclasses = set()
    for sr in series_sr:
        _query_images(my_ae, remote_ae, sr)
        images = sr.dicomqrrspimage_set.all()
        if images.count() == 0:
            logger.debug("Oops, series {0} of study instance UID {1} doesn't have any images in!".format(
                sr.series_number, study.study_instance_uid))
            continue
        sopclasses.add(images[0].sop_class_uid)
        sr.sop_class_in_series = images[0].sop_class_uid
        sr.save()
        logger.info("studyuid: {0}   seriesuid: {1}   nrimages: {2}   sopclasses: {3}".format(
            study.study_instance_uid, sr.series_instance_uid, images.count(), sopclasses))
    logger.info("sopclasses: {0}".format(sopclasses))
    if '1.2.840.10008.5.1.4.1.1.88.67' in sopclasses:
        for sr in series_sr:
            if sr.sop_class_in_series != '1.2.840.10008.5.1.4.1.1.88.67':
                logger.debug("Have RDSR, deleting non-RDSR SR")
                sr.delete()
        return 'RDSR'
    elif '1.2.840.10008.5.1.4.1.1.88.22' in sopclasses:
        for sr in series_sr:
            if sr.sop_class_in_series != '1.2.840.10008.5.1.4.1.1.88.22':
                logger.debug("Have ESR, deleting non-RDSR, non-ESR SR")
                sr.delete()
        return 'ESR'
    else:
        for sr in series_sr:
            logger.debug("Deleting non-RDSR, non-ESR SR")
            sr.delete()
        return 'no_dose_report'


def _query_images(my_ae, remote_ae, seriesrsp):
    from time import sleep
    from remapp.tools.get_values import get_value_kw
    from remapp.models import DicomQRRspImage
    from dicom.dataset import Dataset

    logger.debug('In _query_images')

    d3 = Dataset()
    d3.QueryRetrieveLevel = "IMAGE"
    d3.SeriesInstanceUID = seriesrsp.series_instance_uid
    d3.SOPInstanceUID = ''
    d3.SOPClassUID = ''
    d3.InstanceNumber = ''
    d3.SpecificCharacterSet = ''

    logger.debug('d3: {0}'.format(d3))

    assoc_images = my_ae.RequestAssociation(remote_ae)

    if not assoc_images:
        logger.warning("Query series association must have failed, trying again")
        sleep(2)
        assoc_images = my_ae.RequestAssociation(remote_ae)
        if not assoc_images:
            logger.error(
               "Query instance association failed. Me: {0}, Remote: {1}, Study UID: {2}, Se UID {3}, Im {4}".format(
                   my_ae, remote_ae, d3.SOPInstanceUID, d3.SeriesInstanceUID, d3.InstanceNumber))
            return

    st3 = assoc_images.StudyRootFindSOPClass.SCU(d3, 1)

    query_id = uuid.uuid4()

    imRspNo = 0

    for images in st3:
        if not images[1]:
            continue
        images[1].decode()
        imRspNo += 1
        logger.debug("Image Response {0}: {1}".format(imRspNo, images[1]))
        imagesrsp = DicomQRRspImage.objects.create(dicom_qr_rsp_series=seriesrsp)
        imagesrsp.query_id = query_id
        # Mandatory tags
        imagesrsp.sop_instance_uid = images[1].SOPInstanceUID
        imagesrsp.sop_class_uid = images[1].SOPClassUID
        imagesrsp.instance_number = images[1].InstanceNumber
        if not imagesrsp.instance_number:  # just in case!!
            imagesrsp.instance_number = None  # integer so can't be ''

        imagesrsp.save()

    assoc_images.Release(0)


def _query_series(my_ae, remote_ae, d2, studyrsp):
    from time import sleep
    from remapp.tools.get_values import get_value_kw
    from remapp.models import DicomQRRspSeries
    d2.QueryRetrieveLevel = "SERIES"
    d2.SeriesDescription = ''
    d2.SeriesNumber = ''
    d2.SeriesInstanceUID = ''
    d2.Modality = ''
    d2.NumberOfSeriesRelatedInstances = ''
    d2.StationName = ''
    d2.SpecificCharacterSet = ''

    logger.debug('In _query_series')
    logger.debug('d2: {0}'.format(d2))

    assoc_series = my_ae.RequestAssociation(remote_ae)

    if not assoc_series:
        logger.warning("Query series association must have failed, trying again")
        sleep(2)
        assoc_series = my_ae.RequestAssociation(remote_ae)
        if not assoc_series:
            logger.error(
                "Query series association has failed. Me: {0}, Remote: {1}, StudyInstanceUID: {2}, SeriesInstanceUID: {3}".format(
                    my_ae, remote_ae, d2.StudyInstanceUID, d2.SeriesInstanceUID))
            return

    st2 = assoc_series.StudyRootFindSOPClass.SCU(d2, 1)

    query_id = uuid.uuid4()

    seRspNo = 0

    for series in st2:
        if not series[1]:
            continue
        series[1].decode()
        seRspNo += 1
        seriesrsp = DicomQRRspSeries.objects.create(dicom_qr_rsp_study=studyrsp)
        seriesrsp.query_id = query_id
        # Mandatory tags
        seriesrsp.series_instance_uid = series[1].SeriesInstanceUID
        seriesrsp.modality = series[1].Modality
        seriesrsp.series_number = series[1].SeriesNumber
        if not seriesrsp.series_number:  # despite it being mandatory!
            seriesrsp.series_number = None  # integer so can't be ''
        # Optional useful tags
<<<<<<< HEAD
        seriesrsp.series_description = get_value_kw('SeriesDescription', series[1])
=======
        seriesrsp.series_description = get_value_kw(u'SeriesDescription', series[1])
>>>>>>> 72466b7b
        if seriesrsp.series_description:
            seriesrsp.series_description = ''.join(seriesrsp.series_description).strip().lower()
        seriesrsp.number_of_series_related_instances = get_value_kw('NumberOfSeriesRelatedInstances', series[1])
        if not seriesrsp.number_of_series_related_instances:
            seriesrsp.number_of_series_related_instances = None  # integer so can't be ''
        seriesrsp.station_name = get_value_kw('StationName', series[1])
        logger.debug(u"Series Response {0}: Modality {1}, StationName {2}, StudyUID {3}, Series No. {4}, "
                        u"Series description {5}".format(
                            seRspNo, seriesrsp.modality, seriesrsp.station_name, d2.StudyInstanceUID,
                            seriesrsp.series_number, seriesrsp.series_description))

        seriesrsp.save()

    assoc_series.Release(0)


def _query_study(my_ae, remote_ae, d, query, query_id):
    from decimal import Decimal
    from dicom.dataset import Dataset
    from remapp.models import DicomQRRspStudy
    from remapp.tools.get_values import get_value_kw
    d.QueryRetrieveLevel = "STUDY"
    d.PatientName = ''
    d.PatientID = ''
    d.AccessionNumber = ''
    d.StudyDescription = ''
    d.StudyID = ''
    d.StudyInstanceUID = ''
    d.StudyTime = ''
    d.PatientAge = ''
    d.PatientBirthDate = ''
    d.NumberOfStudyRelatedSeries = ''
    d.StationName = ''
    d.SpecificCharacterSet = ''

    assoc_study = my_ae.RequestAssociation(remote_ae)
    st = assoc_study.StudyRootFindSOPClass.SCU(d, 1)
    logger.debug('_query_study done with status {0}'.format(st))

    # TODO: Replace the code below to deal with find failure
    # if not st:
    #     query.failed = True
    #     query.message = "Study Root Find unsuccessful"
    #     query.complete = True
    #     query.save()
    #     MyAE.Quit()
    #     return

    rspno = 0

    for ss in st:
        if not ss[1]:
            continue
        ss[1].decode()
        rspno += 1
        rsp = DicomQRRspStudy.objects.create(dicom_query=query)
        rsp.query_id = query_id
        # Unique key
        rsp.study_instance_uid = ss[1].StudyInstanceUID
        # Required keys - none of interest
        logger.debug("Response {0}, StudyUID: {1}".format(rspno, rsp.study_instance_uid))

        # Optional and special keys
        rsp.study_description = get_value_kw("StudyDescription", ss[1])
        rsp.station_name = get_value_kw('StationName', ss[1])
        logger.debug(u"Study Description: {0}; Station Name: {1}".format(rsp.study_description, rsp.station_name))

        # Populate modalities_in_study, stored as JSON
        if isinstance(ss[1].ModalitiesInStudy, str):   # if single modality, then type = string ('XA')
            rsp.set_modalities_in_study(ss[1].ModalitiesInStudy.split(','))
        else:   # if multiple modalities, type = MultiValue (['XA', 'RF'])
            rsp.set_modalities_in_study(ss[1].ModalitiesInStudy)
        logger.debug("ModalitiesInStudy: {0}".format(rsp.get_modalities_in_study()))

        rsp.modality = None  # Used later
        rsp.save()

    assoc_study.Release(0)


def _create_association(my_ae, remote_host, remote_port, remote_ae):
    # create association with remote AE
    logger.info("Request association with {0} ({1} {2} from {3})".format(remote_ae, remote_host, remote_port, my_ae))
    assoc = my_ae.RequestAssociation(remote_ae)
    return assoc


def _echo(assoc):
    echo = assoc.VerificationSOPClass.SCU(1)
    logger.info('done with status %s', echo)


def _query_for_each_modality(all_mods, query, d, MyAE, RemoteAE):
    """
    Uses _query_study for each modality we've asked for, and populates study level response data in the database
    :param all_mods: dict of dicts indicating which modalities to request
    :param query: DicomQuery object
    :param d: Dataset object containing StudyDate
    :param MyAE: Calling AE Title
    :param RemoteAE: Called AE Title
    :return: modalities_returned = whether ModalitiesInStudy is returned populated; modality_matching = whether
             responses have been filtered based on requested modality
    """

    # Assume that ModalitiesInStudy is a Matching Key Attribute
    # If not, 1 query is sufficient to retrieve all relevant studies
    modality_matching = True
    modalities_returned = False

    # query for all requested studies
    # if ModalitiesInStudy is not supported by the PACS set modality_matching to False and stop querying further
    for selection, details in all_mods.items():
        if details['inc']:
            for mod in details['mods']:
                if modality_matching:
                    query.stage = 'Currently querying for {0} studies...'.format(mod)
                    query.save()
                    logger.info('Currently querying for {0} studies...'.format(mod))
                    d.ModalitiesInStudy = mod
                    query_id = uuid.uuid4()
                    _query_study(MyAE, RemoteAE, d, query, query_id)
                    study_rsp = query.dicomqrrspstudy_set.filter(query_id__exact=query_id)
                    logger.debug("Queried for {0}, now have {1} study level responses".format(mod, study_rsp.count()))
                    for rsp in study_rsp:  # First check if modalities in study has been populated
                        if rsp.get_modalities_in_study():
                            modalities_returned = True
                            # Then check for inappropriate responses
                            if mod not in rsp.get_modalities_in_study():
                                modality_matching = False
                                logger.debug("Remote node returns but doesn't match against ModalitiesInStudy")
                                break  # This indicates that there was no modality match, so we have everything already
    logger.debug("modalities_returned: {0}; modality_matching: {1}".format(modalities_returned, modality_matching))
    return modalities_returned, modality_matching



@shared_task(name='remapp.netdicom.qrscu.qrscu')  # (name='remapp.netdicom.qrscu.qrscu', queue='qr')
def qrscu(
        qr_scp_pk=None, store_scp_pk=None,
        implicit=False, explicit=False, move=False, query_id=None,
        date_from=None, date_until=None, modalities=None, inc_sr=False, remove_duplicates=True, filters=None,
        *args, **kwargs):
    """Query retrieve service class user function
    
    Queries a pre-configured remote query retrieve service class provider for dose metric related objects,
    making use of the filter parameters provided. Can automatically trigger a c-move (retrieve) operation.

    Args:
      qr_scp_pk(int, optional): Database ID/pk of the remote QR SCP (Default value = None)
      store_scp_pk(int, optional): Database ID/pk of the local store SCP (Default value = None)
      implicit(bool, optional): Prefer implicit transfer syntax (preference possibly not implemented) (Default value = False)
      explicit(bool, optional): Prefer explicit transfer syntax (preference possibly not implemented) (Default value = False)
      move(bool, optional): Automatically trigger move request when query is complete (Default value = False)
      query_id(str, optional): UID of query if generated by web interface (Default value = None)
      date_from(str, optional): Date to search from, format yyyy-mm-dd (Default value = None)
      date_until(str, optional): Date to search until, format yyyy-mm-dd (Default value = None)
      modalities(list, optional): Modalities to search for, options are CT, MG, DX and FL (Default value = None)
      inc_sr(bool, optional): Only include studies that only have structured reports in (unknown modality) (Default value = False)
      remove_duplicates(bool, optional): If True, studies that already exist in the database are removed from the query results (Default value = True)
      filters(dictionary list, optional): include and exclude lists for StationName and StudyDescription (Default value = None)
      *args:
      **kwargs:

    Returns:
      : Series Instance UIDs are stored as rows in the database to be used by a move request. Move request is
      optionally triggered automatically.

    """

    from datetime import datetime
    import json
    from netdicom.applicationentity import AE
    from netdicom.SOPclass import StudyRootFindSOPClass, StudyRootMoveSOPClass, VerificationSOPClass
    from dicom.dataset import Dataset, FileDataset
    from dicom.UID import ExplicitVRLittleEndian, ImplicitVRLittleEndian, ExplicitVRBigEndian
    from remapp.models import GeneralStudyModuleAttr, DicomQuery, DicomRemoteQR, DicomStoreSCP
    from remapp.tools.dcmdatetime import make_date, make_dcm_date_range

    debug_timer = datetime.now()
    logger.debug("qrscu args passed: qr_scp_pk={0}, store_scp_pk={1}, implicit={2}, explicit={3}, move={4}, "
                 "query_id={5}, date_from={6}, date_until={7}, modalities={8}, inc_sr={9}, remove_duplicates={10}, "
                 "filters={11}".format(qr_scp_pk, store_scp_pk, implicit, explicit, move, query_id,
                                       date_from, date_until, modalities, inc_sr, remove_duplicates, filters))

    # Currently, if called from qrscu_script modalities will either be a list of modalities or it will be "SR".
    # Web interface hasn't changed, so will be a list of modalities and or the inc_sr flag
    # Need to normalise one way or the other.
    logger.debug("Checking for modality selection and sr_only clash")
    if modalities is None and inc_sr is False:
        logger.error("Query retrieve routine called with no modalities selected")
        return
    elif modalities is not None and inc_sr is True:
        logger.error("Query retrieve routine should be called with a modality selection _or_ SR only query, not both"
                     "Modalities is {0}, inc_sr is {1}".format(modalities, inc_sr))
        return
    elif modalities is None and inc_sr is True:
        modalities = ["SR"]

    qr_scp = DicomRemoteQR.objects.get(pk=qr_scp_pk)
    if qr_scp.hostname:
        rh = qr_scp.hostname
    else:
        rh = qr_scp.ip
    rp = qr_scp.port
    aec = qr_scp.aetitle
    aet = qr_scp.callingaet
    if not aet:
        aet = "OPENREMDEFAULT"

    if implicit:
        ts = [ImplicitVRLittleEndian]
    elif explicit:
        ts = [ExplicitVRLittleEndian]
    else:
        ts = [
            ExplicitVRLittleEndian,
            ImplicitVRLittleEndian,
            ExplicitVRBigEndian
        ]

    # create application entity with Find and Move SOP classes as SCU
    MyAE = AE(aet.encode('ascii', 'ignore'), 0, [StudyRootFindSOPClass,
                                                 StudyRootMoveSOPClass,
                                                 VerificationSOPClass], [], ts)
    MyAE.OnAssociateResponse = OnAssociateResponse
    MyAE.OnAssociateRequest = OnAssociateRequest
    # MyAE.OnReceiveStore = OnReceiveStore
    MyAE.start()
    logger.debug("MyAE {0} started".format(MyAE))

    # remote application entity
    RemoteAE = dict(Address=rh, Port=rp, AET=aec.encode('ascii', 'ignore'))
    logger.debug("Remote AE is {0}".format(RemoteAE))

    if not query_id:
        query_id = uuid.uuid4()
    logger.debug("Query_id is {0}".format(query_id))

    query = DicomQuery.objects.create()
    query.query_id = query_id
    query.complete = False
    query.store_scp_fk = DicomStoreSCP.objects.get(pk=store_scp_pk)
    query.qr_scp_fk = qr_scp
    query.save()

    logger.debug("About to start association")
    assoc = _create_association(MyAE, rh, rp, RemoteAE)
    logger.debug("Association created: {0}".format(assoc))

    if not assoc:
        query.failed = True
        query.message = "Association unsuccessful"
        query.complete = True
        query.save()
        MyAE.Quit()
        logger.error("Query_id {0} to {1} failed as association was unsuccessful".format(query_id, RemoteAE))
        return
    logger.info("assoc is ... %s", assoc)

    # perform a DICOM ECHO
    logger.info("DICOM Echo ... ")
    _echo(assoc)

    logger.info("DICOM FindSCU ... ")
    d = Dataset()
    d.StudyDate = str(make_dcm_date_range(date_from, date_until) or '')

    all_mods = collections.OrderedDict()
    all_mods['CT'] = {'inc': False, 'mods': ['CT']}
    all_mods['MG'] = {'inc': False, 'mods': ['MG']}
    all_mods['FL'] = {'inc': False, 'mods': ['RF', 'XA']}
    all_mods['DX'] = {'inc': False, 'mods': ['DX', 'CR']}
    all_mods['SR'] = {'inc': False, 'mods': ['SR']}

    # Reasoning regarding PET-CT: Some PACS allocate study modality PT, some CT, some depending on order received.
    # If ModalitiesInStudy is used for matching on C-Find, the CT from PET-CT will be picked up.
    # If not, then the PET-CT will be returned with everything else, and the CT will show up in the series level
    # query. Therefore, there is no need to search for PT at any stage.
    for m in all_mods:
        if m in modalities:
            all_mods[m]['inc'] = True

    # query for all requested studies
    modalities_returned, modality_matching = _query_for_each_modality(all_mods, query, d, MyAE, RemoteAE)

    # Now we have all our studies. Time to throw duplicates and away any we don't want
    logger.debug("Time to throw away any studies or series that are not useful before requesting moves")
    distinct_rsp = query.dicomqrrspstudy_set.all().distinct('study_instance_uid')
    try:
        create_error = distinct_rsp.count()  # To trigger error if using SLQite3 or other unsupported db for distinct()
        study_rsp = distinct_rsp
    except NotImplementedError:
        study_rsp = query.dicomqrrspstudy_set.all()

    # Performing some cleanup if modality_matching=True (prevents having to retrieve unnecessary series)
    # We are assuming that if remote matches on modality it will populate ModalitiesInStudy and conversely
    # if remote doesn't match on modality it won't return a populated ModalitiesInStudy.
    if modalities_returned and inc_sr:
        logger.info("Modalities_returned is true and we only want studies with only SR in; removing everything else.")
        for study in study_rsp:
            mods = study.get_modalities_in_study()
            if mods != ['SR']:
                study.delete()
        logger.debug("Finished removing studies that have anything other than SR in.")

    # FIXME: why not perform at series level? Fixes the problem of additional series that might be missed, but
    # would need to be  combined with changes to extractor scripts
    if remove_duplicates:
        logger.debug("About to remove any studies we already have in the database")
        query.stage = 'Checking to see if any response studies are already in the OpenREM database'
        try:
            query.save()
        except Exception as e:
            logger.error("query.save in remove duplicates didn't work because of {0}".format(e))
        logger.info(
            'Checking to see if any of the {0} studies are already in the OpenREM database'.format(study_rsp.count()))
        for uid in study_rsp.values_list('study_instance_uid', flat=True):
            if GeneralStudyModuleAttr.objects.filter(study_instance_uid=uid).exists():
                study_rsp.filter(study_instance_uid__exact=uid).delete()
        study_rsp = query.dicomqrrspstudy_set.all()
        logger.info('After removing studies we already have in the db, {0} studies are left'.format(study_rsp.count()))

    filter_logs = []
    if filters['study_desc_inc']:
        filter_logs += ["study description includes {0}, ".format(", ".join(filters['study_desc_inc']))]
    if filters['study_desc_exc']:
        filter_logs += ["study description excludes {0}, ".format(", ".join(filters['study_desc_exc']))]
    if filters['stationname_inc']:
        filter_logs += ["station name includes {0}, ".format(", ".join(filters['stationname_inc']))]
    if filters['stationname_exc']:
        filter_logs += ["station name excludes {0}, ".format(", ".join(filters['stationname_exc']))]

    logger.info("Pruning study responses based on inc/exc options: {0}".format("".join(filter_logs)))
    _prune_study_responses(query, filters)
    study_rsp = query.dicomqrrspstudy_set.all()
    logger.info('Now have {0} studies'.format(study_rsp.count()))

    for rsp in study_rsp:
        # Series level query
        d2 = Dataset()
        d2.StudyInstanceUID = rsp.study_instance_uid
        _query_series(MyAE, RemoteAE, d2, rsp)
        if not modalities_returned:
            logger.debug("modalities_returned = False, so building from series info")
            series_rsp = rsp.dicomqrrspseries_set.all()
            rsp.set_modalities_in_study(list(set(val for dic in series_rsp.values('modality') for val in dic.values()))) 

    if not modality_matching:
        mods_in_study_set = set(val for dic in study_rsp.values('modalities_in_study') for val in dic.values())
        logger.debug("mods in study are: {0}".format(study_rsp.values('modalities_in_study')))
        query.stage = "Deleting studies we didn't ask for"
        query.save()
        logger.info("Deleting studies we didn't ask for")
        logger.debug("mods_in_study_set is {0}".format(mods_in_study_set))
        for mod_set in mods_in_study_set:
            logger.info("mod_set is {0}".format(mod_set))
            delete = True
            for mod_choice, details in all_mods.items():
                logger.info("mod_choice {0}, details {1}".format(mod_choice, details))
                if details['inc']:
                    for mod in details['mods']:
                        logger.info("mod is {0}, mod_set is {1}".format(mod, mod_set))
                        if mod in mod_set:
                            delete = False
                            continue
                        if inc_sr and mod_set == ['SR']:
                            delete = False
            if delete:
                study_rsp.filter(modalities_in_study__exact=mod_set).delete()
        logger.info('Now have {0} studies'.format(study_rsp.count()))


    logger.debug("Pruning series responses")
    _prune_series_responses(MyAE, RemoteAE, query, all_mods, filters)

    study_rsp = query.dicomqrrspstudy_set.all()
    logger.info('Now have {0} studies'.format(study_rsp.count()))

    logger.info("Release association")
    assoc.Release(0)

    # done
    MyAE.Quit()
    query.complete = True
    query.stage = "Query complete"
    query.save()

    logger.debug("Query {0} complete. Move is {1}. Query took {2}".format(
        query.query_id, move, datetime.now() - debug_timer))

    if move:
        movescu.delay(str(query.query_id))


@shared_task(name='remapp.netdicom.qrscu.movescu')  # (name='remapp.netdicom.qrscu.movescu', queue='qr')
def movescu(query_id):
    """C-Move request element of query-retrieve service class user

    Args:
      query_id: 

    Returns:

    """
    from time import sleep
    from dicom.UID import ExplicitVRLittleEndian, ImplicitVRLittleEndian, ExplicitVRBigEndian
    from dicom.dataset import Dataset
    from netdicom.applicationentity import AE
    from netdicom.SOPclass import StudyRootFindSOPClass, StudyRootMoveSOPClass, VerificationSOPClass
    from remapp.models import DicomQuery, DicomRemoteQR, DicomStoreSCP

    query = DicomQuery.objects.get(query_id=query_id)
    query.move_complete = False
    query.failed = False
    query.save()
    qr_scp = query.qr_scp_fk
    store_scp = query.store_scp_fk

    ts = [
        ExplicitVRLittleEndian,
        ImplicitVRLittleEndian,
        ExplicitVRBigEndian
    ]

    if qr_scp.hostname:
        rh = qr_scp.hostname
    else:
        rh = qr_scp.ip

    my_ae = AE(store_scp.aetitle.encode('ascii', 'ignore'), 0, [StudyRootFindSOPClass,
                                                                StudyRootMoveSOPClass,
                                                                VerificationSOPClass], [], ts)
    my_ae.OnAssociateResponse = OnAssociateResponse
    my_ae.OnAssociateRequest = OnAssociateRequest
    # MyAE.OnReceiveStore = OnReceiveStore
    my_ae.start()

    # remote application entity
    remote_ae = dict(Address=rh, Port=qr_scp.port, AET=qr_scp.aetitle.encode('ascii', 'ignore'))

    query.stage = "Preparing to start move request"
    query.save()
    logger.info("Preparing to start move request")

    studies = query.dicomqrrspstudy_set.all()
    query.stage = "Requesting move of {0} studies".format(studies.count())
    query.save()
    logger.info("Requesting move of {0} studies".format(studies.count()))

    study_no = 0
    for study in studies:
        study_no += 1
        logger.info("Mv: study_no {0}".format(study_no))
        d = Dataset()
        d.StudyInstanceUID = study.study_instance_uid
        series_no = 0
        for series in study.dicomqrrspseries_set.all():
            series_no += 1
            logger.info("Mv: study no {0} series no {1}".format(study_no, series_no))
            d.QueryRetrieveLevel = "SERIES"
            d.SeriesInstanceUID = series.series_instance_uid
            if series.number_of_series_related_instances:
                num_objects = " Series contains {0} objects".format(series.number_of_series_related_instances)
            else:
                num_objects = ""
            query.stage = "Requesting move: modality {0}, study {1} (of {2}) series {3} (of {4}).{5}".format(
                study.modality, study_no, studies.count(), series_no, study.dicomqrrspseries_set.all().count(),
                num_objects
            )
            logger.info("Requesting move: modality {0}, study {1} (of {2}) series {3} (of {4}).{5}".format(
                study.modality, study_no, studies.count(), series_no, study.dicomqrrspseries_set.all().count(),
                num_objects
            ))
            query.save()
            _move_req(my_ae, remote_ae, d)
            logger.info("_move_req launched")

    query.move_complete = True
    query.save()
    logger.info("Move complete")

    my_ae.Quit()

    sleep(10)
    query.delete()


def qrscu_script(*args, **kwargs):
    """Query-Retrieve function that can be called by the openrem_qr.py script. Always triggers a move.

    Args:
        *args:
        **kwargs:

    Returns:

    """

    import argparse
    import datetime
    from remapp.netdicom.tools import echoscu


    # parse commandline
    parser = argparse.ArgumentParser(description='Query remote server and retrieve to OpenREM')
    parser.add_argument('qr_id', type=int, help='Database ID of the remote QR node')
    parser.add_argument('store_id', type=int, help='Database ID of the local store node')
    parser.add_argument('-ct', action="store_true", help='Query for CT studies. Do not use with -sr')
    parser.add_argument('-mg', action="store_true", help='Query for mammography studies. Do not use with -sr')
    parser.add_argument('-fl', action="store_true", help='Query for fluoroscopy studies. Do not use with -sr')
    parser.add_argument('-dx', action="store_true", help='Query for planar X-ray studies. Do not use with -sr')
    parser.add_argument('-f', '--dfrom', help='Date from, format yyyy-mm-dd', metavar='yyyy-mm-dd')
    parser.add_argument('-t', '--duntil', help='Date until, format yyyy-mm-dd', metavar='yyyy-mm-dd')
    parser.add_argument('-e', '--desc_exclude',
                        help='Terms to exclude in study description, comma separated, quote whole string',
                        metavar='string')
    parser.add_argument('-i', '--desc_include',
                        help='Terms that must be included in study description, comma separated, quote whole string',
                        metavar='string')
    parser.add_argument('-sne', '--stationname_exclude',
                        help='Terms to exclude in station name, comma separated, quote whole string',
                        metavar='string')
    parser.add_argument('-sni', '--stationname_include',
                        help='Terms to include in station name, comma separated, quote whole string',
                        metavar='string')
    parser.add_argument('-sr', action="store_true",
                        help='Advanced: Query for structured report only studies. Cannot be used with -ct, -mg, -fl, -dx')
    parser.add_argument('-dup', action="store_true",
                        help="Advanced: Retrieve duplicates (studies that are already in database)")
    args = parser.parse_args()

    logger.info("qrscu script called")

    modalities = []
    if args.ct:
        modalities += ['CT']
    if args.mg:
        modalities += ['MG']
    if args.fl:
        modalities += ['FL']
    if args.dx:
        modalities += ['DX']
    if args.sr:
        if modalities:
            parser.error("The sr option can not be combined with any other modalities")
        else:
            modalities += ['SR']

    if not modalities:
        parser.error("At least one modality must be specified")
    else:
        logger.info("Modalities are {0}".format(modalities))

    # Check if dates are in the right format, but keep them as strings
    try:
        if args.dfrom:
            datetime.datetime.strptime(args.dfrom, '%Y-%m-%d')
            logger.info("Date from: {0}".format(args.dfrom))
        if args.duntil:
            datetime.datetime.strptime(args.duntil, '%Y-%m-%d')
            logger.info("Date until: {0}".format(args.duntil))
    except ValueError:
        parser.error("Incorrect data format, should be YYYY-MM-DD")

    if args.desc_exclude:
        study_desc_exc = map(str.lower, map(str.strip, args.desc_exclude.split(',')))
        logger.info("Study description exclude terms are {0}".format(study_desc_exc))
    else:
        study_desc_exc = None
    if args.desc_include:
        study_desc_inc = map(str.lower, map(str.strip, args.desc_include.split(',')))
        logger.info("Study description include terms are {0}".format(study_desc_inc))
    else:
        study_desc_inc = None

    if args.stationname_exclude:
        stationname_exc = map(str.lower, map(str.strip, args.stationname_exclude.split(',')))
        logger.info("Stationname exclude terms are {0}".format(stationname_exc))
    else:
        stationname_exc = None
    if args.stationname_include:
        stationname_inc = map(str.lower, map(str.strip, args.stationname_include.split(',')))
        logger.info("Stationname include terms are {0}".format(stationname_inc))
    else:
        stationname_inc = None

    filters = {
                'stationname_inc' : stationname_inc,
                'stationname_exc' : stationname_exc,
                'study_desc_inc'  : study_desc_inc,
                'study_desc_exc'  : study_desc_exc,
              }

    remove_duplicates = not(args.dup)  # if flag, duplicates will be retrieved.

    qr_node_up = echoscu(args.qr_id, qr_scp=True)
    store_node_up = echoscu(args.store_id, store_scp=True)

    if qr_node_up is not "Success" or store_node_up is not "Success":
        logger.error("Query-retrieve aborted: DICOM nodes not ready. QR SCP echo is {0}, Store SCP echo is {1}".format(
            qr_node_up, store_node_up))
        sys.exit("Query-retrieve aborted: DICOM nodes not ready. QR SCP echo is {0}, Store SCP echo is {1}".format(
            qr_node_up, store_node_up))

    sys.exit(
        qrscu.delay(qr_scp_pk=args.qr_id, store_scp_pk=args.store_id, move=True, modalities=modalities,
                    remove_duplicates=remove_duplicates, date_from=args.dfrom, date_until=args.duntil,
                    filters=filters,
                    )
    )

if __name__ == "__main__":
    qrscu_script()<|MERGE_RESOLUTION|>--- conflicted
+++ resolved
@@ -59,7 +59,7 @@
 
 def _filter(query, level, filter_name, filter_list, filter_type):
     """
-    Reduces Study or Series level UIDs that will have a Move command sent for by filtering against one of three 
+    Reduces Study or Series level UIDs that will have a Move command sent for by filtering against one of three
     variables that can be 'include only' or 'exclude'
     :param query: Query object in database
     :param level: 'series' or 'study'
@@ -373,11 +373,7 @@
         if not seriesrsp.series_number:  # despite it being mandatory!
             seriesrsp.series_number = None  # integer so can't be ''
         # Optional useful tags
-<<<<<<< HEAD
-        seriesrsp.series_description = get_value_kw('SeriesDescription', series[1])
-=======
         seriesrsp.series_description = get_value_kw(u'SeriesDescription', series[1])
->>>>>>> 72466b7b
         if seriesrsp.series_description:
             seriesrsp.series_description = ''.join(seriesrsp.series_description).strip().lower()
         seriesrsp.number_of_series_related_instances = get_value_kw('NumberOfSeriesRelatedInstances', series[1])
@@ -723,7 +719,7 @@
         if not modalities_returned:
             logger.debug("modalities_returned = False, so building from series info")
             series_rsp = rsp.dicomqrrspseries_set.all()
-            rsp.set_modalities_in_study(list(set(val for dic in series_rsp.values('modality') for val in dic.values()))) 
+            rsp.set_modalities_in_study(list(set(val for dic in series_rsp.values('modality') for val in dic.values())))
 
     if not modality_matching:
         mods_in_study_set = set(val for dic in study_rsp.values('modalities_in_study') for val in dic.values())
