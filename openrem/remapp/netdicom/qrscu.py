--- conflicted
+++ resolved
@@ -53,11 +53,8 @@
 )
 from openrem.remapp.tools.background import (
     get_current_task,
-<<<<<<< HEAD
     get_or_generate_task_uuid,
-=======
     record_task_error_exit,
->>>>>>> 33bbe530
     run_in_background,
     wait_task,
 )
