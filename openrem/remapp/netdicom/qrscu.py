--- conflicted
+++ resolved
@@ -411,7 +411,6 @@
                     for s in series:
                         if s.series_description != 'dose info':
                             s.delete()
-<<<<<<< HEAD
                 else:
                     for s in series:
                         if s.number_of_series_related_instances > 5:
@@ -419,13 +418,7 @@
         nr_series_remaining = study.dicomqrrspseries_set.all().count()
         if (nr_series_remaining==0):
             study.delete()
-
-=======
-        nr_series_remaining = study.dicomqrrspseries_set.all().count()
-        if (nr_series_remaining==0):
-            study.delete()
     study_rsp = query.dicomqrrspstudy_set.all()
->>>>>>> dc829729
     logger.info('Now have {0} studies'.format(study_rsp.count()))
 
     # Now delete any that don't match the exclude and include criteria
