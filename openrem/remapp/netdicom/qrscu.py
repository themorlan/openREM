--- conflicted
+++ resolved
@@ -346,10 +346,6 @@
         f"{query_id_8} Getting series and image level information and deleting series we can't use"
     )
 
-<<<<<<< HEAD
-=======
-    study_rsp = query.dicomqrrspstudy_set.filter(deleted_flag=False).all()
->>>>>>> cba549bd
     deleted_studies = {"RF": 0, "CT": 0, "SR": 0}
     kept_ct = {"SR": 0, "philips": 0, "toshiba": 0, "maybe_philips": 0}
     deleted_studies_filters = {"stationname_inc": 0, "stationname_exc": 0}
@@ -386,7 +382,7 @@
                 f"{query_id_8} stationname_exc removed {deleted_studies_filters['stationname_exc']} studies"
             )
 
-    study_rsp = query.dicomqrrspstudy_set.all()
+    study_rsp = query.dicomqrrspstudy_set.filter(deleted_flag=False).all()
 
     for study in study_rsp:
         logger.debug(
@@ -575,20 +571,25 @@
                 if sop_class == nm_img_sop_ids[1] and len(loaded_sop_classes) > 0:
                     break
 
-            series = study.dicomqrrspseries_set.all()
-            series.exclude(sop_class_in_series__in=nm_img_sop_ids).delete()
+            series = study.dicomqrrspseries_set.filter(deleted_flag=False).all()
+            series.exclude(sop_class_in_series__in=nm_img_sop_ids).update(
+                deleted_flag=True, deleted_reason="Excluding all series without SOP class we can use"
+            )
             keep = series.filter(sop_class_in_series=nm_img_sop_ids[2]).first()
             if keep is not None:
                 series.filter(
                     Q(sop_class_in_series=nm_img_sop_ids[2]) &
                     ~ Q(pk=keep.pk)
-                ).delete() # Only take the first NM imgage
+                ).update(
+                    deleted_flag=True, deleted_reason="All NM images of a series contain the same NM data. Only first downloaded."
+                ) # Only take the first NM imgage
+
+            series = series.filter(deleted_flag=False)
 
             if series.count() == 0:
                 logger.debug(
                     f"{query_id_8} No usable NM information available, deleting study from query"
                 )
-                study.delete()
                 continue
             logger.debug(f"{query_id_8} Found {loaded_sop_classes}. Keeping them all.")
             for serie in series:
@@ -809,32 +810,16 @@
     :param modality: Basically a filter, the method will only check the SOP classes of series with this modality
     :return: set of SOP classes found for SR/All series
     """
-<<<<<<< HEAD
     query_id_8 = _query_id_8(query)
-    series_selected = study.dicomqrrspseries_set.filter(modality__exact=modality)
-=======
-
-    try:
-        query_id_8 = query.query_id.hex[:8]
-    except AttributeError:
-        query_id_8 = query.query_id[:8]
-
-    series_sr = study.dicomqrrspseries_set.filter(modality__exact="SR").all()
->>>>>>> cba549bd
+    series_selected = study.dicomqrrspseries_set.filter(deleted_flag=False).filter(modality__exact=modality)
     logger.debug(
         f"{query_id_8} Check {modality} type: Number of series with {modality} {series_selected.count()}"
     )
 
     sop_classes = set()
-<<<<<<< HEAD
     for sr in series_selected:
         _query_images(ae, remote, assoc, sr, query, initial_image_only=True)
         images = sr.dicomqrrspimage_set.all()
-=======
-    for sr in series_sr:
-        _query_images(ae, remote, assoc, sr, query)
-        images = sr.dicomqrrspimage_set.filter(deleted_flag=False).all()
->>>>>>> cba549bd
         if images.count() == 0:
             if get_empty_sr and modality == "SR":
                 logger.debug(
@@ -876,7 +861,7 @@
     """
     query_id_8 = _query_id_8(query)
     sop_classes = _get_series_sop_class(ae, remote, assoc, study, query, get_empty_sr)
-    series_sr = study.dicomqrrspseries_set.filter(modality__exact="SR")
+    series_sr = study.dicomqrrspseries_set.filter(deleted_flag=False).filter(modality__exact="SR")
 
     logger.debug(f"{query_id_8} Check SR type: sop_classes: {sop_classes}")
     if "1.2.840.10008.5.1.4.1.1.88.67" in sop_classes:
@@ -1427,7 +1412,6 @@
         return initial_count
 
 
-<<<<<<< HEAD
 def _duplicate_ct_pet_studies(query, all_mods):
     """
     CT and Radipharmaceutical Studies (i.e PET/CT) often occur in the same study.
@@ -1461,11 +1445,6 @@
                 series_nm.save()
 
 
-@shared_task(
-    name="remapp.netdicom.qrscu.qrscu"
-)  # (name='remapp.netdicom.qrscu.qrscu', queue='qr')
-=======
->>>>>>> cba549bd
 def qrscu(
     qr_scp_pk=None,
     store_scp_pk=None,
@@ -2121,7 +2100,9 @@
     seen = set()
     for img in series.dicomqrrspimage_set.all():
         if img.sop_instance_uid in seen:
-            img.delete()
+            img.deleted_flag = True
+            img.deleted_reason = "It seems like this image was found twice or somewhere duplicated"
+            img.save()
         seen.add(img.sop_instance_uid)
 
 
@@ -2261,14 +2242,10 @@
                 logger.debug("_move_req launched")
                 if series.image_level_move:
                     d.QueryRetrieveLevel = "IMAGE"
-<<<<<<< HEAD
                     _remove_duplicate_images(series)
-                    for image in series.dicomqrrspimage_set.all():
-=======
                     for image in series.dicomqrrspimage_set.filter(
                         deleted_flag=False
                     ).all():
->>>>>>> cba549bd
                         d.SOPInstanceUID = image.sop_instance_uid
                         logger.debug("Image-level move - d is: {0}".format(d))
                         move, msg = _move_if_established(
