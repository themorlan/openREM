# This Python file uses the following encoding: utf-8
#    OpenREM - Radiation Exposure Monitoring tools for the physicist
#    Copyright (C) 2012,2013  The Royal Marsden NHS Foundation Trust
#
#    This program is free software: you can redistribute it and/or modify
#    it under the terms of the GNU General Public License as published by
#    the Free Software Foundation, either version 3 of the License, or
#    (at your option) any later version.
#
#    This program is distributed in the hope that it will be useful,
#    but WITHOUT ANY WARRANTY; without even the implied warranty of
#    MERCHANTABILITY or FITNESS FOR A PARTICULAR PURPOSE.  See the
#    GNU General Public License for more details.
#
#    Additional permission under section 7 of GPLv3:
#    You shall not make any use of the name of The Royal Marsden NHS
#    Foundation trust in connection with this Program in any press or 
#    other public announcement without the prior written consent of 
#    The Royal Marsden NHS Foundation Trust.
#
#    You should have received a copy of the GNU General Public License
#    along with this program.  If not, see <http://www.gnu.org/licenses/>.

"""
..  module:: mam.
    :synopsis: Module to extract radiation dose related data from mammography image objects.

..  moduleauthor:: Ed McDonagh

"""

import os
import sys
import django
import logging

logger = logging.getLogger(__name__)

# setup django/OpenREM
basepath = os.path.dirname(__file__)
projectpath = os.path.abspath(os.path.join(basepath, "..", ".."))
if projectpath not in sys.path:
    sys.path.insert(1, projectpath)
os.environ['DJANGO_SETTINGS_MODULE'] = 'openremproject.settings'
django.setup()

from celery import shared_task


def _xrayfilters(dataset, source):
    from remapp.models import XrayFilters
    from remapp.tools.get_values import get_value_kw, get_or_create_cid
    filters = XrayFilters.objects.create(irradiation_event_xray_source_data=source)
    xray_filter_material = get_value_kw('FilterMaterial', dataset)
    if xray_filter_material:
        if xray_filter_material.strip().lower() == 'molybdenum':
            filters.xray_filter_material = get_or_create_cid('C-150F9', 'Molybdenum or Molybdenum compound')
        if xray_filter_material.strip().lower() == 'rhodium':
            filters.xray_filter_material = get_or_create_cid('C-167F9', 'Rhodium or Rhodium compound')
        if xray_filter_material.strip().lower() == 'silver':
            filters.xray_filter_material = get_or_create_cid('C-137F9', 'Silver or Silver compound')
        if xray_filter_material.strip().lower() == 'aluminum' or xray_filter_material.strip().lower() == 'aluminium':
            filters.xray_filter_material = get_or_create_cid('C-120F9', 'Aluminum or Aluminum compound')

        filters.save()


def _kvp(dataset, source):
    from remapp.models import Kvp
    from remapp.tools.get_values import get_value_kw
    kv = Kvp.objects.create(irradiation_event_xray_source_data=source)
    kv.kvp = get_value_kw('KVP', dataset)
    kv.save()


def _exposure(dataset, source):
    from remapp.models import Exposure
    exp = Exposure.objects.create(irradiation_event_xray_source_data=source)
    from remapp.tools.get_values import get_value_kw
    exp.exposure = get_value_kw('ExposureInuAs', dataset)  # uAs
    exp.save()


def _xraygrid(gridcode, source):
    from remapp.models import XrayGrid
    from remapp.tools.get_values import get_or_create_cid
    grid = XrayGrid.objects.create(irradiation_event_xray_source_data=source)
    if gridcode == '111646':
        grid.xray_grid = get_or_create_cid('111646', 'No grid')
    if gridcode == '111642':
        grid.xray_grid = get_or_create_cid('111642', 'Focused grid')
    if gridcode == '111643':
        grid.xray_grid = get_or_create_cid('111643', 'Reciprocating grid')
    grid.save()


def _xraytubecurrent(current_value, source):
    from remapp.models import XrayTubeCurrent
    tubecurrent = XrayTubeCurrent.objects.create(irradiation_event_xray_source_data=source)
    tubecurrent.xray_tube_current = current_value
    tubecurrent.save()


def _irradiationeventxraysourcedata(dataset, event):
    # TODO: review model to convert to cid where appropriate, and add additional fields, such as height and width
    from remapp.models import IrradEventXRaySourceData
    from remapp.tools.get_values import get_value_kw, get_or_create_cid
    source = IrradEventXRaySourceData.objects.create(irradiation_event_xray_data=event)
    # AGD/MGD is dGy in Mammo headers, and was dGy in Radiation Dose SR - CP1194 changes this to mGy!
    agd_dgy = get_value_kw('OrganDose', dataset)  # AGD in dGy
    if agd_dgy:
        source.average_glandular_dose = float(agd_dgy) * 100.0  # AGD in mGy
    source.average_xray_tube_current = get_value_kw('XRayTubeCurrent', dataset)
    _xraytubecurrent(source.average_xray_tube_current, source)
    source.exposure_time = get_value_kw('ExposureTime', dataset)
    source.focal_spot_size = get_value_kw('FocalSpots', dataset)
    anode_target_material = get_value_kw('AnodeTargetMaterial', dataset)
    if anode_target_material:
        if anode_target_material.strip().lower() == 'molybdenum':
            source.anode_target_material = get_or_create_cid('C-150F9', 'Molybdenum or Molybdenum compound')
        if anode_target_material.strip().lower() == 'rhodium':
            source.anode_target_material = get_or_create_cid('C-167F9', 'Rhodium or Rhodium compound')
        if anode_target_material.strip().lower() == 'tungsten':
            source.anode_target_material = get_or_create_cid('C-164F9', 'Tungsten or Tungsten compound')
    collimated_field_area = get_value_kw('FieldOfViewDimensions', dataset)
    if collimated_field_area:
        source.collimated_field_area = float(collimated_field_area[0]) * float(collimated_field_area[1]) / 1000000
    source.exposure_control_mode = get_value_kw('ExposureControlMode', dataset)
    source.save()
    _xrayfilters(dataset, source)
    _kvp(dataset, source)
    _exposure(dataset, source)
    xray_grid = get_value_kw('Grid', dataset)
    if xray_grid:
        if xray_grid == 'NONE':
            _xraygrid('111646', source)
        elif xray_grid == ['RECIPROCATING', 'FOCUSED']:
            _xraygrid('111642', source)
            _xraygrid('111643', source)


def _doserelateddistancemeasurements(dataset, mech):
    from remapp.models import DoseRelatedDistanceMeasurements
    from remapp.tools.get_values import get_value_kw, get_value_num
    dist = DoseRelatedDistanceMeasurements.objects.create(irradiation_event_xray_mechanical_data=mech)
    dist.distance_source_to_detector = get_value_kw('DistanceSourceToDetector', dataset)
    dist.distance_source_to_entrance_surface = get_value_kw('DistanceSourceToEntrance', dataset)
    dist.radiological_thickness = get_value_num(0x00451049, dataset)
    dist.save()


def _irradiationeventxraymechanicaldata(dataset, event):
    from remapp.models import IrradEventXRayMechanicalData
    from remapp.tools.get_values import get_value_kw
    mech = IrradEventXRayMechanicalData.objects.create(irradiation_event_xray_data=event)
<<<<<<< HEAD
    mech.compression_thickness = get_value_kw('BodyPartThickness', dataset)
    mech.compression_force = float(get_value_kw('CompressionForce', dataset))
    mech.magnification_factor = get_value_kw('EstimatedRadiographicMagnificationFactor', dataset)
    mech.column_angulation = get_value_kw('PositionerPrimaryAngle', dataset)
=======
    mech.compression_thickness = get_value_kw('BodyPartThickness',dataset)
    compression_force = get_value_kw('CompressionForce', dataset)
    if compression_force:
        mech.compression_force = float(compression_force)
    mech.magnification_factor = get_value_kw('EstimatedRadiographicMagnificationFactor',dataset)
    mech.column_angulation = get_value_kw('PositionerPrimaryAngle',dataset)
>>>>>>> de48499d
    mech.save()
    _doserelateddistancemeasurements(dataset, mech)


def _accumulatedmammo_update(dataset, event):  # TID 10005
    from remapp.tools.get_values import get_value_kw, get_or_create_cid
    from remapp.models import AccumMammographyXRayDose
    accum = event.projection_xray_radiation_dose.accumxraydose_set.get()
    accummams = accum.accummammographyxraydose_set.all()
    event_added = False
    for accummam in accummams:
        if not accummam.laterality:
            if event.laterality.code_meaning == 'Right':
                accummam.laterality = get_or_create_cid('T-04020', 'Right breast')
            elif event.laterality.code_meaning == 'Left':
                accummam.laterality = get_or_create_cid('T-04030', 'Left breast')
            accummam.accumulated_average_glandular_dose += event.irradeventxraysourcedata_set.get().average_glandular_dose
            accummam.save()
            event_added = True
        elif event.laterality.code_meaning in accummam.laterality.code_meaning:
            accummam.accumulated_average_glandular_dose += event.irradeventxraysourcedata_set.get().average_glandular_dose
            accummam.save()
            event_added = True
    if not event_added:
        accummam = AccumMammographyXRayDose.objects.create(accumulated_xray_dose=accum)
        if event.laterality.code_meaning == 'Right':
            accummam.laterality = get_or_create_cid('T-04020', 'Right breast')
        elif event.laterality.code_meaning == 'Left':
            accummam.laterality = get_or_create_cid('T-04030', 'Left breast')
        accummam.accumulated_average_glandular_dose = event.irradeventxraysourcedata_set.get().average_glandular_dose
        accummam.save()
    accummam.save()


def _irradiationeventxraydata(dataset, proj, ch):  # TID 10003
    # TODO: review model to convert to cid where appropriate, and add additional fields
    from remapp.models import IrradEventXRayData
    from remapp.tools.get_values import get_value_kw, get_or_create_cid, get_seq_code_value, get_seq_code_meaning
    from remapp.tools.dcmdatetime import make_date_time
    event = IrradEventXRayData.objects.create(projection_xray_radiation_dose=proj)
    event.acquisition_plane = get_or_create_cid('113622', 'Single Plane')
    event.irradiation_event_uid = get_value_kw('SOPInstanceUID', dataset)
    event_time = get_value_kw('AcquisitionTime', dataset)
    event_date = get_value_kw('AcquisitionDate', dataset)
    event.date_time_started = make_date_time('{0}{1}'.format(event_date, event_time))
    event.irradiation_event_type = get_or_create_cid('113611', 'Stationary Acquisition')
    event.acquisition_protocol = get_value_kw('ProtocolName', dataset)
    event.anatomical_structure = get_or_create_cid(get_seq_code_value(
        'AnatomicRegionSequence', dataset), get_seq_code_meaning('AnatomicRegionSequence', dataset))
    laterality = get_value_kw('ImageLaterality', dataset)
    if not laterality:
        laterality = get_value_kw('Laterality', dataset)
    if laterality:
        if laterality.strip() == 'R':
            event.laterality = get_or_create_cid('G-A100', 'Right')
        if laterality.strip() == 'L':
            event.laterality = get_or_create_cid('G-A101', 'Left')
    event.image_view = get_or_create_cid(get_seq_code_value(
        'ViewCodeSequence', dataset), get_seq_code_meaning('ViewCodeSequence', dataset))
    # image view modifier?
    if event.anatomical_structure:
        event.target_region = event.anatomical_structure
    event.entrance_exposure_at_rp = get_value_kw('EntranceDoseInmGy', dataset)
    # reference point definition?
    pc_fibroglandular = get_value_kw('CommentsOnRadiationDose', dataset)
    if pc_fibroglandular:
        if '%' in pc_fibroglandular:
            event.percent_fibroglandular_tissue = pc_fibroglandular.replace('%', '').strip()
    event.comment = get_value_kw('ExposureControlModeDescription', dataset)
    event.save()

    #    irradiationeventxraydetectordata(dataset,event)
    _irradiationeventxraysourcedata(dataset, event)
    _irradiationeventxraymechanicaldata(dataset, event)
    if event.laterality and event.irradeventxraysourcedata_set.get().average_glandular_dose:
        _accumulatedmammo_update(dataset, event)


def _accumulatedxraydose(dataset, proj):
    from remapp.models import AccumXRayDose, AccumMammographyXRayDose
    from remapp.tools.get_values import get_value_kw, get_or_create_cid
    accum = AccumXRayDose.objects.create(projection_xray_radiation_dose=proj)
    accum.acquisition_plane = get_or_create_cid('113622', 'Single Plane')
    accum.save()
    accummam = AccumMammographyXRayDose.objects.create(accumulated_xray_dose=accum)
    accummam.accumulated_average_glandular_dose = 0.0
    accummam.save()


def _projectionxrayradiationdose(dataset, g, ch):
    from remapp.models import ProjectionXRayRadiationDose
    from remapp.tools.get_values import get_or_create_cid
    proj = ProjectionXRayRadiationDose.objects.create(general_study_module_attributes=g)
    proj.procedure_reported = get_or_create_cid('P5-40010', 'Mammography')
    proj.has_intent = get_or_create_cid('R-408C3', 'Diagnostic Intent')
    proj.scope_of_accumulation = get_or_create_cid('113014', 'Study')
    proj.source_of_dose_information = get_or_create_cid('113866', 'Copied From Image Attributes')
    proj.xray_detector_data_available = get_or_create_cid('R-00339', 'No')
    proj.xray_source_data_available = get_or_create_cid('R-0038D', 'Yes')
    proj.xray_mechanical_data_available = get_or_create_cid('R-0038D', 'Yes')
    proj.save()
    _accumulatedxraydose(dataset, proj)
    _irradiationeventxraydata(dataset, proj, ch)


def _generalequipmentmoduleattributes(dataset, study, ch):
    from remapp.models import GeneralEquipmentModuleAttr, UniqueEquipmentNames
    from remapp.tools.dcmdatetime import get_date, get_time
    from remapp.tools.get_values import get_value_kw
    from remapp.tools.hash_id import hash_id
    equip = GeneralEquipmentModuleAttr.objects.create(general_study_module_attributes=study)
    equip.manufacturer = get_value_kw("Manufacturer", dataset)
    equip.institution_name = get_value_kw("InstitutionName", dataset)
    try:
        test_unicode = u"In extractor, {0} of type {1}".format(equip.institution_name, type(equip.institution_name))
    except UnicodeDecodeError:
        logger.error("Non ASCII string not properly decoded: {0}".format(equip.institution_name))
    equip.institution_address = get_value_kw("InstitutionAddress", dataset)
    equip.station_name = get_value_kw("StationName", dataset)
    equip.institutional_department_name = get_value_kw("InstitutionalDepartmentName", dataset)
    equip.manufacturer_model_name = get_value_kw("ManufacturerModelName", dataset)
    equip.device_serial_number = get_value_kw("DeviceSerialNumber", dataset)
    equip.software_versions = get_value_kw("SoftwareVersions", dataset)
    equip.gantry_id = get_value_kw("GantryID", dataset)
    equip.spatial_resolution = get_value_kw("SpatialResolution", dataset)
    equip.date_of_last_calibration = get_date("DateOfLastCalibration", dataset)
    equip.time_of_last_calibration = get_time("TimeOfLastCalibration", dataset)

    equip_display_name, created = UniqueEquipmentNames.objects.get_or_create(manufacturer=equip.manufacturer,
                                                                             manufacturer_hash=hash_id(
                                                                                 equip.manufacturer),
                                                                             institution_name=equip.institution_name,
                                                                             institution_name_hash=hash_id(
                                                                                 equip.institution_name),
                                                                             station_name=equip.station_name,
                                                                             station_name_hash=hash_id(
                                                                                 equip.station_name),
                                                                             institutional_department_name=equip.institutional_department_name,
                                                                             institutional_department_name_hash=hash_id(
                                                                                 equip.institutional_department_name),
                                                                             manufacturer_model_name=equip.manufacturer_model_name,
                                                                             manufacturer_model_name_hash=hash_id(
                                                                                 equip.manufacturer_model_name),
                                                                             device_serial_number=equip.device_serial_number,
                                                                             device_serial_number_hash=hash_id(
                                                                                 equip.device_serial_number),
                                                                             software_versions=equip.software_versions,
                                                                             software_versions_hash=hash_id(
                                                                                 equip.software_versions),
                                                                             gantry_id=equip.gantry_id,
                                                                             gantry_id_hash=hash_id(equip.gantry_id),
                                                                             hash_generated=True
                                                                             )
    if created:
        if equip.institution_name and equip.station_name:
            equip_display_name.display_name = equip.institution_name + ' ' + equip.station_name
        elif equip.institution_name:
            equip_display_name.display_name = equip.institution_name
        elif equip.station_name:
            equip_display_name.display_name = equip.station_name
        else:
            equip_display_name.display_name = 'Blank'
        equip_display_name.save()

    equip.unique_equipment_name = UniqueEquipmentNames(pk=equip_display_name.pk)

    equip.save()


def _patientstudymoduleattributes(dataset, g):  # C.7.2.2
    from remapp.models import PatientStudyModuleAttr
    from remapp.tools.get_values import get_value_kw
    patientatt = PatientStudyModuleAttr.objects.create(general_study_module_attributes=g)
    patientatt.patient_age = get_value_kw('PatientAge', dataset)
    patientatt.save()


def _patientmoduleattributes(dataset, g, ch):  # C.7.1.1
    from decimal import Decimal
    from remapp.models import PatientModuleAttr, PatientStudyModuleAttr
    from remapp.models import PatientIDSettings
    from remapp.tools.get_values import get_value_kw
    from remapp.tools.dcmdatetime import get_date
    from remapp.tools.not_patient_indicators import get_not_pt
    from remapp.tools.hash_id import hash_id

    pat = PatientModuleAttr.objects.create(general_study_module_attributes=g)
    pat.patient_sex = get_value_kw('PatientSex', dataset)
    patient_birth_date = get_date('PatientBirthDate', dataset)
    pat.not_patient_indicator = get_not_pt(dataset)
    patientatt = PatientStudyModuleAttr.objects.get(general_study_module_attributes=g)
    if patient_birth_date:
        patientatt.patient_age_decimal = Decimal(
            (g.study_date.date() - patient_birth_date.date()).days) / Decimal('365.25')
    elif patientatt.patient_age:
        if patientatt.patient_age[-1:] == 'Y':
            patientatt.patient_age_decimal = Decimal(patientatt.patient_age[:-1])
        elif patientatt.patient_age[-1:] == 'M':
            patientatt.patient_age_decimal = Decimal(patientatt.patient_age[:-1]) / Decimal('12')
        elif patientatt.patient_age[-1:] == 'D':
            patientatt.patient_age_decimal = Decimal(patientatt.patient_age[:-1]) / Decimal('365.25')
    if patientatt.patient_age_decimal:
        patientatt.patient_age_decimal = patientatt.patient_age_decimal.quantize(Decimal('.1'))
    patientatt.save()

    patient_id_settings = PatientIDSettings.objects.get()
    if patient_id_settings.name_stored:
        name = get_value_kw("PatientName", dataset)
        if name and patient_id_settings.name_hashed:
            name = hash_id(name)
            pat.name_hashed = True
        pat.patient_name = name
    if patient_id_settings.id_stored:
        patid = get_value_kw("PatientID", dataset)
        if patid and patient_id_settings.id_hashed:
            patid = hash_id(patid)
            pat.id_hashed = True
        pat.patient_id = patid
    if patient_id_settings.dob_stored and patient_birth_date:
        pat.patient_birth_date = patient_birth_date
    pat.save()


def _generalstudymoduleattributes(dataset, g):
    from datetime import datetime
    from remapp.models import PatientIDSettings
    from remapp.tools.get_values import get_value_kw, get_seq_code_meaning, get_seq_code_value, list_to_string
    from remapp.tools.dcmdatetime import get_date, get_time
    from remapp.tools.hash_id import hash_id

    ch = get_value_kw('SpecificCharacterSet', dataset)
    g.study_instance_uid = get_value_kw('StudyInstanceUID', dataset)
    logger.debug("Populating mammo study %s", g.study_instance_uid)
    g.study_date = get_date('StudyDate', dataset)
    g.study_time = get_time('StudyTime', dataset)
    g.study_workload_chart_time = datetime.combine(datetime.date(datetime(1900, 1, 1)), datetime.time(g.study_time))
    g.referring_physician_name = list_to_string(get_value_kw('ReferringPhysicianName', dataset))
    g.referring_physician_identification = list_to_string(get_value_kw('ReferringPhysicianIdentification', dataset))
    g.study_id = get_value_kw('StudyID', dataset)
    accession_number = get_value_kw('AccessionNumber', dataset)
    patient_id_settings = PatientIDSettings.objects.get()
    if accession_number and patient_id_settings.accession_hashed:
        accession_number = hash_id(accession_number)
        g.accession_hashed = True
    g.accession_number = accession_number
    g.study_description = get_value_kw('StudyDescription', dataset)
    g.modality_type = get_value_kw('Modality', dataset)
    g.physician_of_record = list_to_string(get_value_kw('PhysicianOfRecord', dataset))
    g.name_of_physician_reading_study = list_to_string(get_value_kw('NameOfPhysicianReadingStudy', dataset))
    g.performing_physician_name = list_to_string(get_value_kw('PerformingPhysicianName', dataset))
    g.operator_name = list_to_string(get_value_kw('OperatorsName', dataset))
    g.procedure_code_meaning = get_value_kw('ProtocolName', dataset)  # Being used to summarise protocol for study
    g.requested_procedure_code_value = get_seq_code_value('RequestedProcedureCodeSequence', dataset)
    g.requested_procedure_code_meaning = get_seq_code_meaning('RequestedProcedureCodeSequence', dataset)
    g.save()

    _generalequipmentmoduleattributes(dataset, g, ch)
    _projectionxrayradiationdose(dataset, g, ch)
    _patientstudymoduleattributes(dataset, g)
    _patientmoduleattributes(dataset, g, ch)


def _test_if_mammo(dataset):
    """ Test if dicom object passed is a mammo file by looking at SOP Class UID"""
    if dataset.SOPClassUID == '1.2.840.10008.5.1.4.1.1.1.2.1' or dataset.SOPClassUID == '1.2.840.10008.5.1.4.1.1.1.2':
        return 1
    elif dataset.SOPClassUID == '1.2.840.10008.5.1.4.1.1.7' and dataset.Modality == 'MG' and \
            'ORIGINAL' in dataset.ImageType:
        return 1
    return 0


def _create_event(dataset):
    """
    If study exists, create new event
    :param dataset: DICOM object
    :return: Nothing
    """
    from remapp.models import GeneralStudyModuleAttr
    from remapp.tools import check_uid
    from remapp.tools.get_values import get_value_kw
    from remapp.tools.dcmdatetime import make_date_time

    study_uid = get_value_kw('StudyInstanceUID', dataset)
    event_uid = get_value_kw('SOPInstanceUID', dataset)
    logger.debug(u"In _create_event. Study %s, event %s", study_uid, event_uid)
    inst_in_db = check_uid.check_uid(event_uid, 'Event')
    if inst_in_db:
        logger.debug(u"Instance %s already in db", event_uid)
        return 0
    same_study_uid = GeneralStudyModuleAttr.objects.filter(study_instance_uid__exact=study_uid)
    if same_study_uid.count() != 1:
        print(u"Duplicate study UIDs in database! Could be a problem.")
        for dup in same_study_uid:
            if dup.modality_type:
                same_study_uid = dup
                continue
    if dataset.SOPClassUID != '1.2.840.10008.5.1.4.1.1.7':
        # further check required to ensure 'for processing' and 'for presentation'
        # versions of the same irradiation event don't get imported twice
        # check first to make sure this isn't a Hologic SC tomo file
        event_time = get_value_kw('AcquisitionTime', dataset)
        event_date = get_value_kw('AcquisitionDate', dataset)
        event_date_time = make_date_time('{0}{1}'.format(event_date, event_time))
        try:
            for events in same_study_uid.get().projectionxrayradiationdose_set.get().irradeventxraydata_set.all():
                if event_date_time == events.date_time_started:
                    return 0
        except Exception as e:
            logger.warning(u"MG study UID %s, event UID %s failed at check for identical event. Error %s",
                           study_uid, event_uid, e)
    # study exists, but event doesn't
    _irradiationeventxraydata(dataset, same_study_uid.get().projectionxrayradiationdose_set.get())
    # update the accumulated tables
    return 0


def _mammo2db(dataset):
    import os, sys
    import openrem_settings
    from time import sleep
    from random import random

    os.environ['DJANGO_SETTINGS_MODULE'] = 'openrem.openremproject.settings'
    from django.db import models

    openrem_settings.add_project_to_path()
    from remapp.models import GeneralStudyModuleAttr
    from remapp.tools import check_uid
    from remapp.tools.get_values import get_value_kw

    study_uid = get_value_kw('StudyInstanceUID', dataset)
    if not study_uid:
        sys.exit(u'No UID returned')
    study_in_db = check_uid.check_uid(study_uid)
    logger.debug(u"In mam.py. Study_UID %s, study_in_db %s", study_uid, study_in_db)

    if study_in_db == 1:
        sleep(2.)  # Give initial event a chance to get to save on _projectionxrayradiationdose
        _create_event(dataset)

    if not study_in_db:
        # study doesn't exist, start from scratch
        g = GeneralStudyModuleAttr.objects.create()
        g.study_instance_uid = get_value_kw('StudyInstanceUID', dataset)
        g.save()
        event_uid = get_value_kw('SOPInstanceUID', dataset)
        logger.debug(u"Created new mammo study %s, event %s", study_uid, event_uid)
        # check again
        study_in_db = check_uid.check_uid(study_uid)
        if study_in_db == 1:
            _generalstudymoduleattributes(dataset, g)
        elif not study_in_db:
            sys.exit(u"Something went wrong, GeneralStudyModuleAttr wasn't created")
        elif study_in_db > 1:
            sleep(random())
            # Check if other instance(s) has deleted the study yet
            study_in_db = check_uid.check_uid(study_uid)
            if study_in_db == 1:
                _generalstudymoduleattributes(dataset, g)
            elif study_in_db > 1:
                g.delete()
                study_in_db = check_uid.check_uid(study_uid)
                if not study_in_db:
                    # both must have been deleted simultaneously!
                    sleep(random())
                    # Check if other instance has created the study again yet
                    study_in_db = check_uid.check_uid(study_uid)
                    if study_in_db == 1:
                        sleep(2.)  # Give initial event a chance to get to save on _projectionxrayradiationdose
                        _create_event(dataset)
                    while not study_in_db:
                        g = GeneralStudyModuleAttr.objects.create()
                        g.study_instance_uid = get_value_kw('StudyInstanceUID', dataset)
                        g.save()
                        # check again
                        study_in_db = check_uid.check_uid(study_uid)
                        if study_in_db == 1:
                            _generalstudymoduleattributes(dataset, g)
                        elif study_in_db > 1:
                            g.delete()
                            sleep(random())
                            study_in_db = check_uid.check_uid(study_uid)
                            if study_in_db == 1:
                                sleep(2.)  # Give initial event a chance to get to save on _projectionxrayradiationdose
                                _create_event(dataset)
                elif study_in_db == 1:
                    sleep(2.)  # Give initial event a chance to get to save on _projectionxrayradiationdose
                    _create_event(dataset)


@shared_task
def mam(mg_file):
    """Extract radiation dose structured report related data from mammography images
    
    :param mg_file: relative or absolute path to mammography DICOM image file.
    :type mg_file: str.

    Tested with:
        * GE Senographe DS software versions ADS_43.10.1 and ADS_53.10.10 only.
        * Limited testing: GE Senographe Essential
        * Limited testing: Hologic Selenia
        * Limited testing: Siemens Inspiration
    
    """

    import os
    import dicom
    from django.core.exceptions import ObjectDoesNotExist
    from remapp.models import DicomDeleteSettings
    try:
        del_settings = DicomDeleteSettings.objects.get()
        del_mg_im = del_settings.del_mg_im
        del_no_match = del_settings.del_no_match
    except ObjectDoesNotExist:
        del_mg_im = False

    dataset = dicom.read_file(mg_file)
    dataset.decode()
    ismammo = _test_if_mammo(dataset)
    if not ismammo:
        if del_no_match:
            logger.debug("%s id not a mammo file, deleting", mg_file)
            os.remove(mg_file)
        return (1)

    _mammo2db(dataset)

    if del_mg_im:
        logger.debug(u"Mammo %s processing complete, deleting file", mg_file)
        os.remove(mg_file)
    else:
        logger.debug(u"Mammo %s processing complete, file remains", mg_file)

    return 0


if __name__ == "__main__":
    import sys

    if len(sys.argv) != 2:
        sys.exit(u'Error: Supply exactly one argument - the DICOM mammography image file')

    sys.exit(mam(sys.argv[1]))<|MERGE_RESOLUTION|>--- conflicted
+++ resolved
@@ -153,19 +153,12 @@
     from remapp.models import IrradEventXRayMechanicalData
     from remapp.tools.get_values import get_value_kw
     mech = IrradEventXRayMechanicalData.objects.create(irradiation_event_xray_data=event)
-<<<<<<< HEAD
     mech.compression_thickness = get_value_kw('BodyPartThickness', dataset)
-    mech.compression_force = float(get_value_kw('CompressionForce', dataset))
-    mech.magnification_factor = get_value_kw('EstimatedRadiographicMagnificationFactor', dataset)
-    mech.column_angulation = get_value_kw('PositionerPrimaryAngle', dataset)
-=======
-    mech.compression_thickness = get_value_kw('BodyPartThickness',dataset)
     compression_force = get_value_kw('CompressionForce', dataset)
     if compression_force:
         mech.compression_force = float(compression_force)
-    mech.magnification_factor = get_value_kw('EstimatedRadiographicMagnificationFactor',dataset)
-    mech.column_angulation = get_value_kw('PositionerPrimaryAngle',dataset)
->>>>>>> de48499d
+    mech.magnification_factor = get_value_kw('EstimatedRadiographicMagnificationFactor', dataset)
+    mech.column_angulation = get_value_kw('PositionerPrimaryAngle', dataset)
     mech.save()
     _doserelateddistancemeasurements(dataset, mech)
 
