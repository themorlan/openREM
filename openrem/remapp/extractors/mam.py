# This Python file uses the following encoding: utf-8
#    OpenREM - Radiation Exposure Monitoring tools for the physicist
#    Copyright (C) 2012,2013  The Royal Marsden NHS Foundation Trust
#
#    This program is free software: you can redistribute it and/or modify
#    it under the terms of the GNU General Public License as published by
#    the Free Software Foundation, either version 3 of the License, or
#    (at your option) any later version.
#
#    This program is distributed in the hope that it will be useful,
#    but WITHOUT ANY WARRANTY; without even the implied warranty of
#    MERCHANTABILITY or FITNESS FOR A PARTICULAR PURPOSE.  See the
#    GNU General Public License for more details.
#
#    Additional permission under section 7 of GPLv3:
#    You shall not make any use of the name of The Royal Marsden NHS
#    Foundation trust in connection with this Program in any press or
#    other public announcement without the prior written consent of
#    The Royal Marsden NHS Foundation Trust.
#
#    You should have received a copy of the GNU General Public License
#    along with this program.  If not, see <http://www.gnu.org/licenses/>.

"""
..  module:: mam.
    :synopsis: Module to extract radiation dose related data from mammography image objects.

..  moduleauthor:: Ed McDonagh

"""
import os
import sys
import django
import logging
from pydicom.charset import default_encoding

from openrem.remapp.tools.background import (
    record_task_error_exit,
    record_task_related_query,
    record_task_info,
)

from openremproject import settings
if settings.USE_HL7:
    try:
        from hl7.hl7updater import find_message_and_apply
    except ImportError:
        settings.USE_HL7 = False

logger = logging.getLogger("remapp.extractors.mam")

# setup django/OpenREM
basepath = os.path.dirname(__file__)
projectpath = os.path.abspath(os.path.join(basepath, "..", ".."))
if projectpath not in sys.path:
    sys.path.insert(1, projectpath)
os.environ["DJANGO_SETTINGS_MODULE"] = "openremproject.settings"
django.setup()

from .extract_common import (  # pylint: disable=wrong-import-order, wrong-import-position
    patient_module_attributes,
    add_standard_names,
)


def _xrayfilters(dataset, source):
    from remapp.models import XrayFilters
    from remapp.tools.get_values import get_value_kw, get_or_create_cid

    filters = XrayFilters.objects.create(irradiation_event_xray_source_data=source)
    xray_filter_material = get_value_kw("FilterMaterial", dataset)
    try:
        xray_filter_material = xray_filter_material.decode(default_encoding)
    except AttributeError:
        pass
    if xray_filter_material:
        if xray_filter_material.strip().lower() == "molybdenum":
            filters.xray_filter_material = get_or_create_cid(
                "C-150F9", "Molybdenum or Molybdenum compound"
            )
        if xray_filter_material.strip().lower() == "rhodium":
            filters.xray_filter_material = get_or_create_cid(
                "C-167F9", "Rhodium or Rhodium compound"
            )
        if xray_filter_material.strip().lower() == "silver":
            filters.xray_filter_material = get_or_create_cid(
                "C-137F9", "Silver or Silver compound"
            )
        if (
            xray_filter_material.strip().lower() == "aluminum"
            or xray_filter_material.strip().lower() == "aluminium"
        ):
            filters.xray_filter_material = get_or_create_cid(
                "C-120F9", "Aluminum or Aluminum compound"
            )

        filters.save()


def _kvp(dataset, source):
    from remapp.models import Kvp
    from remapp.tools.get_values import get_value_kw

    kv = Kvp.objects.create(irradiation_event_xray_source_data=source)
    kv.kvp = get_value_kw("KVP", dataset)
    kv.save()


def _exposure(dataset, source):
    from remapp.models import Exposure

    exp = Exposure.objects.create(irradiation_event_xray_source_data=source)
    from remapp.tools.get_values import get_value_kw

    try:
        exp.exposure = get_value_kw("ExposureInuAs", dataset).decode()  # uA.s
    except AttributeError:
        exp.exposure = get_value_kw("ExposureInuAs", dataset)
    exp.save()


def _xraygrid(gridcode, source):
    from remapp.models import XrayGrid
    from remapp.tools.get_values import get_or_create_cid

    grid = XrayGrid.objects.create(irradiation_event_xray_source_data=source)
    if gridcode == "111646":
        grid.xray_grid = get_or_create_cid("111646", "No grid")
    if gridcode == "111642":
        grid.xray_grid = get_or_create_cid("111642", "Focused grid")
    if gridcode == "111643":
        grid.xray_grid = get_or_create_cid("111643", "Reciprocating grid")
    grid.save()


def _xraytubecurrent(current_value, source):
    from remapp.models import XrayTubeCurrent

    tubecurrent = XrayTubeCurrent.objects.create(
        irradiation_event_xray_source_data=source
    )
    tubecurrent.xray_tube_current = current_value
    tubecurrent.save()


def _irradiationeventxraysourcedata(dataset, event):
    # TODO: review model to convert to cid where appropriate, and add additional fields, such as height and width
    from remapp.models import IrradEventXRaySourceData
    from remapp.tools.get_values import get_value_kw, get_or_create_cid

    source = IrradEventXRaySourceData.objects.create(irradiation_event_xray_data=event)
    # AGD/MGD is dGy in Mammo headers, and was dGy in Radiation Dose SR - CP1194 changes this to mGy!
    agd_dgy = get_value_kw("OrganDose", dataset)  # AGD in dGy
    if agd_dgy:
        source.average_glandular_dose = float(agd_dgy) * 100.0  # AGD in mGy
    source.average_xray_tube_current = get_value_kw("XRayTubeCurrent", dataset)
    _xraytubecurrent(source.average_xray_tube_current, source)
    source.exposure_time = get_value_kw("ExposureTime", dataset)
    source.focal_spot_size = get_value_kw("FocalSpots", dataset)
    anode_target_material = get_value_kw("AnodeTargetMaterial", dataset)
    try:
        anode_target_material = anode_target_material.decode(default_encoding)
    except AttributeError:
        pass
    if anode_target_material:
        if anode_target_material.strip().lower() == "molybdenum":
            source.anode_target_material = get_or_create_cid(
                "C-150F9", "Molybdenum or Molybdenum compound"
            )
        if anode_target_material.strip().lower() == "rhodium":
            source.anode_target_material = get_or_create_cid(
                "C-167F9", "Rhodium or Rhodium compound"
            )
        if anode_target_material.strip().lower() == "tungsten":
            source.anode_target_material = get_or_create_cid(
                "C-164F9", "Tungsten or Tungsten compound"
            )
    collimated_field_area = get_value_kw("FieldOfViewDimensions", dataset)
    if collimated_field_area:
        source.collimated_field_area = (
            float(collimated_field_area[0]) * float(collimated_field_area[1]) / 1000000
        )
    source.exposure_control_mode = get_value_kw("ExposureControlMode", dataset)
    source.save()
    _xrayfilters(dataset, source)
    _kvp(dataset, source)
    _exposure(dataset, source)
    xray_grid = get_value_kw("Grid", dataset)
    if xray_grid:
        if xray_grid == "NONE":
            _xraygrid("111646", source)
        elif xray_grid == ["RECIPROCATING", "FOCUSED"]:
            _xraygrid("111642", source)
            _xraygrid("111643", source)


def _doserelateddistancemeasurements(dataset, mech):
    from remapp.models import DoseRelatedDistanceMeasurements
    from remapp.tools.get_values import get_value_kw, get_value_num

    dist = DoseRelatedDistanceMeasurements.objects.create(
        irradiation_event_xray_mechanical_data=mech
    )
    dist.distance_source_to_detector = get_value_kw("DistanceSourceToDetector", dataset)
    dist.distance_source_to_entrance_surface = get_value_kw(
        "DistanceSourceToEntrance", dataset
    )
    dist.radiological_thickness = get_value_num(0x00451049, dataset)
    dist.save()


def _irradiationeventxraymechanicaldata(dataset, event):
    from remapp.models import IrradEventXRayMechanicalData
    from remapp.tools.get_values import get_value_kw

    mech = IrradEventXRayMechanicalData.objects.create(
        irradiation_event_xray_data=event
    )
    try:
        mech.compression_thickness = get_value_kw("BodyPartThickness", dataset).decode()
    except AttributeError:
        mech.compression_thickness = get_value_kw("BodyPartThickness", dataset)
    compression_force = get_value_kw("CompressionForce", dataset)
    if compression_force:
        mech.compression_force = float(compression_force)
    mech.magnification_factor = get_value_kw(
        "EstimatedRadiographicMagnificationFactor", dataset
    )
    mech.column_angulation = get_value_kw("PositionerPrimaryAngle", dataset)
    mech.save()
    _doserelateddistancemeasurements(dataset, mech)


def _accumulatedmammo_update(event):  # TID 10005
    from remapp.tools.get_values import get_or_create_cid
    from remapp.models import AccumMammographyXRayDose

    accum = event.projection_xray_radiation_dose.accumxraydose_set.get()
    accummams = accum.accummammographyxraydose_set.all()
    event_added = False
    for accummam in accummams:
        if not accummam.laterality:
            if event.laterality.code_meaning == "Right":
                accummam.laterality = get_or_create_cid("T-04020", "Right breast")
            elif event.laterality.code_meaning == "Left":
                accummam.laterality = get_or_create_cid("T-04030", "Left breast")
            accummam.accumulated_average_glandular_dose += (
                event.irradeventxraysourcedata_set.get().average_glandular_dose
            )
            accummam.save()
            event_added = True
        elif event.laterality.code_meaning in accummam.laterality.code_meaning:
            accummam.accumulated_average_glandular_dose += (
                event.irradeventxraysourcedata_set.get().average_glandular_dose
            )
            accummam.save()
            event_added = True
    if not event_added:
        accummam = AccumMammographyXRayDose.objects.create(accumulated_xray_dose=accum)
        if event.laterality.code_meaning == "Right":
            accummam.laterality = get_or_create_cid("T-04020", "Right breast")
        elif event.laterality.code_meaning == "Left":
            accummam.laterality = get_or_create_cid("T-04030", "Left breast")
        accummam.accumulated_average_glandular_dose = (
            event.irradeventxraysourcedata_set.get().average_glandular_dose
        )
        accummam.save()
    accummam.save()


def _irradiationeventxraydata(dataset, proj):  # TID 10003
    # TODO: review model to convert to cid where appropriate, and add additional fields
    from remapp.models import IrradEventXRayData
    from remapp.tools.get_values import (
        get_value_kw,
        get_or_create_cid,
        get_seq_code_value,
        get_seq_code_meaning,
    )
    from remapp.tools.dcmdatetime import make_date_time

    event = IrradEventXRayData.objects.create(projection_xray_radiation_dose=proj)
    event.acquisition_plane = get_or_create_cid("113622", "Single Plane")
    event.irradiation_event_uid = get_value_kw("SOPInstanceUID", dataset)
    event_time = get_value_kw("AcquisitionTime", dataset)
    event_date = get_value_kw("AcquisitionDate", dataset)
    event.date_time_started = make_date_time(f"{event_date}{event_time}")
    event.irradiation_event_type = get_or_create_cid("113611", "Stationary Acquisition")
    event.acquisition_protocol = get_value_kw("ProtocolName", dataset)
    event.anatomical_structure = get_or_create_cid(
        get_seq_code_value("AnatomicRegionSequence", dataset),
        get_seq_code_meaning("AnatomicRegionSequence", dataset),
    )
    laterality = get_value_kw("ImageLaterality", dataset)
    if not laterality:
        laterality = get_value_kw("Laterality", dataset)
    if laterality:
        if laterality.strip() == "R":
            event.laterality = get_or_create_cid("G-A100", "Right")
        if laterality.strip() == "L":
            event.laterality = get_or_create_cid("G-A101", "Left")
    event.image_view = get_or_create_cid(
        get_seq_code_value("ViewCodeSequence", dataset),
        get_seq_code_meaning("ViewCodeSequence", dataset),
    )
    # image view modifier?
    if event.anatomical_structure:
        event.target_region = event.anatomical_structure
    try:
        event.entrance_exposure_at_rp = get_value_kw(
            "EntranceDoseInmGy", dataset
        ).decode()
    except AttributeError:
        event.entrance_exposure_at_rp = get_value_kw("EntranceDoseInmGy", dataset)
    # reference point definition?
    pc_fibroglandular = get_value_kw("CommentsOnRadiationDose", dataset)
    if pc_fibroglandular:
        if "%" in pc_fibroglandular:
            event.percent_fibroglandular_tissue = pc_fibroglandular.replace(
                "%", ""
            ).strip()
    event.comment = get_value_kw("ExposureControlModeDescription", dataset)
    event.save()

    #    irradiationeventxraydetectordata(dataset,event)
    _irradiationeventxraysourcedata(dataset, event)
    _irradiationeventxraymechanicaldata(dataset, event)
    if (
        event.laterality
        and event.irradeventxraysourcedata_set.get().average_glandular_dose
    ):
        _accumulatedmammo_update(event)


def _accumulatedxraydose(proj):
    from remapp.models import AccumXRayDose, AccumMammographyXRayDose
    from remapp.tools.get_values import get_or_create_cid

    accum = AccumXRayDose.objects.create(projection_xray_radiation_dose=proj)
    accum.acquisition_plane = get_or_create_cid("113622", "Single Plane")
    accum.save()
    accummam = AccumMammographyXRayDose.objects.create(accumulated_xray_dose=accum)
    accummam.accumulated_average_glandular_dose = 0.0
    accummam.save()


def _projectionxrayradiationdose(dataset, g):
    from remapp.models import ProjectionXRayRadiationDose
    from remapp.tools.get_values import get_or_create_cid

    proj = ProjectionXRayRadiationDose.objects.create(general_study_module_attributes=g)
    proj.procedure_reported = get_or_create_cid("P5-40010", "Mammography")
    proj.has_intent = get_or_create_cid("R-408C3", "Diagnostic Intent")
    proj.scope_of_accumulation = get_or_create_cid("113014", "Study")
    proj.source_of_dose_information = get_or_create_cid(
        "113866", "Copied From Image Attributes"
    )
    proj.xray_detector_data_available = get_or_create_cid("R-00339", "No")
    proj.xray_source_data_available = get_or_create_cid("R-0038D", "Yes")
    proj.xray_mechanical_data_available = get_or_create_cid("R-0038D", "Yes")
    proj.save()
    _accumulatedxraydose(proj)
    _irradiationeventxraydata(dataset, proj)


def _generalequipmentmoduleattributes(dataset, study):
    from remapp.models import GeneralEquipmentModuleAttr, UniqueEquipmentNames
    from remapp.tools.dcmdatetime import get_date, get_time
    from remapp.tools.get_values import get_value_kw
    from remapp.tools.hash_id import hash_id

    equip = GeneralEquipmentModuleAttr.objects.create(
        general_study_module_attributes=study
    )
    equip.manufacturer = get_value_kw("Manufacturer", dataset)
    equip.institution_name = get_value_kw("InstitutionName", dataset)
    try:
        "In extractor, {0} of type {1}".format(
            equip.institution_name, type(equip.institution_name)
        )
    except UnicodeDecodeError:
        logger.error(
            "Non ASCII string not properly decoded: {0}".format(equip.institution_name)
        )
    equip.institution_address = get_value_kw("InstitutionAddress", dataset)
    equip.station_name = get_value_kw("StationName", dataset)
    equip.institutional_department_name = get_value_kw(
        "InstitutionalDepartmentName", dataset
    )
    equip.manufacturer_model_name = get_value_kw("ManufacturerModelName", dataset)
    equip.device_serial_number = get_value_kw("DeviceSerialNumber", dataset)
    equip.software_versions = get_value_kw("SoftwareVersions", dataset)
    equip.gantry_id = get_value_kw("GantryID", dataset)
    equip.spatial_resolution = get_value_kw("SpatialResolution", dataset)
    equip.date_of_last_calibration = get_date("DateOfLastCalibration", dataset)
    equip.time_of_last_calibration = get_time("TimeOfLastCalibration", dataset)

    equip_display_name, created = UniqueEquipmentNames.objects.get_or_create(
        manufacturer=equip.manufacturer,
        manufacturer_hash=hash_id(equip.manufacturer),
        institution_name=equip.institution_name,
        institution_name_hash=hash_id(equip.institution_name),
        station_name=equip.station_name,
        station_name_hash=hash_id(equip.station_name),
        institutional_department_name=equip.institutional_department_name,
        institutional_department_name_hash=hash_id(equip.institutional_department_name),
        manufacturer_model_name=equip.manufacturer_model_name,
        manufacturer_model_name_hash=hash_id(equip.manufacturer_model_name),
        device_serial_number=equip.device_serial_number,
        device_serial_number_hash=hash_id(equip.device_serial_number),
        software_versions=equip.software_versions,
        software_versions_hash=hash_id(equip.software_versions),
        gantry_id=equip.gantry_id,
        gantry_id_hash=hash_id(equip.gantry_id),
        hash_generated=True,
        device_observer_uid=None,
        device_observer_uid_hash=None,
    )
    if created:
        if equip.institution_name and equip.station_name:
            equip_display_name.display_name = (
                equip.institution_name + " " + equip.station_name
            )
        elif equip.institution_name:
            equip_display_name.display_name = equip.institution_name
        elif equip.station_name:
            equip_display_name.display_name = equip.station_name
        else:
            equip_display_name.display_name = "Blank"
        equip_display_name.save()

    equip.unique_equipment_name = UniqueEquipmentNames(pk=equip_display_name.pk)

    equip.save()


def _patientstudymoduleattributes(dataset, g):  # C.7.2.2
    from remapp.models import PatientStudyModuleAttr
    from remapp.tools.get_values import get_value_kw

    patientatt = PatientStudyModuleAttr.objects.create(
        general_study_module_attributes=g
    )
    patientatt.patient_age = get_value_kw("PatientAge", dataset)
    patientatt.save()


def _generalstudymoduleattributes(dataset, g):
    from datetime import datetime
    from remapp.extractors.extract_common import populate_mammo_agd_summary
    from remapp.models import PatientIDSettings
    from remapp.tools.get_values import (
        get_value_kw,
        get_seq_code_meaning,
        get_seq_code_value,
        list_to_string,
    )
    from remapp.tools.dcmdatetime import get_date, get_time
    from remapp.tools.hash_id import hash_id

    g.study_instance_uid = get_value_kw("StudyInstanceUID", dataset)
    logger.debug("Populating mammo study %s", g.study_instance_uid)
    g.study_date = get_date("StudyDate", dataset)
    g.study_time = get_time("StudyTime", dataset)
    g.study_workload_chart_time = datetime.combine(
        datetime.date(datetime(1900, 1, 1)), datetime.time(g.study_time)
    )
    g.referring_physician_name = list_to_string(
        get_value_kw("ReferringPhysicianName", dataset)
    )
    g.study_id = get_value_kw("StudyID", dataset)
    accession_number = get_value_kw("AccessionNumber", dataset)
    patient_id_settings = PatientIDSettings.objects.get()
    if accession_number and patient_id_settings.accession_hashed:
        accession_number = hash_id(accession_number)
        g.accession_hashed = True
    g.accession_number = accession_number
    g.study_description = get_value_kw("StudyDescription", dataset)
    g.modality_type = get_value_kw("Modality", dataset)
    g.physician_of_record = list_to_string(get_value_kw("PhysiciansOfRecord", dataset))
    g.name_of_physician_reading_study = list_to_string(
        get_value_kw("NameOfPhysiciansReadingStudy", dataset)
    )
    g.performing_physician_name = list_to_string(
        get_value_kw("PerformingPhysicianName", dataset)
    )
    g.operator_name = list_to_string(get_value_kw("OperatorsName", dataset))
    g.procedure_code_meaning = get_value_kw(
        "ProtocolName", dataset
    )  # Being used to summarise protocol for study
    g.requested_procedure_code_value = get_seq_code_value(
        "RequestedProcedureCodeSequence", dataset
    )
    g.requested_procedure_code_meaning = get_seq_code_meaning(
        "RequestedProcedureCodeSequence", dataset
    )
    g.save()

    _generalequipmentmoduleattributes(dataset, g)
    _projectionxrayradiationdose(dataset, g)
    _patientstudymoduleattributes(dataset, g)
    patient_module_attributes(dataset, g)
    populate_mammo_agd_summary(g)
    g.number_of_events = (
        g.projectionxrayradiationdose_set.get().irradeventxraydata_set.count()
    )
    g.save()

    # Add standard names
    add_standard_names(g)


def _test_if_mammo(dataset):
    """Test if dicom object passed is a mammo file by looking at SOP Class UID"""
    if (
        dataset.SOPClassUID == "1.2.840.10008.5.1.4.1.1.1.2.1"
        or dataset.SOPClassUID == "1.2.840.10008.5.1.4.1.1.1.2"
    ):
        return 1
    elif (
        dataset.SOPClassUID == "1.2.840.10008.5.1.4.1.1.7"
        and dataset.Modality == "MG"
        and "ORIGINAL" in dataset.ImageType
    ):
        return 1
    return 0


def _mammo2db(dataset):
    from time import sleep
    from random import random
    from remapp.extractors.extract_common import (
        get_study_check_dup,
        populate_mammo_agd_summary,
    )
    from remapp.models import GeneralStudyModuleAttr
    from remapp.tools import check_uid
    from remapp.tools.get_values import get_value_kw

    study_uid = get_value_kw("StudyInstanceUID", dataset)
    if not study_uid:
        error = "In mammo import no UID present. Stop import."
        logger.error(error)
        record_task_error_exit(error)
        return
    study_in_db = check_uid.check_uid(study_uid)
    record_task_info(f"UID: {study_uid.replace('.', '. ')}")
    record_task_related_query(study_uid)
    logger.debug("In mam.py. Study_UID %s, study_in_db %s", study_uid, study_in_db)

    if study_in_db:
        sleep(
            2.0
        )  # Give initial event a chance to get to save on _projectionxrayradiationdose
        this_study = get_study_check_dup(dataset, modality="MG")
        if this_study:
            _irradiationeventxraydata(
                dataset, this_study.projectionxrayradiationdose_set.get()
            )
            populate_mammo_agd_summary(this_study)
            this_study.number_of_events = (
                this_study.projectionxrayradiationdose_set.get().irradeventxraydata_set.count()
            )
            this_study.save()

            # Update any matching standard names
            add_standard_names(this_study)

    if not study_in_db:
        # study doesn't exist, start from scratch
        g = GeneralStudyModuleAttr.objects.create()
        g.study_instance_uid = get_value_kw("StudyInstanceUID", dataset)
        g.save()
        event_uid = get_value_kw("SOPInstanceUID", dataset)
        check_uid.record_sop_instance_uid(g, event_uid)
        logger.debug("Created new mammo study %s, event %s", study_uid, event_uid)
        # check again
        study_in_db = check_uid.check_uid(study_uid)
        if study_in_db == 1:
            _generalstudymoduleattributes(dataset, g)
        elif not study_in_db:
            record_task_error_exit(
                "Something went wrong, GeneralStudyModuleAttr wasn't created"
            )
            return
        elif study_in_db > 1:
            sleep(random())  # nosec - not being used for cryptography
            # Check if other instance(s) has deleted the study yet
            study_in_db = check_uid.check_uid(study_uid)
            if study_in_db == 1:
                _generalstudymoduleattributes(dataset, g)
            elif study_in_db > 1:
                g.delete()
                study_in_db = check_uid.check_uid(study_uid)
                if not study_in_db:
                    # both must have been deleted simultaneously!
                    sleep(random())  # nosec - not being used for cryptography
                    # Check if other instance has created the study again yet
                    study_in_db = check_uid.check_uid(study_uid)
                    if study_in_db == 1:
                        sleep(
                            2.0
                        )  # Give initial event a chance to get to save on _projectionxrayradiationdose
                        this_study = get_study_check_dup(dataset, modality="MG")
                        if this_study:
                            _irradiationeventxraydata(
                                dataset,
                                this_study.projectionxrayradiationdose_set.get(),
                            )
                    while not study_in_db:
                        g = GeneralStudyModuleAttr.objects.create()
                        g.study_instance_uid = get_value_kw("StudyInstanceUID", dataset)
                        g.save()
                        check_uid.record_sop_instance_uid(g, event_uid)
                        # check again
                        study_in_db = check_uid.check_uid(study_uid)
                        if study_in_db == 1:
                            _generalstudymoduleattributes(dataset, g)
                        elif study_in_db > 1:
                            g.delete()
                            sleep(random())  # nosec - not being used for cryptography
                            study_in_db = check_uid.check_uid(study_uid)
                            if study_in_db == 1:
                                sleep(
                                    2.0
                                )  # Give initial event a chance to get to save on _projectionxrayradiationdose
                                this_study = get_study_check_dup(dataset, modality="MG")
                                if this_study:
                                    _irradiationeventxraydata(
                                        dataset,
                                        this_study.projectionxrayradiationdose_set.get(),
                                    )
                elif study_in_db == 1:
                    sleep(
                        2.0
                    )  # Give initial event a chance to get to save on _projectionxrayradiationdose
                    this_study = get_study_check_dup(dataset, modality="MG")
                    if this_study:
                        _irradiationeventxraydata(
                            dataset, this_study.projectionxrayradiationdose_set.get()
                        )


def mam(mg_file):
    """Extract radiation dose structured report related data from mammography images

    :param mg_file: relative or absolute path to mammography DICOM image file.
    :type mg_file: str.

    """

    import pydicom
    from django.core.exceptions import ObjectDoesNotExist
    from remapp.models import DicomDeleteSettings
<<<<<<< HEAD

=======
    from hl7.hl7updater import find_message_and_apply
>>>>>>> f268a938
    try:
        del_settings = DicomDeleteSettings.objects.get()
        del_mg_im = del_settings.del_mg_im
        del_no_match = del_settings.del_no_match
    except ObjectDoesNotExist:
        del_mg_im = False
        del_no_match = True

    try:
        dataset = pydicom.dcmread(mg_file)
    except FileNotFoundError:
        logger.warning(
            f"mam.py not attempting to extract from {mg_file}, the file does not exist"
        )
        record_task_error_exit(
            f"Not attempting to extract from {mg_file}, the file does not exist"
        )
        return 1

    dataset.decode()
    ismammo = _test_if_mammo(dataset)
    if not ismammo:
        if del_no_match:
            logger.debug("%s is not a mammo file, deleting", mg_file)
            os.remove(mg_file)
        record_task_error_exit(f"{mg_file} is not a mammo file")
        return 1

    _mammo2db(dataset)
<<<<<<< HEAD
    if settings.USE_HL7:
        find_message_and_apply(patient_id=dataset.PatientID, accession_number=dataset.AccessionNumber,
                               study_instance_uid=dataset.StudyInstanceUID)
=======
    find_message_and_apply(patient_id=dataset.PatientID, accession_number=dataset.AccessionNumber,
                           study_instance_uid=dataset.StudyInstanceUID)
>>>>>>> f268a938

    if del_mg_im:
        logger.debug("Mammo %s processing complete, deleting file", mg_file)
        os.remove(mg_file)
    else:
        logger.debug("Mammo %s processing complete, file remains", mg_file)

    return 0<|MERGE_RESOLUTION|>--- conflicted
+++ resolved
@@ -28,71 +28,47 @@
 ..  moduleauthor:: Ed McDonagh
 
 """
+from __future__ import division
+from __future__ import absolute_import
+
+from past.utils import old_div
 import os
 import sys
 import django
 import logging
 from pydicom.charset import default_encoding
 
-from openrem.remapp.tools.background import (
-    record_task_error_exit,
-    record_task_related_query,
-    record_task_info,
-)
-
-from openremproject import settings
-if settings.USE_HL7:
-    try:
-        from hl7.hl7updater import find_message_and_apply
-    except ImportError:
-        settings.USE_HL7 = False
-
-logger = logging.getLogger("remapp.extractors.mam")
+logger = logging.getLogger('remapp.extractors.mam')
 
 # setup django/OpenREM
 basepath = os.path.dirname(__file__)
 projectpath = os.path.abspath(os.path.join(basepath, "..", ".."))
 if projectpath not in sys.path:
     sys.path.insert(1, projectpath)
-os.environ["DJANGO_SETTINGS_MODULE"] = "openremproject.settings"
+os.environ['DJANGO_SETTINGS_MODULE'] = 'openremproject.settings'
 django.setup()
 
-from .extract_common import (  # pylint: disable=wrong-import-order, wrong-import-position
-    patient_module_attributes,
-    add_standard_names,
-)
+from celery import shared_task
 
 
 def _xrayfilters(dataset, source):
     from remapp.models import XrayFilters
     from remapp.tools.get_values import get_value_kw, get_or_create_cid
-
     filters = XrayFilters.objects.create(irradiation_event_xray_source_data=source)
-    xray_filter_material = get_value_kw("FilterMaterial", dataset)
+    xray_filter_material = get_value_kw('FilterMaterial', dataset)
     try:
         xray_filter_material = xray_filter_material.decode(default_encoding)
     except AttributeError:
         pass
     if xray_filter_material:
-        if xray_filter_material.strip().lower() == "molybdenum":
-            filters.xray_filter_material = get_or_create_cid(
-                "C-150F9", "Molybdenum or Molybdenum compound"
-            )
-        if xray_filter_material.strip().lower() == "rhodium":
-            filters.xray_filter_material = get_or_create_cid(
-                "C-167F9", "Rhodium or Rhodium compound"
-            )
-        if xray_filter_material.strip().lower() == "silver":
-            filters.xray_filter_material = get_or_create_cid(
-                "C-137F9", "Silver or Silver compound"
-            )
-        if (
-            xray_filter_material.strip().lower() == "aluminum"
-            or xray_filter_material.strip().lower() == "aluminium"
-        ):
-            filters.xray_filter_material = get_or_create_cid(
-                "C-120F9", "Aluminum or Aluminum compound"
-            )
+        if xray_filter_material.strip().lower() == 'molybdenum':
+            filters.xray_filter_material = get_or_create_cid('C-150F9', 'Molybdenum or Molybdenum compound')
+        if xray_filter_material.strip().lower() == 'rhodium':
+            filters.xray_filter_material = get_or_create_cid('C-167F9', 'Rhodium or Rhodium compound')
+        if xray_filter_material.strip().lower() == 'silver':
+            filters.xray_filter_material = get_or_create_cid('C-137F9', 'Silver or Silver compound')
+        if xray_filter_material.strip().lower() == 'aluminum' or xray_filter_material.strip().lower() == 'aluminium':
+            filters.xray_filter_material = get_or_create_cid('C-120F9', 'Aluminum or Aluminum compound')
 
         filters.save()
 
@@ -100,45 +76,38 @@
 def _kvp(dataset, source):
     from remapp.models import Kvp
     from remapp.tools.get_values import get_value_kw
-
     kv = Kvp.objects.create(irradiation_event_xray_source_data=source)
-    kv.kvp = get_value_kw("KVP", dataset)
+    kv.kvp = get_value_kw('KVP', dataset)
     kv.save()
 
 
 def _exposure(dataset, source):
     from remapp.models import Exposure
-
     exp = Exposure.objects.create(irradiation_event_xray_source_data=source)
     from remapp.tools.get_values import get_value_kw
-
-    try:
-        exp.exposure = get_value_kw("ExposureInuAs", dataset).decode()  # uA.s
+    try:
+        exp.exposure = get_value_kw('ExposureInuAs', dataset).decode()  # uAs
     except AttributeError:
-        exp.exposure = get_value_kw("ExposureInuAs", dataset)
+        exp.exposure = get_value_kw('ExposureInuAs', dataset)
     exp.save()
 
 
 def _xraygrid(gridcode, source):
     from remapp.models import XrayGrid
     from remapp.tools.get_values import get_or_create_cid
-
     grid = XrayGrid.objects.create(irradiation_event_xray_source_data=source)
-    if gridcode == "111646":
-        grid.xray_grid = get_or_create_cid("111646", "No grid")
-    if gridcode == "111642":
-        grid.xray_grid = get_or_create_cid("111642", "Focused grid")
-    if gridcode == "111643":
-        grid.xray_grid = get_or_create_cid("111643", "Reciprocating grid")
+    if gridcode == '111646':
+        grid.xray_grid = get_or_create_cid('111646', 'No grid')
+    if gridcode == '111642':
+        grid.xray_grid = get_or_create_cid('111642', 'Focused grid')
+    if gridcode == '111643':
+        grid.xray_grid = get_or_create_cid('111643', 'Reciprocating grid')
     grid.save()
 
 
 def _xraytubecurrent(current_value, source):
     from remapp.models import XrayTubeCurrent
-
-    tubecurrent = XrayTubeCurrent.objects.create(
-        irradiation_event_xray_source_data=source
-    )
+    tubecurrent = XrayTubeCurrent.objects.create(irradiation_event_xray_source_data=source)
     tubecurrent.xray_tube_current = current_value
     tubecurrent.save()
 
@@ -147,64 +116,50 @@
     # TODO: review model to convert to cid where appropriate, and add additional fields, such as height and width
     from remapp.models import IrradEventXRaySourceData
     from remapp.tools.get_values import get_value_kw, get_or_create_cid
-
     source = IrradEventXRaySourceData.objects.create(irradiation_event_xray_data=event)
     # AGD/MGD is dGy in Mammo headers, and was dGy in Radiation Dose SR - CP1194 changes this to mGy!
-    agd_dgy = get_value_kw("OrganDose", dataset)  # AGD in dGy
+    agd_dgy = get_value_kw('OrganDose', dataset)  # AGD in dGy
     if agd_dgy:
         source.average_glandular_dose = float(agd_dgy) * 100.0  # AGD in mGy
-    source.average_xray_tube_current = get_value_kw("XRayTubeCurrent", dataset)
+    source.average_xray_tube_current = get_value_kw('XRayTubeCurrent', dataset)
     _xraytubecurrent(source.average_xray_tube_current, source)
-    source.exposure_time = get_value_kw("ExposureTime", dataset)
-    source.focal_spot_size = get_value_kw("FocalSpots", dataset)
-    anode_target_material = get_value_kw("AnodeTargetMaterial", dataset)
+    source.exposure_time = get_value_kw('ExposureTime', dataset)
+    source.focal_spot_size = get_value_kw('FocalSpots', dataset)
+    anode_target_material = get_value_kw('AnodeTargetMaterial', dataset)
     try:
         anode_target_material = anode_target_material.decode(default_encoding)
     except AttributeError:
         pass
     if anode_target_material:
-        if anode_target_material.strip().lower() == "molybdenum":
-            source.anode_target_material = get_or_create_cid(
-                "C-150F9", "Molybdenum or Molybdenum compound"
-            )
-        if anode_target_material.strip().lower() == "rhodium":
-            source.anode_target_material = get_or_create_cid(
-                "C-167F9", "Rhodium or Rhodium compound"
-            )
-        if anode_target_material.strip().lower() == "tungsten":
-            source.anode_target_material = get_or_create_cid(
-                "C-164F9", "Tungsten or Tungsten compound"
-            )
-    collimated_field_area = get_value_kw("FieldOfViewDimensions", dataset)
+        if anode_target_material.strip().lower() == 'molybdenum':
+            source.anode_target_material = get_or_create_cid('C-150F9', 'Molybdenum or Molybdenum compound')
+        if anode_target_material.strip().lower() == 'rhodium':
+            source.anode_target_material = get_or_create_cid('C-167F9', 'Rhodium or Rhodium compound')
+        if anode_target_material.strip().lower() == 'tungsten':
+            source.anode_target_material = get_or_create_cid('C-164F9', 'Tungsten or Tungsten compound')
+    collimated_field_area = get_value_kw('FieldOfViewDimensions', dataset)
     if collimated_field_area:
-        source.collimated_field_area = (
-            float(collimated_field_area[0]) * float(collimated_field_area[1]) / 1000000
-        )
-    source.exposure_control_mode = get_value_kw("ExposureControlMode", dataset)
+        source.collimated_field_area = float(collimated_field_area[0]) * float(collimated_field_area[1]) / 1000000
+    source.exposure_control_mode = get_value_kw('ExposureControlMode', dataset)
     source.save()
     _xrayfilters(dataset, source)
     _kvp(dataset, source)
     _exposure(dataset, source)
-    xray_grid = get_value_kw("Grid", dataset)
+    xray_grid = get_value_kw('Grid', dataset)
     if xray_grid:
-        if xray_grid == "NONE":
-            _xraygrid("111646", source)
-        elif xray_grid == ["RECIPROCATING", "FOCUSED"]:
-            _xraygrid("111642", source)
-            _xraygrid("111643", source)
+        if xray_grid == 'NONE':
+            _xraygrid('111646', source)
+        elif xray_grid == ['RECIPROCATING', 'FOCUSED']:
+            _xraygrid('111642', source)
+            _xraygrid('111643', source)
 
 
 def _doserelateddistancemeasurements(dataset, mech):
     from remapp.models import DoseRelatedDistanceMeasurements
     from remapp.tools.get_values import get_value_kw, get_value_num
-
-    dist = DoseRelatedDistanceMeasurements.objects.create(
-        irradiation_event_xray_mechanical_data=mech
-    )
-    dist.distance_source_to_detector = get_value_kw("DistanceSourceToDetector", dataset)
-    dist.distance_source_to_entrance_surface = get_value_kw(
-        "DistanceSourceToEntrance", dataset
-    )
+    dist = DoseRelatedDistanceMeasurements.objects.create(irradiation_event_xray_mechanical_data=mech)
+    dist.distance_source_to_detector = get_value_kw('DistanceSourceToDetector', dataset)
+    dist.distance_source_to_entrance_surface = get_value_kw('DistanceSourceToEntrance', dataset)
     dist.radiological_thickness = get_value_num(0x00451049, dataset)
     dist.save()
 
@@ -212,21 +167,16 @@
 def _irradiationeventxraymechanicaldata(dataset, event):
     from remapp.models import IrradEventXRayMechanicalData
     from remapp.tools.get_values import get_value_kw
-
-    mech = IrradEventXRayMechanicalData.objects.create(
-        irradiation_event_xray_data=event
-    )
-    try:
-        mech.compression_thickness = get_value_kw("BodyPartThickness", dataset).decode()
+    mech = IrradEventXRayMechanicalData.objects.create(irradiation_event_xray_data=event)
+    try:
+        mech.compression_thickness = get_value_kw('BodyPartThickness', dataset).decode()
     except AttributeError:
-        mech.compression_thickness = get_value_kw("BodyPartThickness", dataset)
-    compression_force = get_value_kw("CompressionForce", dataset)
+        mech.compression_thickness = get_value_kw('BodyPartThickness', dataset)
+    compression_force = get_value_kw('CompressionForce', dataset)
     if compression_force:
         mech.compression_force = float(compression_force)
-    mech.magnification_factor = get_value_kw(
-        "EstimatedRadiographicMagnificationFactor", dataset
-    )
-    mech.column_angulation = get_value_kw("PositionerPrimaryAngle", dataset)
+    mech.magnification_factor = get_value_kw('EstimatedRadiographicMagnificationFactor', dataset)
+    mech.column_angulation = get_value_kw('PositionerPrimaryAngle', dataset)
     mech.save()
     _doserelateddistancemeasurements(dataset, mech)
 
@@ -234,36 +184,29 @@
 def _accumulatedmammo_update(event):  # TID 10005
     from remapp.tools.get_values import get_or_create_cid
     from remapp.models import AccumMammographyXRayDose
-
     accum = event.projection_xray_radiation_dose.accumxraydose_set.get()
     accummams = accum.accummammographyxraydose_set.all()
     event_added = False
     for accummam in accummams:
         if not accummam.laterality:
-            if event.laterality.code_meaning == "Right":
-                accummam.laterality = get_or_create_cid("T-04020", "Right breast")
-            elif event.laterality.code_meaning == "Left":
-                accummam.laterality = get_or_create_cid("T-04030", "Left breast")
-            accummam.accumulated_average_glandular_dose += (
-                event.irradeventxraysourcedata_set.get().average_glandular_dose
-            )
+            if event.laterality.code_meaning == 'Right':
+                accummam.laterality = get_or_create_cid('T-04020', 'Right breast')
+            elif event.laterality.code_meaning == 'Left':
+                accummam.laterality = get_or_create_cid('T-04030', 'Left breast')
+            accummam.accumulated_average_glandular_dose += event.irradeventxraysourcedata_set.get().average_glandular_dose
             accummam.save()
             event_added = True
         elif event.laterality.code_meaning in accummam.laterality.code_meaning:
-            accummam.accumulated_average_glandular_dose += (
-                event.irradeventxraysourcedata_set.get().average_glandular_dose
-            )
+            accummam.accumulated_average_glandular_dose += event.irradeventxraysourcedata_set.get().average_glandular_dose
             accummam.save()
             event_added = True
     if not event_added:
         accummam = AccumMammographyXRayDose.objects.create(accumulated_xray_dose=accum)
-        if event.laterality.code_meaning == "Right":
-            accummam.laterality = get_or_create_cid("T-04020", "Right breast")
-        elif event.laterality.code_meaning == "Left":
-            accummam.laterality = get_or_create_cid("T-04030", "Left breast")
-        accummam.accumulated_average_glandular_dose = (
-            event.irradeventxraysourcedata_set.get().average_glandular_dose
-        )
+        if event.laterality.code_meaning == 'Right':
+            accummam.laterality = get_or_create_cid('T-04020', 'Right breast')
+        elif event.laterality.code_meaning == 'Left':
+            accummam.laterality = get_or_create_cid('T-04030', 'Left breast')
+        accummam.accumulated_average_glandular_dose = event.irradeventxraysourcedata_set.get().average_glandular_dose
         accummam.save()
     accummam.save()
 
@@ -271,73 +214,55 @@
 def _irradiationeventxraydata(dataset, proj):  # TID 10003
     # TODO: review model to convert to cid where appropriate, and add additional fields
     from remapp.models import IrradEventXRayData
-    from remapp.tools.get_values import (
-        get_value_kw,
-        get_or_create_cid,
-        get_seq_code_value,
-        get_seq_code_meaning,
-    )
+    from remapp.tools.get_values import get_value_kw, get_or_create_cid, get_seq_code_value, get_seq_code_meaning
     from remapp.tools.dcmdatetime import make_date_time
-
     event = IrradEventXRayData.objects.create(projection_xray_radiation_dose=proj)
-    event.acquisition_plane = get_or_create_cid("113622", "Single Plane")
-    event.irradiation_event_uid = get_value_kw("SOPInstanceUID", dataset)
-    event_time = get_value_kw("AcquisitionTime", dataset)
-    event_date = get_value_kw("AcquisitionDate", dataset)
-    event.date_time_started = make_date_time(f"{event_date}{event_time}")
-    event.irradiation_event_type = get_or_create_cid("113611", "Stationary Acquisition")
-    event.acquisition_protocol = get_value_kw("ProtocolName", dataset)
-    event.anatomical_structure = get_or_create_cid(
-        get_seq_code_value("AnatomicRegionSequence", dataset),
-        get_seq_code_meaning("AnatomicRegionSequence", dataset),
-    )
-    laterality = get_value_kw("ImageLaterality", dataset)
+    event.acquisition_plane = get_or_create_cid('113622', 'Single Plane')
+    event.irradiation_event_uid = get_value_kw('SOPInstanceUID', dataset)
+    event_time = get_value_kw('AcquisitionTime', dataset)
+    event_date = get_value_kw('AcquisitionDate', dataset)
+    event.date_time_started = make_date_time('{0}{1}'.format(event_date, event_time))
+    event.irradiation_event_type = get_or_create_cid('113611', 'Stationary Acquisition')
+    event.acquisition_protocol = get_value_kw('ProtocolName', dataset)
+    event.anatomical_structure = get_or_create_cid(get_seq_code_value(
+        'AnatomicRegionSequence', dataset), get_seq_code_meaning('AnatomicRegionSequence', dataset))
+    laterality = get_value_kw('ImageLaterality', dataset)
     if not laterality:
-        laterality = get_value_kw("Laterality", dataset)
+        laterality = get_value_kw('Laterality', dataset)
     if laterality:
-        if laterality.strip() == "R":
-            event.laterality = get_or_create_cid("G-A100", "Right")
-        if laterality.strip() == "L":
-            event.laterality = get_or_create_cid("G-A101", "Left")
-    event.image_view = get_or_create_cid(
-        get_seq_code_value("ViewCodeSequence", dataset),
-        get_seq_code_meaning("ViewCodeSequence", dataset),
-    )
+        if laterality.strip() == 'R':
+            event.laterality = get_or_create_cid('G-A100', 'Right')
+        if laterality.strip() == 'L':
+            event.laterality = get_or_create_cid('G-A101', 'Left')
+    event.image_view = get_or_create_cid(get_seq_code_value(
+        'ViewCodeSequence', dataset), get_seq_code_meaning('ViewCodeSequence', dataset))
     # image view modifier?
     if event.anatomical_structure:
         event.target_region = event.anatomical_structure
     try:
-        event.entrance_exposure_at_rp = get_value_kw(
-            "EntranceDoseInmGy", dataset
-        ).decode()
+        event.entrance_exposure_at_rp = get_value_kw('EntranceDoseInmGy', dataset).decode()
     except AttributeError:
-        event.entrance_exposure_at_rp = get_value_kw("EntranceDoseInmGy", dataset)
+        event.entrance_exposure_at_rp = get_value_kw('EntranceDoseInmGy', dataset)
     # reference point definition?
-    pc_fibroglandular = get_value_kw("CommentsOnRadiationDose", dataset)
+    pc_fibroglandular = get_value_kw('CommentsOnRadiationDose', dataset)
     if pc_fibroglandular:
-        if "%" in pc_fibroglandular:
-            event.percent_fibroglandular_tissue = pc_fibroglandular.replace(
-                "%", ""
-            ).strip()
-    event.comment = get_value_kw("ExposureControlModeDescription", dataset)
+        if '%' in pc_fibroglandular:
+            event.percent_fibroglandular_tissue = pc_fibroglandular.replace('%', '').strip()
+    event.comment = get_value_kw('ExposureControlModeDescription', dataset)
     event.save()
 
     #    irradiationeventxraydetectordata(dataset,event)
     _irradiationeventxraysourcedata(dataset, event)
     _irradiationeventxraymechanicaldata(dataset, event)
-    if (
-        event.laterality
-        and event.irradeventxraysourcedata_set.get().average_glandular_dose
-    ):
+    if event.laterality and event.irradeventxraysourcedata_set.get().average_glandular_dose:
         _accumulatedmammo_update(event)
 
 
 def _accumulatedxraydose(proj):
     from remapp.models import AccumXRayDose, AccumMammographyXRayDose
     from remapp.tools.get_values import get_or_create_cid
-
     accum = AccumXRayDose.objects.create(projection_xray_radiation_dose=proj)
-    accum.acquisition_plane = get_or_create_cid("113622", "Single Plane")
+    accum.acquisition_plane = get_or_create_cid('113622', 'Single Plane')
     accum.save()
     accummam = AccumMammographyXRayDose.objects.create(accumulated_xray_dose=accum)
     accummam.accumulated_average_glandular_dose = 0.0
@@ -347,17 +272,14 @@
 def _projectionxrayradiationdose(dataset, g):
     from remapp.models import ProjectionXRayRadiationDose
     from remapp.tools.get_values import get_or_create_cid
-
     proj = ProjectionXRayRadiationDose.objects.create(general_study_module_attributes=g)
-    proj.procedure_reported = get_or_create_cid("P5-40010", "Mammography")
-    proj.has_intent = get_or_create_cid("R-408C3", "Diagnostic Intent")
-    proj.scope_of_accumulation = get_or_create_cid("113014", "Study")
-    proj.source_of_dose_information = get_or_create_cid(
-        "113866", "Copied From Image Attributes"
-    )
-    proj.xray_detector_data_available = get_or_create_cid("R-00339", "No")
-    proj.xray_source_data_available = get_or_create_cid("R-0038D", "Yes")
-    proj.xray_mechanical_data_available = get_or_create_cid("R-0038D", "Yes")
+    proj.procedure_reported = get_or_create_cid('P5-40010', 'Mammography')
+    proj.has_intent = get_or_create_cid('R-408C3', 'Diagnostic Intent')
+    proj.scope_of_accumulation = get_or_create_cid('113014', 'Study')
+    proj.source_of_dose_information = get_or_create_cid('113866', 'Copied From Image Attributes')
+    proj.xray_detector_data_available = get_or_create_cid('R-00339', 'No')
+    proj.xray_source_data_available = get_or_create_cid('R-0038D', 'Yes')
+    proj.xray_mechanical_data_available = get_or_create_cid('R-0038D', 'Yes')
     proj.save()
     _accumulatedxraydose(proj)
     _irradiationeventxraydata(dataset, proj)
@@ -368,25 +290,16 @@
     from remapp.tools.dcmdatetime import get_date, get_time
     from remapp.tools.get_values import get_value_kw
     from remapp.tools.hash_id import hash_id
-
-    equip = GeneralEquipmentModuleAttr.objects.create(
-        general_study_module_attributes=study
-    )
+    equip = GeneralEquipmentModuleAttr.objects.create(general_study_module_attributes=study)
     equip.manufacturer = get_value_kw("Manufacturer", dataset)
     equip.institution_name = get_value_kw("InstitutionName", dataset)
     try:
-        "In extractor, {0} of type {1}".format(
-            equip.institution_name, type(equip.institution_name)
-        )
+        u"In extractor, {0} of type {1}".format(equip.institution_name, type(equip.institution_name))
     except UnicodeDecodeError:
-        logger.error(
-            "Non ASCII string not properly decoded: {0}".format(equip.institution_name)
-        )
+        logger.error("Non ASCII string not properly decoded: {0}".format(equip.institution_name))
     equip.institution_address = get_value_kw("InstitutionAddress", dataset)
     equip.station_name = get_value_kw("StationName", dataset)
-    equip.institutional_department_name = get_value_kw(
-        "InstitutionalDepartmentName", dataset
-    )
+    equip.institutional_department_name = get_value_kw("InstitutionalDepartmentName", dataset)
     equip.manufacturer_model_name = get_value_kw("ManufacturerModelName", dataset)
     equip.device_serial_number = get_value_kw("DeviceSerialNumber", dataset)
     equip.software_versions = get_value_kw("SoftwareVersions", dataset)
@@ -414,19 +327,17 @@
         gantry_id_hash=hash_id(equip.gantry_id),
         hash_generated=True,
         device_observer_uid=None,
-        device_observer_uid_hash=None,
+        device_observer_uid_hash=None
     )
     if created:
         if equip.institution_name and equip.station_name:
-            equip_display_name.display_name = (
-                equip.institution_name + " " + equip.station_name
-            )
+            equip_display_name.display_name = equip.institution_name + ' ' + equip.station_name
         elif equip.institution_name:
             equip_display_name.display_name = equip.institution_name
         elif equip.station_name:
             equip_display_name.display_name = equip.station_name
         else:
-            equip_display_name.display_name = "Blank"
+            equip_display_name.display_name = 'Blank'
         equip_display_name.save()
 
     equip.unique_equipment_name = UniqueEquipmentNames(pk=equip_display_name.pk)
@@ -437,91 +348,105 @@
 def _patientstudymoduleattributes(dataset, g):  # C.7.2.2
     from remapp.models import PatientStudyModuleAttr
     from remapp.tools.get_values import get_value_kw
-
-    patientatt = PatientStudyModuleAttr.objects.create(
-        general_study_module_attributes=g
-    )
-    patientatt.patient_age = get_value_kw("PatientAge", dataset)
+    patientatt = PatientStudyModuleAttr.objects.create(general_study_module_attributes=g)
+    patientatt.patient_age = get_value_kw('PatientAge', dataset)
     patientatt.save()
+
+
+def _patientmoduleattributes(dataset, g):  # C.7.1.1
+    from decimal import Decimal
+    from remapp.models import PatientModuleAttr, PatientStudyModuleAttr
+    from remapp.models import PatientIDSettings
+    from remapp.tools.get_values import get_value_kw
+    from remapp.tools.dcmdatetime import get_date
+    from remapp.tools.not_patient_indicators import get_not_pt
+    from remapp.tools.hash_id import hash_id
+
+    pat = PatientModuleAttr.objects.create(general_study_module_attributes=g)
+    pat.patient_sex = get_value_kw('PatientSex', dataset)
+    patient_birth_date = get_date('PatientBirthDate', dataset)
+    pat.not_patient_indicator = get_not_pt(dataset)
+    patientatt = PatientStudyModuleAttr.objects.get(general_study_module_attributes=g)
+    if patient_birth_date:
+        patientatt.patient_age_decimal = old_div(Decimal(
+            (g.study_date.date() - patient_birth_date.date()).days), Decimal('365.25'))
+    elif patientatt.patient_age:
+        if patientatt.patient_age[-1:] == 'Y':
+            patientatt.patient_age_decimal = Decimal(patientatt.patient_age[:-1])
+        elif patientatt.patient_age[-1:] == 'M':
+            patientatt.patient_age_decimal = old_div(Decimal(patientatt.patient_age[:-1]), Decimal('12'))
+        elif patientatt.patient_age[-1:] == 'D':
+            patientatt.patient_age_decimal = old_div(Decimal(patientatt.patient_age[:-1]), Decimal('365.25'))
+    if patientatt.patient_age_decimal:
+        patientatt.patient_age_decimal = patientatt.patient_age_decimal.quantize(Decimal('.1'))
+    patientatt.save()
+
+    patient_id_settings = PatientIDSettings.objects.get()
+    if patient_id_settings.name_stored:
+        name = get_value_kw("PatientName", dataset)
+        if name and patient_id_settings.name_hashed:
+            name = hash_id(name)
+            pat.name_hashed = True
+        pat.patient_name = name
+    if patient_id_settings.id_stored:
+        patid = get_value_kw("PatientID", dataset)
+        if patid and patient_id_settings.id_hashed:
+            patid = hash_id(patid)
+            pat.id_hashed = True
+        pat.patient_id = patid
+    if patient_id_settings.dob_stored and patient_birth_date:
+        pat.patient_birth_date = patient_birth_date
+    pat.save()
 
 
 def _generalstudymoduleattributes(dataset, g):
     from datetime import datetime
     from remapp.extractors.extract_common import populate_mammo_agd_summary
     from remapp.models import PatientIDSettings
-    from remapp.tools.get_values import (
-        get_value_kw,
-        get_seq_code_meaning,
-        get_seq_code_value,
-        list_to_string,
-    )
+    from remapp.tools.get_values import get_value_kw, get_seq_code_meaning, get_seq_code_value, list_to_string
     from remapp.tools.dcmdatetime import get_date, get_time
     from remapp.tools.hash_id import hash_id
 
-    g.study_instance_uid = get_value_kw("StudyInstanceUID", dataset)
+    g.study_instance_uid = get_value_kw('StudyInstanceUID', dataset)
     logger.debug("Populating mammo study %s", g.study_instance_uid)
-    g.study_date = get_date("StudyDate", dataset)
-    g.study_time = get_time("StudyTime", dataset)
-    g.study_workload_chart_time = datetime.combine(
-        datetime.date(datetime(1900, 1, 1)), datetime.time(g.study_time)
-    )
-    g.referring_physician_name = list_to_string(
-        get_value_kw("ReferringPhysicianName", dataset)
-    )
-    g.study_id = get_value_kw("StudyID", dataset)
-    accession_number = get_value_kw("AccessionNumber", dataset)
+    g.study_date = get_date('StudyDate', dataset)
+    g.study_time = get_time('StudyTime', dataset)
+    g.study_workload_chart_time = datetime.combine(datetime.date(datetime(1900, 1, 1)), datetime.time(g.study_time))
+    g.referring_physician_name = list_to_string(get_value_kw('ReferringPhysicianName', dataset))
+    g.referring_physician_identification = list_to_string(get_value_kw('ReferringPhysicianIdentification', dataset))
+    g.study_id = get_value_kw('StudyID', dataset)
+    accession_number = get_value_kw('AccessionNumber', dataset)
     patient_id_settings = PatientIDSettings.objects.get()
     if accession_number and patient_id_settings.accession_hashed:
         accession_number = hash_id(accession_number)
         g.accession_hashed = True
     g.accession_number = accession_number
-    g.study_description = get_value_kw("StudyDescription", dataset)
-    g.modality_type = get_value_kw("Modality", dataset)
-    g.physician_of_record = list_to_string(get_value_kw("PhysiciansOfRecord", dataset))
-    g.name_of_physician_reading_study = list_to_string(
-        get_value_kw("NameOfPhysiciansReadingStudy", dataset)
-    )
-    g.performing_physician_name = list_to_string(
-        get_value_kw("PerformingPhysicianName", dataset)
-    )
-    g.operator_name = list_to_string(get_value_kw("OperatorsName", dataset))
-    g.procedure_code_meaning = get_value_kw(
-        "ProtocolName", dataset
-    )  # Being used to summarise protocol for study
-    g.requested_procedure_code_value = get_seq_code_value(
-        "RequestedProcedureCodeSequence", dataset
-    )
-    g.requested_procedure_code_meaning = get_seq_code_meaning(
-        "RequestedProcedureCodeSequence", dataset
-    )
+    g.study_description = get_value_kw('StudyDescription', dataset)
+    g.modality_type = get_value_kw('Modality', dataset)
+    g.physician_of_record = list_to_string(get_value_kw('PhysicianOfRecord', dataset))
+    g.name_of_physician_reading_study = list_to_string(get_value_kw('NameOfPhysicianReadingStudy', dataset))
+    g.performing_physician_name = list_to_string(get_value_kw('PerformingPhysicianName', dataset))
+    g.operator_name = list_to_string(get_value_kw('OperatorsName', dataset))
+    g.procedure_code_meaning = get_value_kw('ProtocolName', dataset)  # Being used to summarise protocol for study
+    g.requested_procedure_code_value = get_seq_code_value('RequestedProcedureCodeSequence', dataset)
+    g.requested_procedure_code_meaning = get_seq_code_meaning('RequestedProcedureCodeSequence', dataset)
     g.save()
 
     _generalequipmentmoduleattributes(dataset, g)
     _projectionxrayradiationdose(dataset, g)
     _patientstudymoduleattributes(dataset, g)
-    patient_module_attributes(dataset, g)
+    _patientmoduleattributes(dataset, g)
     populate_mammo_agd_summary(g)
-    g.number_of_events = (
-        g.projectionxrayradiationdose_set.get().irradeventxraydata_set.count()
-    )
+    g.number_of_events = g.projectionxrayradiationdose_set.get().irradeventxraydata_set.count()
     g.save()
 
-    # Add standard names
-    add_standard_names(g)
-
 
 def _test_if_mammo(dataset):
-    """Test if dicom object passed is a mammo file by looking at SOP Class UID"""
-    if (
-        dataset.SOPClassUID == "1.2.840.10008.5.1.4.1.1.1.2.1"
-        or dataset.SOPClassUID == "1.2.840.10008.5.1.4.1.1.1.2"
-    ):
+    """ Test if dicom object passed is a mammo file by looking at SOP Class UID"""
+    if dataset.SOPClassUID == '1.2.840.10008.5.1.4.1.1.1.2.1' or dataset.SOPClassUID == '1.2.840.10008.5.1.4.1.1.1.2':
         return 1
-    elif (
-        dataset.SOPClassUID == "1.2.840.10008.5.1.4.1.1.7"
-        and dataset.Modality == "MG"
-        and "ORIGINAL" in dataset.ImageType
-    ):
+    elif dataset.SOPClassUID == '1.2.840.10008.5.1.4.1.1.7' and dataset.Modality == 'MG' and \
+            'ORIGINAL' in dataset.ImageType:
         return 1
     return 0
 
@@ -529,60 +454,41 @@
 def _mammo2db(dataset):
     from time import sleep
     from random import random
-    from remapp.extractors.extract_common import (
-        get_study_check_dup,
-        populate_mammo_agd_summary,
-    )
+    from remapp.extractors.extract_common import get_study_check_dup, populate_mammo_agd_summary
     from remapp.models import GeneralStudyModuleAttr
     from remapp.tools import check_uid
     from remapp.tools.get_values import get_value_kw
 
-    study_uid = get_value_kw("StudyInstanceUID", dataset)
+    study_uid = get_value_kw('StudyInstanceUID', dataset)
     if not study_uid:
-        error = "In mammo import no UID present. Stop import."
-        logger.error(error)
-        record_task_error_exit(error)
-        return
+        sys.exit(u'No UID returned')
     study_in_db = check_uid.check_uid(study_uid)
-    record_task_info(f"UID: {study_uid.replace('.', '. ')}")
-    record_task_related_query(study_uid)
-    logger.debug("In mam.py. Study_UID %s, study_in_db %s", study_uid, study_in_db)
+    logger.debug(u"In mam.py. Study_UID %s, study_in_db %s", study_uid, study_in_db)
 
     if study_in_db:
-        sleep(
-            2.0
-        )  # Give initial event a chance to get to save on _projectionxrayradiationdose
-        this_study = get_study_check_dup(dataset, modality="MG")
+        sleep(2.)  # Give initial event a chance to get to save on _projectionxrayradiationdose
+        this_study = get_study_check_dup(dataset, modality='MG')
         if this_study:
-            _irradiationeventxraydata(
-                dataset, this_study.projectionxrayradiationdose_set.get()
-            )
+            _irradiationeventxraydata(dataset, this_study.projectionxrayradiationdose_set.get())
             populate_mammo_agd_summary(this_study)
-            this_study.number_of_events = (
-                this_study.projectionxrayradiationdose_set.get().irradeventxraydata_set.count()
-            )
+            this_study.number_of_events = this_study.projectionxrayradiationdose_set.get(
+                ).irradeventxraydata_set.count()
             this_study.save()
-
-            # Update any matching standard names
-            add_standard_names(this_study)
 
     if not study_in_db:
         # study doesn't exist, start from scratch
         g = GeneralStudyModuleAttr.objects.create()
-        g.study_instance_uid = get_value_kw("StudyInstanceUID", dataset)
+        g.study_instance_uid = get_value_kw('StudyInstanceUID', dataset)
         g.save()
-        event_uid = get_value_kw("SOPInstanceUID", dataset)
+        event_uid = get_value_kw('SOPInstanceUID', dataset)
         check_uid.record_sop_instance_uid(g, event_uid)
-        logger.debug("Created new mammo study %s, event %s", study_uid, event_uid)
+        logger.debug(u"Created new mammo study %s, event %s", study_uid, event_uid)
         # check again
         study_in_db = check_uid.check_uid(study_uid)
         if study_in_db == 1:
             _generalstudymoduleattributes(dataset, g)
         elif not study_in_db:
-            record_task_error_exit(
-                "Something went wrong, GeneralStudyModuleAttr wasn't created"
-            )
-            return
+            sys.exit(u"Something went wrong, GeneralStudyModuleAttr wasn't created")
         elif study_in_db > 1:
             sleep(random())  # nosec - not being used for cryptography
             # Check if other instance(s) has deleted the study yet
@@ -598,18 +504,13 @@
                     # Check if other instance has created the study again yet
                     study_in_db = check_uid.check_uid(study_uid)
                     if study_in_db == 1:
-                        sleep(
-                            2.0
-                        )  # Give initial event a chance to get to save on _projectionxrayradiationdose
-                        this_study = get_study_check_dup(dataset, modality="MG")
+                        sleep(2.)  # Give initial event a chance to get to save on _projectionxrayradiationdose
+                        this_study = get_study_check_dup(dataset, modality='MG')
                         if this_study:
-                            _irradiationeventxraydata(
-                                dataset,
-                                this_study.projectionxrayradiationdose_set.get(),
-                            )
+                            _irradiationeventxraydata(dataset, this_study.projectionxrayradiationdose_set.get())
                     while not study_in_db:
                         g = GeneralStudyModuleAttr.objects.create()
-                        g.study_instance_uid = get_value_kw("StudyInstanceUID", dataset)
+                        g.study_instance_uid = get_value_kw('StudyInstanceUID', dataset)
                         g.save()
                         check_uid.record_sop_instance_uid(g, event_uid)
                         # check again
@@ -621,26 +522,18 @@
                             sleep(random())  # nosec - not being used for cryptography
                             study_in_db = check_uid.check_uid(study_uid)
                             if study_in_db == 1:
-                                sleep(
-                                    2.0
-                                )  # Give initial event a chance to get to save on _projectionxrayradiationdose
-                                this_study = get_study_check_dup(dataset, modality="MG")
+                                sleep(2.)  # Give initial event a chance to get to save on _projectionxrayradiationdose
+                                this_study = get_study_check_dup(dataset, modality='MG')
                                 if this_study:
-                                    _irradiationeventxraydata(
-                                        dataset,
-                                        this_study.projectionxrayradiationdose_set.get(),
-                                    )
+                                    _irradiationeventxraydata(dataset, this_study.projectionxrayradiationdose_set.get())
                 elif study_in_db == 1:
-                    sleep(
-                        2.0
-                    )  # Give initial event a chance to get to save on _projectionxrayradiationdose
-                    this_study = get_study_check_dup(dataset, modality="MG")
+                    sleep(2.)  # Give initial event a chance to get to save on _projectionxrayradiationdose
+                    this_study = get_study_check_dup(dataset, modality='MG')
                     if this_study:
-                        _irradiationeventxraydata(
-                            dataset, this_study.projectionxrayradiationdose_set.get()
-                        )
-
-
+                        _irradiationeventxraydata(dataset, this_study.projectionxrayradiationdose_set.get())
+
+
+@shared_task(name="remapp.extractors.mam.mam")
 def mam(mg_file):
     """Extract radiation dose structured report related data from mammography images
 
@@ -652,11 +545,7 @@
     import pydicom
     from django.core.exceptions import ObjectDoesNotExist
     from remapp.models import DicomDeleteSettings
-<<<<<<< HEAD
-
-=======
     from hl7.hl7updater import find_message_and_apply
->>>>>>> f268a938
     try:
         del_settings = DicomDeleteSettings.objects.get()
         del_mg_im = del_settings.del_mg_im
@@ -665,40 +554,31 @@
         del_mg_im = False
         del_no_match = True
 
-    try:
-        dataset = pydicom.dcmread(mg_file)
-    except FileNotFoundError:
-        logger.warning(
-            f"mam.py not attempting to extract from {mg_file}, the file does not exist"
-        )
-        record_task_error_exit(
-            f"Not attempting to extract from {mg_file}, the file does not exist"
-        )
-        return 1
-
+    dataset = pydicom.dcmread(mg_file)
     dataset.decode()
     ismammo = _test_if_mammo(dataset)
     if not ismammo:
         if del_no_match:
-            logger.debug("%s is not a mammo file, deleting", mg_file)
+            logger.debug("%s id not a mammo file, deleting", mg_file)
             os.remove(mg_file)
-        record_task_error_exit(f"{mg_file} is not a mammo file")
         return 1
 
     _mammo2db(dataset)
-<<<<<<< HEAD
-    if settings.USE_HL7:
-        find_message_and_apply(patient_id=dataset.PatientID, accession_number=dataset.AccessionNumber,
-                               study_instance_uid=dataset.StudyInstanceUID)
-=======
     find_message_and_apply(patient_id=dataset.PatientID, accession_number=dataset.AccessionNumber,
                            study_instance_uid=dataset.StudyInstanceUID)
->>>>>>> f268a938
 
     if del_mg_im:
-        logger.debug("Mammo %s processing complete, deleting file", mg_file)
+        logger.debug(u"Mammo %s processing complete, deleting file", mg_file)
         os.remove(mg_file)
     else:
-        logger.debug("Mammo %s processing complete, file remains", mg_file)
-
-    return 0+        logger.debug(u"Mammo %s processing complete, file remains", mg_file)
+
+    return 0
+
+
+if __name__ == "__main__":
+
+    if len(sys.argv) != 2:
+        sys.exit(u'Error: Supply exactly one argument - the DICOM mammography image file')
+
+    sys.exit(mam(sys.argv[1]))