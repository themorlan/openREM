# This Python file uses the following encoding: utf-8
#    OpenREM - Radiation Exposure Monitoring tools for the physicist
#    Copyright (C) 2012,2013  The Royal Marsden NHS Foundation Trust
#
#    This program is free software: you can redistribute it and/or modify
#    it under the terms of the GNU General Public License as published by
#    the Free Software Foundation, either version 3 of the License, or
#    (at your option) any later version.
#
#    This program is distributed in the hope that it will be useful,
#    but WITHOUT ANY WARRANTY; without even the implied warranty of
#    MERCHANTABILITY or FITNESS FOR A PARTICULAR PURPOSE.  See the
#    GNU General Public License for more details.
#
#    Additional permission under section 7 of GPLv3:
#    You shall not make any use of the name of The Royal Marsden NHS
#    Foundation trust in connection with this Program in any press or 
#    other public announcement without the prior written consent of 
#    The Royal Marsden NHS Foundation Trust.
#
#    You should have received a copy of the GNU General Public License
#    along with this program.  If not, see <http://www.gnu.org/licenses/>.

"""
..  module:: mam.
    :synopsis: Module to extract radiation dose related data from mammography image objects.

..  moduleauthor:: Ed McDonagh

"""

import os
import sys
import django
import logging

logger = logging.getLogger(__name__)

# setup django/OpenREM
basepath = os.path.dirname(__file__)
projectpath = os.path.abspath(os.path.join(basepath, "..", ".."))
if projectpath not in sys.path:
    sys.path.insert(1, projectpath)
os.environ['DJANGO_SETTINGS_MODULE'] = 'openremproject.settings'
django.setup()

from celery import shared_task


def _xrayfilters(dataset, source):
    from remapp.models import XrayFilters
    from remapp.tools.get_values import get_value_kw, get_or_create_cid
    filters = XrayFilters.objects.create(irradiation_event_xray_source_data=source)
    xray_filter_material = get_value_kw('FilterMaterial', dataset)
    if xray_filter_material:
        if xray_filter_material.strip().lower() == 'molybdenum':
            filters.xray_filter_material = get_or_create_cid('C-150F9', 'Molybdenum or Molybdenum compound')
        if xray_filter_material.strip().lower() == 'rhodium':
            filters.xray_filter_material = get_or_create_cid('C-167F9', 'Rhodium or Rhodium compound')
        if xray_filter_material.strip().lower() == 'silver':
            filters.xray_filter_material = get_or_create_cid('C-137F9', 'Silver or Silver compound')
        if xray_filter_material.strip().lower() == 'aluminum' or xray_filter_material.strip().lower() == 'aluminium':
            filters.xray_filter_material = get_or_create_cid('C-120F9', 'Aluminum or Aluminum compound')

        filters.save()


def _kvp(dataset, source):
    from remapp.models import Kvp
    from remapp.tools.get_values import get_value_kw
    kv = Kvp.objects.create(irradiation_event_xray_source_data=source)
    kv.kvp = get_value_kw('KVP', dataset)
    kv.save()


def _exposure(dataset, source):
    from remapp.models import Exposure
    exp = Exposure.objects.create(irradiation_event_xray_source_data=source)
    from remapp.tools.get_values import get_value_kw
    exp.exposure = get_value_kw('ExposureInuAs', dataset)  # uAs
    exp.save()


def _xraygrid(gridcode, source):
    from remapp.models import XrayGrid
    from remapp.tools.get_values import get_or_create_cid
    grid = XrayGrid.objects.create(irradiation_event_xray_source_data=source)
    if gridcode == '111646':
        grid.xray_grid = get_or_create_cid('111646', 'No grid')
    if gridcode == '111642':
        grid.xray_grid = get_or_create_cid('111642', 'Focused grid')
    if gridcode == '111643':
        grid.xray_grid = get_or_create_cid('111643', 'Reciprocating grid')
    grid.save()


def _xraytubecurrent(current_value, source):
    from remapp.models import XrayTubeCurrent
    tubecurrent = XrayTubeCurrent.objects.create(irradiation_event_xray_source_data=source)
    tubecurrent.xray_tube_current = current_value
    tubecurrent.save()


def _irradiationeventxraysourcedata(dataset, event):
    # TODO: review model to convert to cid where appropriate, and add additional fields, such as height and width
    from remapp.models import IrradEventXRaySourceData
    from remapp.tools.get_values import get_value_kw, get_or_create_cid
    source = IrradEventXRaySourceData.objects.create(irradiation_event_xray_data=event)
    # AGD/MGD is dGy in Mammo headers, and was dGy in Radiation Dose SR - CP1194 changes this to mGy!
    agd_dgy = get_value_kw('OrganDose', dataset)  # AGD in dGy
    if agd_dgy:
        source.average_glandular_dose = float(agd_dgy) * 100.0  # AGD in mGy
    source.average_xray_tube_current = get_value_kw('XRayTubeCurrent', dataset)
    _xraytubecurrent(source.average_xray_tube_current, source)
<<<<<<< HEAD
    source.exposure_time = get_value_kw('ExposureTime', dataset)
    source.focal_spot_size = get_value_kw('FocalSpots', dataset)
    anode_target_material = get_value_kw('AnodeTargetMaterial', dataset)
    if anode_target_material.strip().lower() == 'molybdenum':
        source.anode_target_material = get_or_create_cid('C-150F9', 'Molybdenum or Molybdenum compound')
    if anode_target_material.strip().lower() == 'rhodium':
        source.anode_target_material = get_or_create_cid('C-167F9', 'Rhodium or Rhodium compound')
    if anode_target_material.strip().lower() == 'tungsten':
        source.anode_target_material = get_or_create_cid('C-164F9', 'Tungsten or Tungsten compound')
    collimated_field_area = get_value_kw('FieldOfViewDimensions', dataset)
=======
    source.exposure_time = get_value_kw('ExposureTime',dataset)
    source.focal_spot_size = get_value_kw('FocalSpots',dataset)
    anode_target_material = get_value_kw('AnodeTargetMaterial',dataset)
    if anode_target_material:
        if anode_target_material.strip().lower() == 'molybdenum':
            source.anode_target_material = get_or_create_cid('C-150F9','Molybdenum or Molybdenum compound')
        elif anode_target_material.strip().lower() == 'rhodium':
            source.anode_target_material = get_or_create_cid('C-167F9','Rhodium or Rhodium compound')
        elif anode_target_material.strip().lower() == 'tungsten':
            source.anode_target_material = get_or_create_cid('C-164F9','Tungsten or Tungsten compound')
    collimated_field_area = get_value_kw('FieldOfViewDimensions',dataset)
>>>>>>> c66a1dff
    if collimated_field_area:
        source.collimated_field_area = float(collimated_field_area[0]) * float(collimated_field_area[1]) / 1000000
    source.exposure_control_mode = get_value_kw('ExposureControlMode', dataset)
    source.save()
    _xrayfilters(dataset, source)
    _kvp(dataset, source)
    _exposure(dataset, source)
    xray_grid = get_value_kw('Grid', dataset)
    if xray_grid:
        if xray_grid == 'NONE':
            _xraygrid('111646', source)
        elif xray_grid == ['RECIPROCATING', 'FOCUSED']:
            _xraygrid('111642', source)
            _xraygrid('111643', source)


def _doserelateddistancemeasurements(dataset, mech):
    from remapp.models import DoseRelatedDistanceMeasurements
    from remapp.tools.get_values import get_value_kw, get_value_num
    dist = DoseRelatedDistanceMeasurements.objects.create(irradiation_event_xray_mechanical_data=mech)
    dist.distance_source_to_detector = get_value_kw('DistanceSourceToDetector', dataset)
    dist.distance_source_to_entrance_surface = get_value_kw('DistanceSourceToEntrance', dataset)
    dist.radiological_thickness = get_value_num(0x00451049, dataset)
    dist.save()


def _irradiationeventxraymechanicaldata(dataset, event):
    from remapp.models import IrradEventXRayMechanicalData
    from remapp.tools.get_values import get_value_kw
    mech = IrradEventXRayMechanicalData.objects.create(irradiation_event_xray_data=event)
    mech.compression_thickness = get_value_kw('BodyPartThickness', dataset)
    mech.compression_force = float(get_value_kw('CompressionForce', dataset))
    mech.magnification_factor = get_value_kw('EstimatedRadiographicMagnificationFactor', dataset)
    mech.column_angulation = get_value_kw('PositionerPrimaryAngle', dataset)
    mech.save()
    _doserelateddistancemeasurements(dataset, mech)


def _accumulatedmammo_update(dataset, event):  # TID 10005
    from remapp.tools.get_values import get_value_kw, get_or_create_cid
    from remapp.models import AccumMammographyXRayDose
    accum = event.projection_xray_radiation_dose.accumxraydose_set.get()
    accummams = accum.accummammographyxraydose_set.all()
    event_added = False
    for accummam in accummams:
        if not accummam.laterality:
            if event.laterality.code_meaning == 'Right':
                accummam.laterality = get_or_create_cid('T-04020', 'Right breast')
            elif event.laterality.code_meaning == 'Left':
                accummam.laterality = get_or_create_cid('T-04030', 'Left breast')
            accummam.accumulated_average_glandular_dose += event.irradeventxraysourcedata_set.get().average_glandular_dose
            accummam.save()
            event_added = True
        elif event.laterality.code_meaning in accummam.laterality.code_meaning:
            accummam.accumulated_average_glandular_dose += event.irradeventxraysourcedata_set.get().average_glandular_dose
            accummam.save()
            event_added = True
    if not event_added:
        accummam = AccumMammographyXRayDose.objects.create(accumulated_xray_dose=accum)
        if event.laterality.code_meaning == 'Right':
            accummam.laterality = get_or_create_cid('T-04020', 'Right breast')
        elif event.laterality.code_meaning == 'Left':
            accummam.laterality = get_or_create_cid('T-04030', 'Left breast')
        accummam.accumulated_average_glandular_dose = event.irradeventxraysourcedata_set.get().average_glandular_dose
        accummam.save()
    accummam.save()


def _irradiationeventxraydata(dataset, proj, ch):  # TID 10003
    # TODO: review model to convert to cid where appropriate, and add additional fields
    from remapp.models import IrradEventXRayData
    from remapp.tools.get_values import get_value_kw, get_or_create_cid, get_seq_code_value, get_seq_code_meaning
    from remapp.tools.dcmdatetime import make_date_time
    event = IrradEventXRayData.objects.create(projection_xray_radiation_dose=proj)
    event.acquisition_plane = get_or_create_cid('113622', 'Single Plane')
    event.irradiation_event_uid = get_value_kw('SOPInstanceUID', dataset)
    event_time = get_value_kw('AcquisitionTime', dataset)
    event_date = get_value_kw('AcquisitionDate', dataset)
    event.date_time_started = make_date_time('{0}{1}'.format(event_date, event_time))
    event.irradiation_event_type = get_or_create_cid('113611', 'Stationary Acquisition')
    event.acquisition_protocol = get_value_kw('ProtocolName', dataset)
    event.anatomical_structure = get_or_create_cid(get_seq_code_value(
        'AnatomicRegionSequence', dataset), get_seq_code_meaning('AnatomicRegionSequence', dataset))
    laterality = get_value_kw('ImageLaterality', dataset)
    if not laterality:
        laterality = get_value_kw('Laterality', dataset)
    if laterality:
        if laterality.strip() == 'R':
            event.laterality = get_or_create_cid('G-A100', 'Right')
        if laterality.strip() == 'L':
            event.laterality = get_or_create_cid('G-A101', 'Left')
    event.image_view = get_or_create_cid(get_seq_code_value(
        'ViewCodeSequence', dataset), get_seq_code_meaning('ViewCodeSequence', dataset))
    # image view modifier?
    if event.anatomical_structure:
        event.target_region = event.anatomical_structure
    event.entrance_exposure_at_rp = get_value_kw('EntranceDoseInmGy', dataset)
    # reference point definition?
    pc_fibroglandular = get_value_kw('CommentsOnRadiationDose', dataset)
    if pc_fibroglandular:
        if '%' in pc_fibroglandular:
            event.percent_fibroglandular_tissue = pc_fibroglandular.replace('%', '').strip()
    event.comment = get_value_kw('ExposureControlModeDescription', dataset)
    event.save()

    #    irradiationeventxraydetectordata(dataset,event)
    _irradiationeventxraysourcedata(dataset, event)
    _irradiationeventxraymechanicaldata(dataset, event)
    if event.laterality and event.irradeventxraysourcedata_set.get().average_glandular_dose:
        _accumulatedmammo_update(dataset, event)


def _accumulatedxraydose(dataset, proj):
    from remapp.models import AccumXRayDose, AccumMammographyXRayDose
    from remapp.tools.get_values import get_value_kw, get_or_create_cid
    accum = AccumXRayDose.objects.create(projection_xray_radiation_dose=proj)
    accum.acquisition_plane = get_or_create_cid('113622', 'Single Plane')
    accum.save()
    accummam = AccumMammographyXRayDose.objects.create(accumulated_xray_dose=accum)
    accummam.accumulated_average_glandular_dose = 0.0
    accummam.save()


def _projectionxrayradiationdose(dataset, g, ch):
    from remapp.models import ProjectionXRayRadiationDose
    from remapp.tools.get_values import get_or_create_cid
    proj = ProjectionXRayRadiationDose.objects.create(general_study_module_attributes=g)
    proj.procedure_reported = get_or_create_cid('P5-40010', 'Mammography')
    proj.has_intent = get_or_create_cid('R-408C3', 'Diagnostic Intent')
    proj.scope_of_accumulation = get_or_create_cid('113014', 'Study')
    proj.source_of_dose_information = get_or_create_cid('113866', 'Copied From Image Attributes')
    proj.xray_detector_data_available = get_or_create_cid('R-00339', 'No')
    proj.xray_source_data_available = get_or_create_cid('R-0038D', 'Yes')
    proj.xray_mechanical_data_available = get_or_create_cid('R-0038D', 'Yes')
    proj.save()
    _accumulatedxraydose(dataset, proj)
    _irradiationeventxraydata(dataset, proj, ch)


def _generalequipmentmoduleattributes(dataset, study, ch):
    from remapp.models import GeneralEquipmentModuleAttr, UniqueEquipmentNames
    from remapp.tools.dcmdatetime import get_date, get_time
    from remapp.tools.get_values import get_value_kw
    from remapp.tools.hash_id import hash_id
    equip = GeneralEquipmentModuleAttr.objects.create(general_study_module_attributes=study)
    equip.manufacturer = get_value_kw("Manufacturer", dataset)
    equip.institution_name = get_value_kw("InstitutionName", dataset)
    try:
        test_unicode = u"In extractor, {0} of type {1}".format(equip.institution_name, type(equip.institution_name))
    except UnicodeDecodeError:
        logger.error("Non ASCII string not properly decoded: {0}".format(equip.institution_name))
    equip.institution_address = get_value_kw("InstitutionAddress", dataset)
    equip.station_name = get_value_kw("StationName", dataset)
    equip.institutional_department_name = get_value_kw("InstitutionalDepartmentName", dataset)
    equip.manufacturer_model_name = get_value_kw("ManufacturerModelName", dataset)
    equip.device_serial_number = get_value_kw("DeviceSerialNumber", dataset)
    equip.software_versions = get_value_kw("SoftwareVersions", dataset)
    equip.gantry_id = get_value_kw("GantryID", dataset)
    equip.spatial_resolution = get_value_kw("SpatialResolution", dataset)
    equip.date_of_last_calibration = get_date("DateOfLastCalibration", dataset)
    equip.time_of_last_calibration = get_time("TimeOfLastCalibration", dataset)

    equip_display_name, created = UniqueEquipmentNames.objects.get_or_create(manufacturer=equip.manufacturer,
                                                                             manufacturer_hash=hash_id(
                                                                                 equip.manufacturer),
                                                                             institution_name=equip.institution_name,
                                                                             institution_name_hash=hash_id(
                                                                                 equip.institution_name),
                                                                             station_name=equip.station_name,
                                                                             station_name_hash=hash_id(
                                                                                 equip.station_name),
                                                                             institutional_department_name=equip.institutional_department_name,
                                                                             institutional_department_name_hash=hash_id(
                                                                                 equip.institutional_department_name),
                                                                             manufacturer_model_name=equip.manufacturer_model_name,
                                                                             manufacturer_model_name_hash=hash_id(
                                                                                 equip.manufacturer_model_name),
                                                                             device_serial_number=equip.device_serial_number,
                                                                             device_serial_number_hash=hash_id(
                                                                                 equip.device_serial_number),
                                                                             software_versions=equip.software_versions,
                                                                             software_versions_hash=hash_id(
                                                                                 equip.software_versions),
                                                                             gantry_id=equip.gantry_id,
                                                                             gantry_id_hash=hash_id(equip.gantry_id),
                                                                             hash_generated=True
                                                                             )
    if created:
        if equip.institution_name and equip.station_name:
            equip_display_name.display_name = equip.institution_name + ' ' + equip.station_name
        elif equip.institution_name:
            equip_display_name.display_name = equip.institution_name
        elif equip.station_name:
            equip_display_name.display_name = equip.station_name
        else:
            equip_display_name.display_name = 'Blank'
        equip_display_name.save()

    equip.unique_equipment_name = UniqueEquipmentNames(pk=equip_display_name.pk)

    equip.save()


def _patientstudymoduleattributes(dataset, g):  # C.7.2.2
    from remapp.models import PatientStudyModuleAttr
    from remapp.tools.get_values import get_value_kw
    patientatt = PatientStudyModuleAttr.objects.create(general_study_module_attributes=g)
    patientatt.patient_age = get_value_kw('PatientAge', dataset)
    patientatt.save()


def _patientmoduleattributes(dataset, g, ch):  # C.7.1.1
    from decimal import Decimal
    from remapp.models import PatientModuleAttr, PatientStudyModuleAttr
    from remapp.models import PatientIDSettings
    from remapp.tools.get_values import get_value_kw
    from remapp.tools.dcmdatetime import get_date
    from remapp.tools.not_patient_indicators import get_not_pt
    from remapp.tools.hash_id import hash_id

    pat = PatientModuleAttr.objects.create(general_study_module_attributes=g)
    pat.patient_sex = get_value_kw('PatientSex', dataset)
    patient_birth_date = get_date('PatientBirthDate', dataset)
    pat.not_patient_indicator = get_not_pt(dataset)
    patientatt = PatientStudyModuleAttr.objects.get(general_study_module_attributes=g)
    if patient_birth_date:
        patientatt.patient_age_decimal = Decimal(
            (g.study_date.date() - patient_birth_date.date()).days) / Decimal('365.25')
    elif patientatt.patient_age:
        if patientatt.patient_age[-1:] == 'Y':
            patientatt.patient_age_decimal = Decimal(patientatt.patient_age[:-1])
        elif patientatt.patient_age[-1:] == 'M':
            patientatt.patient_age_decimal = Decimal(patientatt.patient_age[:-1]) / Decimal('12')
        elif patientatt.patient_age[-1:] == 'D':
            patientatt.patient_age_decimal = Decimal(patientatt.patient_age[:-1]) / Decimal('365.25')
    if patientatt.patient_age_decimal:
        patientatt.patient_age_decimal = patientatt.patient_age_decimal.quantize(Decimal('.1'))
    patientatt.save()

    patient_id_settings = PatientIDSettings.objects.get()
    if patient_id_settings.name_stored:
        name = get_value_kw("PatientName", dataset)
        if name and patient_id_settings.name_hashed:
            name = hash_id(name)
            pat.name_hashed = True
        pat.patient_name = name
    if patient_id_settings.id_stored:
        patid = get_value_kw("PatientID", dataset)
        if patid and patient_id_settings.id_hashed:
            patid = hash_id(patid)
            pat.id_hashed = True
        pat.patient_id = patid
    if patient_id_settings.dob_stored and patient_birth_date:
        pat.patient_birth_date = patient_birth_date
    pat.save()


def _generalstudymoduleattributes(dataset, g):
    from datetime import datetime
    from remapp.models import PatientIDSettings
    from remapp.tools.get_values import get_value_kw, get_seq_code_meaning, get_seq_code_value, list_to_string
    from remapp.tools.dcmdatetime import get_date, get_time
    from remapp.tools.hash_id import hash_id

    ch = get_value_kw('SpecificCharacterSet', dataset)
    g.study_instance_uid = get_value_kw('StudyInstanceUID', dataset)
    logger.debug("Populating mammo study %s", g.study_instance_uid)
    g.study_date = get_date('StudyDate', dataset)
    g.study_time = get_time('StudyTime', dataset)
    g.study_workload_chart_time = datetime.combine(datetime.date(datetime(1900, 1, 1)), datetime.time(g.study_time))
    g.referring_physician_name = list_to_string(get_value_kw('ReferringPhysicianName', dataset))
    g.referring_physician_identification = list_to_string(get_value_kw('ReferringPhysicianIdentification', dataset))
    g.study_id = get_value_kw('StudyID', dataset)
    accession_number = get_value_kw('AccessionNumber', dataset)
    patient_id_settings = PatientIDSettings.objects.get()
    if accession_number and patient_id_settings.accession_hashed:
        accession_number = hash_id(accession_number)
        g.accession_hashed = True
    g.accession_number = accession_number
    g.study_description = get_value_kw('StudyDescription', dataset)
    g.modality_type = get_value_kw('Modality', dataset)
    g.physician_of_record = list_to_string(get_value_kw('PhysicianOfRecord', dataset))
    g.name_of_physician_reading_study = list_to_string(get_value_kw('NameOfPhysicianReadingStudy', dataset))
    g.performing_physician_name = list_to_string(get_value_kw('PerformingPhysicianName', dataset))
    g.operator_name = list_to_string(get_value_kw('OperatorsName', dataset))
    g.procedure_code_meaning = get_value_kw('ProtocolName', dataset)  # Being used to summarise protocol for study
    g.requested_procedure_code_value = get_seq_code_value('RequestedProcedureCodeSequence', dataset)
    g.requested_procedure_code_meaning = get_seq_code_meaning('RequestedProcedureCodeSequence', dataset)
    g.save()

    _generalequipmentmoduleattributes(dataset, g, ch)
    _projectionxrayradiationdose(dataset, g, ch)
    _patientstudymoduleattributes(dataset, g)
    _patientmoduleattributes(dataset, g, ch)


def _test_if_mammo(dataset):
    """ Test if dicom object passed is a mammo file by looking at SOP Class UID"""
    if dataset.SOPClassUID == '1.2.840.10008.5.1.4.1.1.1.2.1' or dataset.SOPClassUID == '1.2.840.10008.5.1.4.1.1.1.2':
        return 1
    elif dataset.SOPClassUID == '1.2.840.10008.5.1.4.1.1.7' and dataset.Modality == 'MG' and \
            'ORIGINAL' in dataset.ImageType:
        return 1
    return 0


def _create_event(dataset):
    """
    If study exists, create new event
    :param dataset: DICOM object
    :return: Nothing
    """
    from remapp.models import GeneralStudyModuleAttr
    from remapp.tools import check_uid
    from remapp.tools.get_values import get_value_kw
    from remapp.tools.dcmdatetime import make_date_time

    study_uid = get_value_kw('StudyInstanceUID', dataset)
    event_uid = get_value_kw('SOPInstanceUID', dataset)
    logger.debug(u"In _create_event. Study %s, event %s", study_uid, event_uid)
    inst_in_db = check_uid.check_uid(event_uid, 'Event')
    if inst_in_db:
        logger.debug(u"Instance %s already in db", event_uid)
        return 0
    same_study_uid = GeneralStudyModuleAttr.objects.filter(study_instance_uid__exact=study_uid)
    if same_study_uid.count() != 1:
        print(u"Duplicate study UIDs in database! Could be a problem.")
        for dup in same_study_uid:
            if dup.modality_type:
                same_study_uid = dup
                continue
    if dataset.SOPClassUID != '1.2.840.10008.5.1.4.1.1.7':
        # further check required to ensure 'for processing' and 'for presentation'
        # versions of the same irradiation event don't get imported twice
        # check first to make sure this isn't a Hologic SC tomo file
        event_time = get_value_kw('AcquisitionTime', dataset)
        event_date = get_value_kw('AcquisitionDate', dataset)
        event_date_time = make_date_time('{0}{1}'.format(event_date, event_time))
        try:
            for events in same_study_uid.get().projectionxrayradiationdose_set.get().irradeventxraydata_set.all():
                if event_date_time == events.date_time_started:
                    return 0
        except Exception as e:
            logger.warning(u"MG study UID %s, event UID %s failed at check for identical event. Error %s",
                           study_uid, event_uid, e)
    # study exists, but event doesn't
    _irradiationeventxraydata(dataset, same_study_uid.get().projectionxrayradiationdose_set.get())
    # update the accumulated tables
    return 0


def _mammo2db(dataset):
    import os, sys
    import openrem_settings
    from time import sleep
    from random import random

    os.environ['DJANGO_SETTINGS_MODULE'] = 'openrem.openremproject.settings'
    from django.db import models

    openrem_settings.add_project_to_path()
    from remapp.models import GeneralStudyModuleAttr
    from remapp.tools import check_uid
    from remapp.tools.get_values import get_value_kw

    study_uid = get_value_kw('StudyInstanceUID', dataset)
    if not study_uid:
        sys.exit(u'No UID returned')
    study_in_db = check_uid.check_uid(study_uid)
    logger.debug(u"In mam.py. Study_UID %s, study_in_db %s", study_uid, study_in_db)

    if study_in_db == 1:
        sleep(2.)  # Give initial event a chance to get to save on _projectionxrayradiationdose
        _create_event(dataset)

    if not study_in_db:
        # study doesn't exist, start from scratch
        g = GeneralStudyModuleAttr.objects.create()
        g.study_instance_uid = get_value_kw('StudyInstanceUID', dataset)
        g.save()
        event_uid = get_value_kw('SOPInstanceUID', dataset)
        logger.debug(u"Created new mammo study %s, event %s", study_uid, event_uid)
        # check again
        study_in_db = check_uid.check_uid(study_uid)
        if study_in_db == 1:
            _generalstudymoduleattributes(dataset, g)
        elif not study_in_db:
            sys.exit(u"Something went wrong, GeneralStudyModuleAttr wasn't created")
        elif study_in_db > 1:
            sleep(random())
            # Check if other instance(s) has deleted the study yet
            study_in_db = check_uid.check_uid(study_uid)
            if study_in_db == 1:
                _generalstudymoduleattributes(dataset, g)
            elif study_in_db > 1:
                g.delete()
                study_in_db = check_uid.check_uid(study_uid)
                if not study_in_db:
                    # both must have been deleted simultaneously!
                    sleep(random())
                    # Check if other instance has created the study again yet
                    study_in_db = check_uid.check_uid(study_uid)
                    if study_in_db == 1:
                        sleep(2.)  # Give initial event a chance to get to save on _projectionxrayradiationdose
                        _create_event(dataset)
                    while not study_in_db:
                        g = GeneralStudyModuleAttr.objects.create()
                        g.study_instance_uid = get_value_kw('StudyInstanceUID', dataset)
                        g.save()
                        # check again
                        study_in_db = check_uid.check_uid(study_uid)
                        if study_in_db == 1:
                            _generalstudymoduleattributes(dataset, g)
                        elif study_in_db > 1:
                            g.delete()
                            sleep(random())
                            study_in_db = check_uid.check_uid(study_uid)
                            if study_in_db == 1:
                                sleep(2.)  # Give initial event a chance to get to save on _projectionxrayradiationdose
                                _create_event(dataset)
                elif study_in_db == 1:
                    sleep(2.)  # Give initial event a chance to get to save on _projectionxrayradiationdose
                    _create_event(dataset)


@shared_task
def mam(mg_file):
    """Extract radiation dose structured report related data from mammography images
    
    :param mg_file: relative or absolute path to mammography DICOM image file.
    :type mg_file: str.

    Tested with:
        * GE Senographe DS software versions ADS_43.10.1 and ADS_53.10.10 only.
        * Limited testing: GE Senographe Essential
        * Limited testing: Hologic Selenia
        * Limited testing: Siemens Inspiration
    
    """

    import os
    import dicom
    from django.core.exceptions import ObjectDoesNotExist
    from remapp.models import DicomDeleteSettings
    try:
        del_settings = DicomDeleteSettings.objects.get()
        del_mg_im = del_settings.del_mg_im
        del_no_match = del_settings.del_no_match
    except ObjectDoesNotExist:
        del_mg_im = False

    dataset = dicom.read_file(mg_file)
    dataset.decode()
    ismammo = _test_if_mammo(dataset)
    if not ismammo:
        if del_no_match:
            logger.debug("%s id not a mammo file, deleting", mg_file)
            os.remove(mg_file)
        return (1)

    _mammo2db(dataset)

    if del_mg_im:
        logger.debug(u"Mammo %s processing complete, deleting file", mg_file)
        os.remove(mg_file)
    else:
        logger.debug(u"Mammo %s processing complete, file remains", mg_file)

    return 0


if __name__ == "__main__":
    import sys

    if len(sys.argv) != 2:
        sys.exit(u'Error: Supply exactly one argument - the DICOM mammography image file')

    sys.exit(mam(sys.argv[1]))<|MERGE_RESOLUTION|>--- conflicted
+++ resolved
@@ -112,30 +112,17 @@
         source.average_glandular_dose = float(agd_dgy) * 100.0  # AGD in mGy
     source.average_xray_tube_current = get_value_kw('XRayTubeCurrent', dataset)
     _xraytubecurrent(source.average_xray_tube_current, source)
-<<<<<<< HEAD
     source.exposure_time = get_value_kw('ExposureTime', dataset)
     source.focal_spot_size = get_value_kw('FocalSpots', dataset)
     anode_target_material = get_value_kw('AnodeTargetMaterial', dataset)
-    if anode_target_material.strip().lower() == 'molybdenum':
-        source.anode_target_material = get_or_create_cid('C-150F9', 'Molybdenum or Molybdenum compound')
-    if anode_target_material.strip().lower() == 'rhodium':
-        source.anode_target_material = get_or_create_cid('C-167F9', 'Rhodium or Rhodium compound')
-    if anode_target_material.strip().lower() == 'tungsten':
-        source.anode_target_material = get_or_create_cid('C-164F9', 'Tungsten or Tungsten compound')
-    collimated_field_area = get_value_kw('FieldOfViewDimensions', dataset)
-=======
-    source.exposure_time = get_value_kw('ExposureTime',dataset)
-    source.focal_spot_size = get_value_kw('FocalSpots',dataset)
-    anode_target_material = get_value_kw('AnodeTargetMaterial',dataset)
     if anode_target_material:
         if anode_target_material.strip().lower() == 'molybdenum':
-            source.anode_target_material = get_or_create_cid('C-150F9','Molybdenum or Molybdenum compound')
-        elif anode_target_material.strip().lower() == 'rhodium':
-            source.anode_target_material = get_or_create_cid('C-167F9','Rhodium or Rhodium compound')
-        elif anode_target_material.strip().lower() == 'tungsten':
-            source.anode_target_material = get_or_create_cid('C-164F9','Tungsten or Tungsten compound')
-    collimated_field_area = get_value_kw('FieldOfViewDimensions',dataset)
->>>>>>> c66a1dff
+            source.anode_target_material = get_or_create_cid('C-150F9', 'Molybdenum or Molybdenum compound')
+        if anode_target_material.strip().lower() == 'rhodium':
+            source.anode_target_material = get_or_create_cid('C-167F9', 'Rhodium or Rhodium compound')
+        if anode_target_material.strip().lower() == 'tungsten':
+            source.anode_target_material = get_or_create_cid('C-164F9', 'Tungsten or Tungsten compound')
+    collimated_field_area = get_value_kw('FieldOfViewDimensions', dataset)
     if collimated_field_area:
         source.collimated_field_area = float(collimated_field_area[0]) * float(collimated_field_area[1]) / 1000000
     source.exposure_control_mode = get_value_kw('ExposureControlMode', dataset)
