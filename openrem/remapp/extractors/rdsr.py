--- conflicted
+++ resolved
@@ -36,12 +36,8 @@
 import sys
 from time import sleep
 
-<<<<<<< HEAD
-from celery import shared_task
-=======
 from django.conf import settings
 from defusedxml.ElementTree import fromstring, ParseError
->>>>>>> cba549bd
 import django
 from django.db.models import Sum, ObjectDoesNotExist
 import pydicom
@@ -87,2027 +83,6 @@
     "remapp.extractors.rdsr"
 )  # Explicitly named so that it is still handled when using __main__
 
-<<<<<<< HEAD
-=======
-from .extract_common import (  # pylint: disable=wrong-import-order, wrong-import-position
-    ct_event_type_count,
-    patient_module_attributes,
-    populate_mammo_agd_summary,
-    populate_dx_rf_summary,
-    populate_rf_delta_weeks_summary,
-)
-from remapp.models import (  # pylint: disable=wrong-import-order, wrong-import-position
-    AccumCassetteBsdProjRadiogDose,
-    AccumIntegratedProjRadiogDose,
-    AccumMammographyXRayDose,
-    AccumProjXRayDose,
-    AccumXRayDose,
-    Calibration,
-    CtAccumulatedDoseData,
-    CtDoseCheckDetails,
-    CtIrradiationEventData,
-    CtRadiationDose,
-    CtXRaySourceParameters,
-    DeviceParticipant,
-    DicomDeleteSettings,
-    DoseRelatedDistanceMeasurements,
-    Exposure,
-    GeneralStudyModuleAttr,
-    GeneralEquipmentModuleAttr,
-    HighDoseMetricAlertSettings,
-    ImageViewModifier,
-    IrradEventXRayData,
-    IrradEventXRayDetectorData,
-    IrradEventXRayMechanicalData,
-    IrradEventXRaySourceData,
-    Kvp,
-    MergeOnDeviceObserverUIDSettings,
-    ObserverContext,
-    PatientIDSettings,
-    PatientModuleAttr,
-    PatientStudyModuleAttr,
-    PersonParticipant,
-    PKsForSummedRFDoseStudiesInDeltaWeeks,
-    ProjectionXRayRadiationDose,
-    PulseWidth,
-    ScanningLength,
-    SkinDoseMapCalcSettings,
-    UniqueEquipmentNames,
-    XrayFilters,
-    XrayGrid,
-    XrayTubeCurrent,
-)
-
-logger = logging.getLogger(
-    "remapp.extractors.rdsr"
-)  # Explicitly named so that it is still handled when using __main__
-
-
-def _observercontext(dataset, obs):  # TID 1002
-    for cont in dataset.ContentSequence:
-        if cont.ConceptNameCodeSequence[0].CodeMeaning == "Observer Type":
-            obs.observer_type = get_or_create_cid(
-                cont.ConceptCodeSequence[0].CodeValue,
-                cont.ConceptCodeSequence[0].CodeMeaning,
-            )
-        elif cont.ConceptNameCodeSequence[0].CodeMeaning == "Device Observer UID":
-            try:
-                obs.device_observer_uid = cont.UID
-            except AttributeError:
-                obs.device_observer_uid = cont.TextValue
-        elif cont.ConceptNameCodeSequence[0].CodeMeaning == "Device Observer Name":
-            obs.device_observer_name = cont.TextValue
-        elif (
-            cont.ConceptNameCodeSequence[0].CodeMeaning
-            == "Device Observer Manufacturer"
-        ):
-            obs.device_observer_manufacturer = cont.TextValue
-        elif (
-            cont.ConceptNameCodeSequence[0].CodeMeaning == "Device Observer Model Name"
-        ):
-            obs.device_observer_model_name = cont.TextValue
-        elif (
-            cont.ConceptNameCodeSequence[0].CodeMeaning
-            == "Device Observer Serial Number"
-        ):
-            obs.device_observer_serial_number = cont.TextValue
-        elif (
-            cont.ConceptNameCodeSequence[0].CodeMeaning
-            == "Device Observer Physical Location during observation"
-        ):
-            obs.device_observer_physical_location_during_observation = cont.TextValue
-        elif cont.ConceptNameCodeSequence[0].CodeMeaning == "Device Role in Procedure":
-            obs.device_role_in_procedure = get_or_create_cid(
-                cont.ConceptCodeSequence[0].CodeValue,
-                cont.ConceptCodeSequence[0].CodeMeaning,
-            )
-    obs.save()
-
-
-def _person_participant(dataset, event_data_type, foreign_key):
-    """Function to record people involved with study
-
-    :param dataset: DICOM data being parsed
-    :param event_data_type: Which function has called this function
-    :param foreign_key: object of model this modal will link to
-    :return: None
-    """
-
-    if event_data_type == "ct_dose_check_alert":
-        person = PersonParticipant.objects.create(
-            ct_dose_check_details_alert=foreign_key
-        )
-    elif event_data_type == "ct_dose_check_notification":
-        person = PersonParticipant.objects.create(
-            ct_dose_check_details_notification=foreign_key
-        )
-    else:
-        return
-    try:
-        person.person_name = dataset.PersonName
-    except AttributeError:
-        logger.debug("Person Name ConceptNameCodeSequence, but no PersonName element")
-    try:
-        for cont in dataset.ContentSequence:
-            if (
-                cont.ConceptNameCodeSequence[0].CodeMeaning
-                == "Person Role in Procedure"
-            ):
-                person.person_role_in_procedure_cid = get_or_create_cid(
-                    cont.ConceptCodeSequence[0].CodeValue,
-                    cont.ConceptCodeSequence[0].CodeMeaning,
-                )
-            elif cont.ConceptNameCodeSequence[0].CodeMeaning == "Person ID":
-                person.person_id = cont.TextValue
-            elif cont.ConceptNameCodeSequence[0].CodeMeaning == "Person ID Issue":
-                person.person_id_issuer = cont.TextValue
-            elif cont.ConceptNameCodeSequence[0].CodeMeaning == "Organization Name":
-                person.organization_name = cont.TextValue
-            elif (
-                cont.ConceptNameCodeSequence[0].CodeMeaning
-                == "Person Role in Organization"
-            ):
-                person.person_role_in_organization_cid = get_or_create_cid(
-                    cont.ConceptCodeSequence[0].CodeValue,
-                    cont.ConceptCodeSequence[0].CodeMeaning,
-                )
-    except AttributeError:
-        logger.debug("Person Name sequence malformed")
-    person.save()
-
-
-def _deviceparticipant(dataset, eventdatatype, foreignkey):
-
-    if eventdatatype == "detector":
-        device = DeviceParticipant.objects.create(
-            irradiation_event_xray_detector_data=foreignkey
-        )
-    elif eventdatatype == "source":
-        device = DeviceParticipant.objects.create(
-            irradiation_event_xray_source_data=foreignkey
-        )
-    elif eventdatatype == "accumulated":
-        device = DeviceParticipant.objects.create(accumulated_xray_dose=foreignkey)
-    elif eventdatatype == "ct_accumulated":
-        device = DeviceParticipant.objects.create(ct_accumulated_dose_data=foreignkey)
-    elif eventdatatype == "ct_event":
-        device = DeviceParticipant.objects.create(ct_irradiation_event_data=foreignkey)
-    else:
-        logger.warning(
-            f"RDSR import, in _deviceparticipant, but no suitable eventdatatype (is {eventdatatype})"
-        )
-        return
-    for cont in dataset.ContentSequence:
-        if cont.ConceptNameCodeSequence[0].CodeMeaning == "Device Role in Procedure":
-            device.device_role_in_procedure = get_or_create_cid(
-                cont.ConceptCodeSequence[0].CodeValue,
-                cont.ConceptCodeSequence[0].CodeMeaning,
-            )
-            for cont2 in cont.ContentSequence:
-                if cont2.ConceptNameCodeSequence[0].CodeMeaning == "Device Name":
-                    device.device_name = cont2.TextValue
-                elif (
-                    cont2.ConceptNameCodeSequence[0].CodeMeaning
-                    == "Device Manufacturer"
-                ):
-                    device.device_manufacturer = cont2.TextValue
-                elif (
-                    cont2.ConceptNameCodeSequence[0].CodeMeaning == "Device Model Name"
-                ):
-                    device.device_model_name = cont2.TextValue
-                elif (
-                    cont2.ConceptNameCodeSequence[0].CodeMeaning
-                    == "Device Serial Number"
-                ):
-                    device.device_serial_number = cont2.TextValue
-                elif (
-                    cont2.ConceptNameCodeSequence[0].CodeMeaning
-                    == "Device Observer UID"
-                ):
-                    device.device_observer_uid = cont2.UID
-    device.save()
-
-
-def _pulsewidth(pulse_width_value, source):
-    """Takes pulse width values and populates PulseWidth table
-
-    :param pulse_width_value: Decimal or list of decimals
-    :param source: database object in IrradEventXRaySourceData table
-    :return: None
-    """
-
-    try:
-        pulse = PulseWidth.objects.create(irradiation_event_xray_source_data=source)
-        pulse.pulse_width = pulse_width_value
-        pulse.save()
-    except (ValueError, TypeError):
-        if not hasattr(pulse_width_value, "strip") and (
-            hasattr(pulse_width_value, "__getitem__")
-            or hasattr(pulse_width_value, "__iter__")
-        ):
-            for per_pulse_pulse_width in pulse_width_value:
-                pulse = PulseWidth.objects.create(
-                    irradiation_event_xray_source_data=source
-                )
-                pulse.pulse_width = per_pulse_pulse_width
-                pulse.save()
-
-
-def _kvptable(kvp_value, source):
-    """Takes kVp values and populates kvp table
-
-    :param kvp_value: Decimal or list of decimals
-    :param source: database object in IrradEventXRaySourceData table
-    :return: None
-    """
-
-    try:
-        kvpdata = Kvp.objects.create(irradiation_event_xray_source_data=source)
-        kvpdata.kvp = kvp_value
-        kvpdata.save()
-    except (ValueError, TypeError):
-        if not hasattr(kvp_value, "strip") and (
-            hasattr(kvp_value, "__getitem__") or hasattr(kvp_value, "__iter__")
-        ):
-            for per_pulse_kvp in kvp_value:
-                kvp = Kvp.objects.create(irradiation_event_xray_source_data=source)
-                kvp.kvp = per_pulse_kvp
-                kvp.save()
-
-
-def _xraytubecurrent(current_value, source):
-    """Takes X-ray tube current values and populates XrayTubeCurrent table
-
-    :param current_value: Decimal or list of decimals
-    :param source: database object in IrradEventXRaySourceData table
-    :return: None
-    """
-
-    try:
-        tubecurrent = XrayTubeCurrent.objects.create(
-            irradiation_event_xray_source_data=source
-        )
-        tubecurrent.xray_tube_current = current_value
-        tubecurrent.save()
-    except (ValueError, TypeError):
-        if not hasattr(current_value, "strip") and (
-            hasattr(current_value, "__getitem__") or hasattr(current_value, "__iter__")
-        ):
-            for per_pulse_current in current_value:
-                tubecurrent = XrayTubeCurrent.objects.create(
-                    irradiation_event_xray_source_data=source
-                )
-                tubecurrent.xray_tube_current = per_pulse_current
-                tubecurrent.save()
-
-
-def _exposure(exposure_value, source):
-    """Takes exposure (uA.s) values and populates Exposure table
-
-    :param exposure_value: Decimal or list of decimals
-    :param source: database object in IrradEventXRaySourceData table
-    :return: None
-    """
-
-    try:
-        exposure = Exposure.objects.create(irradiation_event_xray_source_data=source)
-        exposure.exposure = exposure_value
-        exposure.save()
-    except (ValueError, TypeError):
-        if not hasattr(exposure_value, "strip") and (
-            hasattr(exposure_value, "__getitem__")
-            or hasattr(exposure_value, "__iter__")
-        ):
-            for per_pulse_exposure in exposure_value:
-                exposure = Exposure.objects.create(
-                    irradiation_event_xray_source_data=source
-                )
-                exposure.exposure = per_pulse_exposure
-                exposure.save()
-
-
-def _xrayfilters(content_sequence, source):
-
-    filters = XrayFilters.objects.create(irradiation_event_xray_source_data=source)
-    for cont2 in content_sequence:
-        if cont2.ConceptNameCodeSequence[0].CodeMeaning == "X-Ray Filter Type":
-            filters.xray_filter_type = get_or_create_cid(
-                cont2.ConceptCodeSequence[0].CodeValue,
-                cont2.ConceptCodeSequence[0].CodeMeaning,
-            )
-        elif cont2.ConceptNameCodeSequence[0].CodeMeaning == "X-Ray Filter Material":
-            filters.xray_filter_material = get_or_create_cid(
-                cont2.ConceptCodeSequence[0].CodeValue,
-                cont2.ConceptCodeSequence[0].CodeMeaning,
-            )
-        elif (
-            cont2.ConceptNameCodeSequence[0].CodeMeaning
-            == "X-Ray Filter Thickness Minimum"
-        ):
-            filters.xray_filter_thickness_minimum = test_numeric_value(
-                cont2.MeasuredValueSequence[0].NumericValue
-            )
-        elif (
-            cont2.ConceptNameCodeSequence[0].CodeMeaning
-            == "X-Ray Filter Thickness Maximum"
-        ):
-            filters.xray_filter_thickness_maximum = test_numeric_value(
-                cont2.MeasuredValueSequence[0].NumericValue
-            )
-    filters.save()
-
-
-def _doserelateddistancemeasurements(dataset, mech):  # CID 10008
-
-    distance = DoseRelatedDistanceMeasurements.objects.create(
-        irradiation_event_xray_mechanical_data=mech
-    )
-    codes = {
-        "Distance Source to Isocenter": "distance_source_to_isocenter",
-        "Distance Source to Reference Point": "distance_source_to_reference_point",
-        "Distance Source to Detector": "distance_source_to_detector",
-        "Table Longitudinal Position": "table_longitudinal_position",
-        "Table Lateral Position": "table_lateral_position",
-        "Table Height Position": "table_height_position",
-        "Distance Source to Table Plane": "distance_source_to_table_plane",
-    }
-    # For Philips Allura XPer systems you get the privately defined 'Table Height Position' with CodingSchemeDesignator
-    # '99PHI-IXR-XPER' instead of the DICOM defined 'Table Height Position'.
-    # It seems they are defined the same
-    for cont in dataset.ContentSequence:
-        try:
-            setattr(
-                distance,
-                codes[cont.ConceptNameCodeSequence[0].CodeMeaning],
-                cont.MeasuredValueSequence[0].NumericValue,
-            )
-        except KeyError:
-            pass
-    distance.save()
-
-
-def _irradiationeventxraymechanicaldata(dataset, event):  # TID 10003c
-
-    mech = IrradEventXRayMechanicalData.objects.create(
-        irradiation_event_xray_data=event
-    )
-    for cont in dataset.ContentSequence:
-        if (
-            cont.ConceptNameCodeSequence[0].CodeMeaning
-            == "CR/DR Mechanical Configuration"
-        ):
-            mech.crdr_mechanical_configuration = get_or_create_cid(
-                cont.ConceptCodeSequence[0].CodeValue,
-                cont.ConceptCodeSequence[0].CodeMeaning,
-            )
-        elif cont.ConceptNameCodeSequence[0].CodeMeaning == "Positioner Primary Angle":
-            try:
-                mech.positioner_primary_angle = test_numeric_value(
-                    cont.MeasuredValueSequence[0].NumericValue
-                )
-            except IndexError:
-                pass
-        elif (
-            cont.ConceptNameCodeSequence[0].CodeMeaning == "Positioner Secondary Angle"
-        ):
-            try:
-                mech.positioner_secondary_angle = test_numeric_value(
-                    cont.MeasuredValueSequence[0].NumericValue
-                )
-            except IndexError:
-                pass
-        elif (
-            cont.ConceptNameCodeSequence[0].CodeMeaning
-            == "Positioner Primary End Angle"
-        ):
-            try:
-                mech.positioner_primary_end_angle = test_numeric_value(
-                    cont.MeasuredValueSequence[0].NumericValue
-                )
-            except IndexError:
-                pass
-        elif (
-            cont.ConceptNameCodeSequence[0].CodeMeaning
-            == "Positioner Secondary End Angle"
-        ):
-            try:
-                mech.positioner_secondary_end_angle = test_numeric_value(
-                    cont.MeasuredValueSequence[0].NumericValue
-                )
-            except IndexError:
-                pass
-        elif cont.ConceptNameCodeSequence[0].CodeMeaning == "Column Angulation":
-            try:
-                mech.column_angulation = test_numeric_value(
-                    cont.MeasuredValueSequence[0].NumericValue
-                )
-            except IndexError:
-                pass
-        elif cont.ConceptNameCodeSequence[0].CodeMeaning == "Table Head Tilt Angle":
-            try:
-                mech.table_head_tilt_angle = test_numeric_value(
-                    cont.MeasuredValueSequence[0].NumericValue
-                )
-            except IndexError:
-                pass
-        elif (
-            cont.ConceptNameCodeSequence[0].CodeMeaning
-            == "Table Horizontal Rotation Angle"
-        ):
-            try:
-                mech.table_horizontal_rotation_angle = test_numeric_value(
-                    cont.MeasuredValueSequence[0].NumericValue
-                )
-            except IndexError:
-                pass
-        elif cont.ConceptNameCodeSequence[0].CodeMeaning == "Table Cradle Tilt Angle":
-            try:
-                mech.table_cradle_tilt_angle = test_numeric_value(
-                    cont.MeasuredValueSequence[0].NumericValue
-                )
-            except IndexError:
-                pass
-        elif cont.ConceptNameCodeSequence[0].CodeMeaning == "Compression Thickness":
-            try:
-                mech.compression_thickness = test_numeric_value(
-                    cont.MeasuredValueSequence[0].NumericValue
-                )
-            except IndexError:
-                pass
-    _doserelateddistancemeasurements(dataset, mech)
-    mech.save()
-
-
-def _check_dap_units(dap_sequence):
-    """Check for non-conformant DAP units of dGycm2 before storing value
-
-    :param dap_sequence: MeasuredValueSequence[0] from ConceptNameCodeSequence of any of the Dose Area Products
-    :return: dose_area_product in Gy.m2
-    """
-    dap = test_numeric_value(dap_sequence.NumericValue)
-    try:
-        if dap and dap_sequence.MeasurementUnitsCodeSequence[0].CodeValue == "dGy.cm2":
-            return dap * 0.00001
-        else:
-            return dap
-    except AttributeError:
-        return dap
-
-
-def _check_rp_dose_units(rp_dose_sequence):
-    """Check for non-conformant dose at reference point units of mGy before storing value
-
-    :param rp_dose_sequence: MeasuredValueSequence[0] from ConceptNameCodeSequence of any dose at RP
-    :return: dose at reference point in Gy
-    """
-    rp_dose = test_numeric_value(rp_dose_sequence.NumericValue)
-    try:
-        if (
-            rp_dose
-            and rp_dose_sequence.MeasurementUnitsCodeSequence[0].CodeValue == "mGy"
-        ):
-            return rp_dose * 0.001
-        else:
-            return rp_dose
-    except AttributeError:
-        return rp_dose
-
-
-def _irradiationeventxraysourcedata(dataset, event):  # TID 10003b
-    # Name in DICOM standard for TID 10003B is Irradiation Event X-Ray Source Data
-    # See http://dicom.nema.org/medical/dicom/current/output/chtml/part16/sect_TID_10003B.html
-    # TODO: review model to convert to cid where appropriate, and add additional fields
-
-    # Variables below are used if privately defined parameters are available
-    private_collimated_field_height = None
-    private_collimated_field_width = None
-    private_collimated_field_area = None
-
-    source = IrradEventXRaySourceData.objects.create(irradiation_event_xray_data=event)
-    for cont in dataset.ContentSequence:
-        try:
-            if cont.ConceptNameCodeSequence[0].CodeValue == "113738":  # = 'Dose (RP)'
-                source.dose_rp = _check_rp_dose_units(cont.MeasuredValueSequence[0])
-            elif (
-                cont.ConceptNameCodeSequence[0].CodeMeaning
-                == "Reference Point Definition"
-            ):
-                try:
-                    source.reference_point_definition_code = get_or_create_cid(
-                        cont.ConceptCodeSequence[0].CodeValue,
-                        cont.ConceptCodeSequence[0].CodeMeaning,
-                    )
-                except AttributeError:
-                    source.reference_point_definition = cont.TextValue
-            elif (
-                cont.ConceptNameCodeSequence[0].CodeMeaning == "Average Glandular Dose"
-            ):
-                source.average_glandular_dose = test_numeric_value(
-                    cont.MeasuredValueSequence[0].NumericValue
-                )
-            elif cont.ConceptNameCodeSequence[0].CodeMeaning == "Fluoro Mode":
-                source.fluoro_mode = get_or_create_cid(
-                    cont.ConceptCodeSequence[0].CodeValue,
-                    cont.ConceptCodeSequence[0].CodeMeaning,
-                )
-            elif cont.ConceptNameCodeSequence[0].CodeMeaning == "Pulse Rate":
-                source.pulse_rate = test_numeric_value(
-                    cont.MeasuredValueSequence[0].NumericValue
-                )
-            elif cont.ConceptNameCodeSequence[0].CodeMeaning == "Number of Pulses":
-                source.number_of_pulses = test_numeric_value(
-                    cont.MeasuredValueSequence[0].NumericValue
-                )
-            elif (
-                cont.ConceptNameCodeSequence[0].CodeMeaning == "Number of Frames"
-            ) and (
-                cont.ConceptNameCodeSequence[0].CodingSchemeDesignator
-                == "99PHI-IXR-XPER"
-            ):
-                # Philips Allura XPer systems: Private coding scheme designator: 99PHI-IXR-XPER; [number of pulses]
-                source.number_of_pulses = test_numeric_value(
-                    cont.MeasuredValueSequence[0].NumericValue
-                )
-                # should be a derivation thing in here for when the no. pulses is estimated
-            elif cont.ConceptNameCodeSequence[0].CodeMeaning == "Irradiation Duration":
-                source.irradiation_duration = test_numeric_value(
-                    cont.MeasuredValueSequence[0].NumericValue
-                )
-            elif (
-                cont.ConceptNameCodeSequence[0].CodeMeaning
-                == "Average X-Ray Tube Current"
-            ):
-                source.average_xray_tube_current = test_numeric_value(
-                    cont.MeasuredValueSequence[0].NumericValue
-                )
-            elif cont.ConceptNameCodeSequence[0].CodeMeaning == "Exposure Time":
-                source.exposure_time = test_numeric_value(
-                    cont.MeasuredValueSequence[0].NumericValue
-                )
-            elif cont.ConceptNameCodeSequence[0].CodeMeaning == "Focal Spot Size":
-                source.focal_spot_size = test_numeric_value(
-                    cont.MeasuredValueSequence[0].NumericValue
-                )
-            elif cont.ConceptNameCodeSequence[0].CodeMeaning == "Anode Target Material":
-                source.anode_target_material = get_or_create_cid(
-                    cont.ConceptCodeSequence[0].CodeValue,
-                    cont.ConceptCodeSequence[0].CodeMeaning,
-                )
-            elif cont.ConceptNameCodeSequence[0].CodeMeaning == "Collimated Field Area":
-                source.collimated_field_area = test_numeric_value(
-                    cont.MeasuredValueSequence[0].NumericValue
-                )
-            # TODO: xray_grid no longer exists in this table - it is a model on its own...
-            # See https://bitbucket.org/openrem/openrem/issue/181
-            elif cont.ConceptNameCodeSequence[0].CodeValue == "111635":  # 'X-Ray Grid'
-                grid = XrayGrid.objects.create(
-                    irradiation_event_xray_source_data=source
-                )
-                grid.xray_grid = get_or_create_cid(
-                    cont.ConceptCodeSequence[0].CodeValue,
-                    cont.ConceptCodeSequence[0].CodeMeaning,
-                )
-                grid.save()
-            elif cont.ConceptNameCodeSequence[0].CodeMeaning == "Pulse Width":
-                _pulsewidth(cont.MeasuredValueSequence[0].NumericValue, source)
-            elif cont.ConceptNameCodeSequence[0].CodeMeaning == "KVP":
-                _kvptable(cont.MeasuredValueSequence[0].NumericValue, source)
-            elif (
-                cont.ConceptNameCodeSequence[0].CodeValue == "113734"
-            ):  # 'X-Ray Tube Current':
-                _xraytubecurrent(cont.MeasuredValueSequence[0].NumericValue, source)
-            elif cont.ConceptNameCodeSequence[0].CodeMeaning == "Exposure":
-                _exposure(cont.MeasuredValueSequence[0].NumericValue, source)
-            elif cont.ConceptNameCodeSequence[0].CodeMeaning == "X-Ray Filters":
-                _xrayfilters(cont.ContentSequence, source)
-            # Maybe we have a Philips Xper system and we can use the privately defined information
-            elif (
-                cont.ConceptNameCodeSequence[0].CodeMeaning == "Wedges and Shutters"
-            ) and (
-                cont.ConceptNameCodeSequence[0].CodingSchemeDesignator
-                == "99PHI-IXR-XPER"
-            ):
-                # According to DICOM Conformance statement:
-                # http://incenter.medical.philips.com/doclib/enc/fetch/2000/4504/577242/577256/588723/5144873/5144488/
-                # 5144772/DICOM_Conformance_Allura_8.2.pdf%3fnodeid%3d10125540%26vernum%3d-2
-                # "Actual shutter distance from centerpoint of collimator specified in the plane at 1 meter.
-                # Unit: mm. End of run value is used."
-                bottom_shutter_pos = None
-                left_shutter_pos = None
-                right_shutter_pos = None
-                top_shutter_pos = None
-                try:
-                    for cont2 in cont.ContentSequence:
-                        if (
-                            cont2.ConceptNameCodeSequence[0].CodeMeaning
-                            == "Bottom Shutter"
-                        ):
-                            bottom_shutter_pos = test_numeric_value(
-                                cont2.MeasuredValueSequence[0].NumericValue
-                            )
-                        if (
-                            cont2.ConceptNameCodeSequence[0].CodeMeaning
-                            == "Left Shutter"
-                        ):
-                            left_shutter_pos = test_numeric_value(
-                                cont2.MeasuredValueSequence[0].NumericValue
-                            )
-                        if (
-                            cont2.ConceptNameCodeSequence[0].CodeMeaning
-                            == "Right Shutter"
-                        ):
-                            right_shutter_pos = test_numeric_value(
-                                cont2.MeasuredValueSequence[0].NumericValue
-                            )
-                        if (
-                            cont2.ConceptNameCodeSequence[0].CodeMeaning
-                            == "Top Shutter"
-                        ):
-                            top_shutter_pos = test_numeric_value(
-                                cont2.MeasuredValueSequence[0].NumericValue
-                            )
-                    # Get distance_source_to_detector (Sdd) in meters
-                    # Philips Allura XPer only notes distance_source_to_detector if it changed
-                    try:
-                        Sdd = (
-                            float(
-                                event.irradeventxraymechanicaldata_set.get()
-                                .doserelateddistancemeasurements_set.get()
-                                .distance_source_to_detector
-                            )
-                            / 1000
-                        )
-                    except (ObjectDoesNotExist, TypeError):
-                        Sdd = None
-                    if (
-                        bottom_shutter_pos
-                        and left_shutter_pos
-                        and right_shutter_pos
-                        and top_shutter_pos
-                        and Sdd
-                    ):
-                        # calculate collimated field area, collimated Field Height and Collimated Field Width
-                        # at image receptor (shutter positions are defined at 1 meter)
-                        private_collimated_field_height = (
-                            right_shutter_pos + left_shutter_pos
-                        ) * Sdd  # in mm
-                        private_collimated_field_width = (
-                            bottom_shutter_pos + top_shutter_pos
-                        ) * Sdd  # in mm
-                        private_collimated_field_area = (
-                            private_collimated_field_height
-                            * private_collimated_field_width
-                        ) / 1000000  # in m2
-                except AttributeError:
-                    pass
-        except IndexError:
-            pass
-    _deviceparticipant(dataset, "source", source)
-    try:
-        source.ii_field_size = (
-            fromstring(source.irradiation_event_xray_data.comment)
-            .find("iiDiameter")
-            .get("SRData")
-        )
-    except (ParseError, AttributeError, TypeError):
-        logger.debug(
-            "Failed in attempt to get II field size from comment (aimed at Siemens)"
-        )
-    if (not source.collimated_field_height) and private_collimated_field_height:
-        source.collimated_field_height = private_collimated_field_height
-    if (not source.collimated_field_width) and private_collimated_field_width:
-        source.collimated_field_width = private_collimated_field_width
-    if (not source.collimated_field_area) and private_collimated_field_area:
-        source.collimated_field_area = private_collimated_field_area
-    source.save()
-    if not source.exposure_time and source.number_of_pulses:
-        try:
-            avg_pulse_width = source.pulsewidth_set.all().aggregate(Avg("pulse_width"))[
-                "pulse_width__avg"
-            ]
-            if avg_pulse_width:
-                source.exposure_time = avg_pulse_width * Decimal(
-                    source.number_of_pulses
-                )
-                source.save()
-        except ObjectDoesNotExist:
-            pass
-    if not source.average_xray_tube_current:
-        if source.xraytubecurrent_set.all().count() > 0:
-            source.average_xray_tube_current = (
-                source.xraytubecurrent_set.all().aggregate(Avg("xray_tube_current"))[
-                    "xray_tube_current__avg"
-                ]
-            )
-            source.save()
-
-
-def _irradiationeventxraydetectordata(dataset, event):  # TID 10003a
-
-    detector = IrradEventXRayDetectorData.objects.create(
-        irradiation_event_xray_data=event
-    )
-    for cont in dataset.ContentSequence:
-        if cont.ConceptNameCodeSequence[0].CodeMeaning == "Exposure Index":
-            detector.exposure_index = test_numeric_value(
-                cont.MeasuredValueSequence[0].NumericValue
-            )
-        elif cont.ConceptNameCodeSequence[0].CodeMeaning == "Target Exposure Index":
-            detector.target_exposure_index = test_numeric_value(
-                cont.MeasuredValueSequence[0].NumericValue
-            )
-        elif cont.ConceptNameCodeSequence[0].CodeMeaning == "Deviation Index":
-            detector.deviation_index = test_numeric_value(
-                cont.MeasuredValueSequence[0].NumericValue
-            )
-    _deviceparticipant(dataset, "detector", detector)
-    detector.save()
-
-
-def _imageviewmodifier(dataset, event):
-
-    modifier = ImageViewModifier.objects.create(irradiation_event_xray_data=event)
-    for cont in dataset.ContentSequence:
-        if cont.ConceptNameCodeSequence[0].CodeMeaning == "Image View Modifier":
-            modifier.image_view_modifier = get_or_create_cid(
-                cont.ConceptCodeSequence[0].CodeValue,
-                cont.ConceptCodeSequence[0].CodeMeaning,
-            )
-            # TODO: Projection Eponymous Name should be in here - needs db change
-    modifier.save()
-
-
-def _get_patient_position_from_xml_string(event, xml_string):
-    """Use XML parser to extract patient position information from Comment value in Siemens RF RDSR
-
-    :param event: IrradEventXRayData object
-    :param xml_string: Comment value
-    :return:
-    """
-
-    if not xml_string:
-        return
-    try:
-        orientation = (
-            fromstring(xml_string)
-            .find("PatientPosition")
-            .find("Position")
-            .get("SRData")
-        )
-        if orientation.strip().lower() == "hfs":
-            event.patient_table_relationship_cid = get_or_create_cid(
-                "F-10470", "headfirst"
-            )
-            event.patient_orientation_cid = get_or_create_cid("F-10450", "recumbent")
-            event.patient_orientation_modifier_cid = get_or_create_cid(
-                "F-10340", "supine"
-            )
-        elif orientation.strip().lower() == "hfp":
-            event.patient_table_relationship_cid = get_or_create_cid(
-                "F-10470", "headfirst"
-            )
-            event.patient_orientation_cid = get_or_create_cid("F-10450", "recumbent")
-            event.patient_orientation_modifier_cid = get_or_create_cid(
-                "F-10310", "prone"
-            )
-        elif orientation.strip().lower() == "ffs":
-            event.patient_table_relationship_cid = get_or_create_cid(
-                "F-10480", "feet-first"
-            )
-            event.patient_orientation_cid = get_or_create_cid("F-10450", "recumbent")
-            event.patient_orientation_modifier_cid = get_or_create_cid(
-                "F-10340", "supine"
-            )
-        elif orientation.strip().lower() == "ffp":
-            event.patient_table_relationship_cid = get_or_create_cid(
-                "F-10480", "feet-first"
-            )
-            event.patient_orientation_cid = get_or_create_cid("F-10450", "recumbent")
-            event.patient_orientation_modifier_cid = get_or_create_cid(
-                "F-10310", "prone"
-            )
-        else:
-            event.patient_table_relationship_cid = None
-            event.patient_orientation_cid = None
-            event.patient_orientation_modifier_cid = None
-        event.save()
-    except (ParseError, AttributeError, TypeError):
-        logger.debug(
-            "Failed to extract patient orientation from comment string (aimed at Siemens)"
-        )
-
-
-def _irradiationeventxraydata(dataset, proj, fulldataset):  # TID 10003
-    # TODO: review model to convert to cid where appropriate, and add additional fields
-
-    event = IrradEventXRayData.objects.create(projection_xray_radiation_dose=proj)
-    for cont in dataset.ContentSequence:
-        if cont.ConceptNameCodeSequence[0].CodeMeaning == "Acquisition Plane":
-            event.acquisition_plane = get_or_create_cid(
-                cont.ConceptCodeSequence[0].CodeValue,
-                cont.ConceptCodeSequence[0].CodeMeaning,
-            )
-        elif cont.ConceptNameCodeSequence[0].CodeMeaning == "Irradiation Event UID":
-            event.irradiation_event_uid = cont.UID
-        elif cont.ConceptNameCodeSequence[0].CodeMeaning == "Irradiation Event Label":
-            event.irradiation_event_label = cont.TextValue
-            for cont2 in cont.ContentSequence:
-                if cont.ConceptNameCodeSequence[0].CodeMeaning == "Label Type":
-                    event.label_type = get_or_create_cid(
-                        cont2.ConceptCodeSequence[0].CodeValue,
-                        cont2.ConceptCodeSequence[0].CodeMeaning,
-                    )
-        elif (
-            cont.ConceptNameCodeSequence[0].CodeValue == "111526"
-        ):  # 'DateTime Started'
-            event.date_time_started = make_date_time(cont.DateTime)
-        elif cont.ConceptNameCodeSequence[0].CodeMeaning == "Irradiation Event Type":
-            event.irradiation_event_type = get_or_create_cid(
-                cont.ConceptCodeSequence[0].CodeValue,
-                cont.ConceptCodeSequence[0].CodeMeaning,
-            )
-        elif cont.ConceptNameCodeSequence[0].CodeMeaning == "Acquisition Protocol":
-            try:
-                event.acquisition_protocol = cont.TextValue
-            except AttributeError:
-                event.acquisition_protocol = None
-        elif cont.ConceptNameCodeSequence[0].CodeMeaning == "Anatomical structure":
-            event.anatomical_structure = get_or_create_cid(
-                cont.ConceptCodeSequence[0].CodeValue,
-                cont.ConceptCodeSequence[0].CodeMeaning,
-            )
-            try:
-                for cont2 in cont.ContentSequence:
-                    if cont2.ConceptNameCodeSequence[0].CodeMeaning == "Laterality":
-                        event.laterality = get_or_create_cid(
-                            cont2.ConceptCodeSequence[0].CodeValue,
-                            cont2.ConceptCodeSequence[0].CodeMeaning,
-                        )
-            except AttributeError:
-                pass
-        elif cont.ConceptNameCodeSequence[0].CodeMeaning == "Image View":
-            event.image_view = get_or_create_cid(
-                cont.ConceptCodeSequence[0].CodeValue,
-                cont.ConceptCodeSequence[0].CodeMeaning,
-            )
-            try:
-                _imageviewmodifier(cont, event)
-            except AttributeError:
-                pass
-        elif (
-            cont.ConceptNameCodeSequence[0].CodeMeaning == "Patient Table Relationship"
-        ):
-            event.patient_table_relationship_cid = get_or_create_cid(
-                cont.ConceptCodeSequence[0].CodeValue,
-                cont.ConceptCodeSequence[0].CodeMeaning,
-            )
-        elif cont.ConceptNameCodeSequence[0].CodeMeaning == "Patient Orientation":
-            event.patient_orientation_cid = get_or_create_cid(
-                cont.ConceptCodeSequence[0].CodeValue,
-                cont.ConceptCodeSequence[0].CodeMeaning,
-            )
-            try:
-                for cont2 in cont.ContentSequence:
-                    if (
-                        cont2.ConceptNameCodeSequence[0].CodeMeaning
-                        == "Patient Orientation Modifier"
-                    ):
-                        event.patient_orientation_modifier_cid = get_or_create_cid(
-                            cont2.ConceptCodeSequence[0].CodeValue,
-                            cont2.ConceptCodeSequence[0].CodeMeaning,
-                        )
-            except AttributeError:
-                pass
-        elif cont.ConceptNameCodeSequence[0].CodeMeaning == "Target Region":
-            event.target_region = get_or_create_cid(
-                cont.ConceptCodeSequence[0].CodeValue,
-                cont.ConceptCodeSequence[0].CodeMeaning,
-            )
-            try:
-                for cont2 in cont.ContentSequence:
-                    if cont2.ConceptNameCodeSequence[0].CodeMeaning == "Laterality":
-                        event.laterality = get_or_create_cid(
-                            cont2.ConceptCodeSequence[0].CodeValue,
-                            cont2.ConceptCodeSequence[0].CodeMeaning,
-                        )
-            except AttributeError:
-                pass
-        elif cont.ConceptNameCodeSequence[0].CodeMeaning == "Dose Area Product":
-            event.dose_area_product = _check_dap_units(cont.MeasuredValueSequence[0])
-        elif cont.ConceptNameCodeSequence[0].CodeMeaning == "Half Value Layer":
-            event.half_value_layer = test_numeric_value(
-                cont.MeasuredValueSequence[0].NumericValue
-            )
-        elif cont.ConceptNameCodeSequence[0].CodeMeaning == "Entrance Exposure at RP":
-            event.entrance_exposure_at_rp = test_numeric_value(
-                cont.MeasuredValueSequence[0].NumericValue
-            )
-        elif (
-            cont.ConceptNameCodeSequence[0].CodeMeaning == "Reference Point Definition"
-        ):
-            try:
-                event.reference_point_definition = get_or_create_cid(
-                    cont.ConceptCodeSequence[0].CodeValue,
-                    cont.ConceptCodeSequence[0].CodeMeaning,
-                )
-            except AttributeError:
-                event.reference_point_definition_text = cont.TextValue
-        if cont.ValueType == "CONTAINER":
-            if (
-                cont.ConceptNameCodeSequence[0].CodeMeaning
-                == "Mammography CAD Breast Composition"
-            ):
-                for cont2 in cont.ContentSequence:
-                    if cont2.ConceptNamesCodes[0].CodeMeaning == "Breast Composition":
-                        event.breast_composition = cont2.CodeValue
-                    elif (
-                        cont2.ConceptNamesCodes[0].CodeMeaning
-                        == "Percent Fibroglandular Tissue"
-                    ):
-                        event.percent_fibroglandular_tissue = cont2.NumericValue
-        if cont.ConceptNameCodeSequence[0].CodeMeaning == "Comment":
-            event.comment = cont.TextValue
-    event.save()
-    for cont3 in fulldataset.ContentSequence:
-        if cont3.ConceptNameCodeSequence[0].CodeMeaning == "Comment":
-            _get_patient_position_from_xml_string(event, cont3.TextValue)
-    # needs include for optional multiple person participant
-    _irradiationeventxraydetectordata(dataset, event)
-    _irradiationeventxraymechanicaldata(dataset, event)
-    # in some cases we need mechanical data before x-ray source data
-    _irradiationeventxraysourcedata(dataset, event)
-
-    event.save()
-
-
-def _calibration(dataset, accum):
-
-    cal = Calibration.objects.create(accumulated_xray_dose=accum)
-    for cont in dataset.ContentSequence:
-        if cont.ConceptNameCodeSequence[0].CodeMeaning == "Dose Measurement Device":
-            cal.dose_measurement_device = get_or_create_cid(
-                cont.ConceptCodeSequence[0].CodeValue,
-                cont.ConceptCodeSequence[0].CodeMeaning,
-            )
-        elif cont.ConceptNameCodeSequence[0].CodeMeaning == "Calibration Date":
-            try:
-                cal.calibration_date = make_date_time(cont.DateTime)
-            except (KeyError, AttributeError):
-                pass  # Mandatory field not always present - see issue #770
-        elif cont.ConceptNameCodeSequence[0].CodeMeaning == "Calibration Factor":
-            cal.calibration_factor = test_numeric_value(
-                cont.MeasuredValueSequence[0].NumericValue
-            )
-        elif cont.ConceptNameCodeSequence[0].CodeMeaning == "Calibration Uncertainty":
-            cal.calibration_uncertainty = test_numeric_value(
-                cont.MeasuredValueSequence[0].NumericValue
-            )
-        elif (
-            cont.ConceptNameCodeSequence[0].CodeMeaning
-            == "Calibration Responsible Party"
-        ):
-            cal.calibration_responsible_party = cont.TextValue
-    cal.save()
-
-
-def _accumulatedmammoxraydose(dataset, accum):  # TID 10005
-
-    for cont in dataset.ContentSequence:
-        if (
-            cont.ConceptNameCodeSequence[0].CodeMeaning
-            == "Accumulated Average Glandular Dose"
-        ):
-            accummammo = AccumMammographyXRayDose.objects.create(
-                accumulated_xray_dose=accum
-            )
-            accummammo.accumulated_average_glandular_dose = test_numeric_value(
-                cont.MeasuredValueSequence[0].NumericValue
-            )
-            for cont2 in cont.ContentSequence:
-                if cont2.ConceptNameCodeSequence[0].CodeMeaning == "Laterality":
-                    accummammo.laterality = get_or_create_cid(
-                        cont2.ConceptCodeSequence[0].CodeValue,
-                        cont2.ConceptCodeSequence[0].CodeMeaning,
-                    )
-            accummammo.save()
-
-
-def _accumulatedfluoroxraydose(dataset, accum):  # TID 10004
-    # Name in DICOM standard for TID 10004 is Accumulated Fluoroscopy and Acquisition Projection X-Ray Dose
-    # See http://dicom.nema.org/medical/Dicom/2017e/output/chtml/part16/sect_TID_10004.html
-
-    accumproj = AccumProjXRayDose.objects.create(accumulated_xray_dose=accum)
-    for cont in dataset.ContentSequence:
-        try:
-            if (
-                cont.ConceptNameCodeSequence[0].CodeMeaning
-                == "Fluoro Dose Area Product Total"
-            ):
-                accumproj.fluoro_dose_area_product_total = _check_dap_units(
-                    cont.MeasuredValueSequence[0]
-                )
-            elif (
-                cont.ConceptNameCodeSequence[0].CodeValue == "113728"
-            ):  # = 'Fluoro Dose (RP) Total'
-                accumproj.fluoro_dose_rp_total = _check_rp_dose_units(
-                    cont.MeasuredValueSequence[0]
-                )
-            elif cont.ConceptNameCodeSequence[0].CodeMeaning == "Total Fluoro Time":
-                accumproj.total_fluoro_time = test_numeric_value(
-                    cont.MeasuredValueSequence[0].NumericValue
-                )
-            elif (
-                cont.ConceptNameCodeSequence[0].CodeMeaning
-                == "Acquisition Dose Area Product Total"
-            ):
-                accumproj.acquisition_dose_area_product_total = _check_dap_units(
-                    cont.MeasuredValueSequence[0]
-                )
-            elif (
-                cont.ConceptNameCodeSequence[0].CodeValue == "113729"
-            ):  # = 'Acquisition Dose (RP) Total'
-                accumproj.acquisition_dose_rp_total = _check_rp_dose_units(
-                    cont.MeasuredValueSequence[0]
-                )
-            elif (
-                cont.ConceptNameCodeSequence[0].CodeMeaning == "Total Acquisition Time"
-            ):
-                accumproj.total_acquisition_time = test_numeric_value(
-                    cont.MeasuredValueSequence[0].NumericValue
-                )
-            # TODO: Remove the following four items, as they are also imported (correctly) into
-            # _accumulatedtotalprojectionradiographydose
-            elif (
-                cont.ConceptNameCodeSequence[0].CodeMeaning == "Dose Area Product Total"
-            ):
-                accumproj.dose_area_product_total = _check_dap_units(
-                    cont.MeasuredValueSequence[0]
-                )
-            elif (
-                cont.ConceptNameCodeSequence[0].CodeValue == "113725"
-            ):  # = 'Dose (RP) Total':
-                accumproj.dose_rp_total = _check_rp_dose_units(
-                    cont.MeasuredValueSequence[0]
-                )
-            elif (
-                cont.ConceptNameCodeSequence[0].CodeMeaning
-                == "Total Number of Radiographic Frames"
-            ):
-                accumproj.total_number_of_radiographic_frames = test_numeric_value(
-                    cont.MeasuredValueSequence[0].NumericValue
-                )
-            elif (
-                cont.ConceptNameCodeSequence[0].CodeMeaning
-                == "Reference Point Definition"
-            ):
-                try:
-                    accumproj.reference_point_definition_code = get_or_create_cid(
-                        cont.ConceptCodeSequence[0].CodeValue,
-                        cont.ConceptCodeSequence[0].CodeMeaning,
-                    )
-                except AttributeError:
-                    accumproj.reference_point_definition = cont.TextValue
-        except IndexError:
-            pass
-    if (
-        accumproj.accumulated_xray_dose.projection_xray_radiation_dose.general_study_module_attributes.modality_type
-        == "RF,DX"
-    ):
-        if accumproj.fluoro_dose_area_product_total or accumproj.total_fluoro_time:
-            accumproj.accumulated_xray_dose.projection_xray_radiation_dose.general_study_module_attributes.modality_type = (
-                "RF"
-            )
-        else:
-            accumproj.accumulated_xray_dose.projection_xray_radiation_dose.general_study_module_attributes.modality_type = (
-                "DX"
-            )
-    accumproj.save()
-
-
-def _accumulatedcassettebasedprojectionradiographydose(dataset, accum):  # TID 10006
-
-    accumcass = AccumCassetteBsdProjRadiogDose.objects.create(
-        accumulated_xray_dose=accum
-    )
-    for cont in dataset.ContentSequence:
-        if cont.ConceptNameCodeSequence[0].CodeMeaning == "Detector Type":
-            accumcass.detector_type = get_or_create_cid(
-                cont.ConceptCodeSequence[0].CodeValue,
-                cont.ConceptCodeSequence[0].CodeMeaning,
-            )
-        elif (
-            cont.ConceptNameCodeSequence[0].CodeMeaning
-            == "Total Number of Radiographic Frames"
-        ):
-            accumcass.total_number_of_radiographic_frames = test_numeric_value(
-                cont.MeasuredValueSequence[0].NumericValue
-            )
-    accumcass.save()
-
-
-def _accumulatedtotalprojectionradiographydose(dataset, accum):  # TID 10007
-    # Name in DICOM standard for TID 10007 is Accumulated Total Projection Radiography Dose
-    # See http://dicom.nema.org/medical/Dicom/2017e/output/chtml/part16/sect_TID_10007.html
-
-    accumint = AccumIntegratedProjRadiogDose.objects.create(accumulated_xray_dose=accum)
-    for cont in dataset.ContentSequence:
-        try:
-            if cont.ConceptNameCodeSequence[0].CodeMeaning == "Dose Area Product Total":
-                accumint.dose_area_product_total = _check_dap_units(
-                    cont.MeasuredValueSequence[0]
-                )
-            elif (
-                cont.ConceptNameCodeSequence[0].CodeValue == "113725"
-            ):  # = 'Dose (RP) Total':
-                accumint.dose_rp_total = _check_rp_dose_units(
-                    cont.MeasuredValueSequence[0]
-                )
-            elif (
-                cont.ConceptNameCodeSequence[0].CodeMeaning
-                == "Total Number of Radiographic Frames"
-            ):
-                accumint.total_number_of_radiographic_frames = test_numeric_value(
-                    cont.MeasuredValueSequence[0].NumericValue
-                )
-            elif (
-                cont.ConceptNameCodeSequence[0].CodeMeaning
-                == "Reference Point Definition"
-            ):
-                try:
-                    accumint.reference_point_definition_code = get_or_create_cid(
-                        cont.ConceptCodeSequence[0].CodeValue,
-                        cont.ConceptCodeSequence[0].CodeMeaning,
-                    )
-                except AttributeError:
-                    accumint.reference_point_definition = cont.TextValue
-        except IndexError:
-            pass
-    accumint.save()
-
-
-def _accumulatedxraydose(dataset, proj):  # TID 10002
-
-    accum = AccumXRayDose.objects.create(projection_xray_radiation_dose=proj)
-    for cont in dataset.ContentSequence:
-        if cont.ConceptNameCodeSequence[0].CodeMeaning == "Acquisition Plane":
-            accum.acquisition_plane = get_or_create_cid(
-                cont.ConceptCodeSequence[0].CodeValue,
-                cont.ConceptCodeSequence[0].CodeMeaning,
-            )
-        if cont.ValueType == "CONTAINER":
-            if cont.ConceptNameCodeSequence[0].CodeMeaning == "Calibration":
-                _calibration(cont, accum)
-    if proj.acquisition_device_type_cid:
-        if (
-            "Fluoroscopy-Guided" in proj.acquisition_device_type_cid.code_meaning
-            or "Azurion"
-            in proj.general_study_module_attributes.generalequipmentmoduleattr_set.get().manufacturer_model_name
-        ):
-            _accumulatedfluoroxraydose(dataset, accum)
-    elif proj.procedure_reported and (
-        "Projection X-Ray" in proj.procedure_reported.code_meaning
-    ):
-        _accumulatedfluoroxraydose(dataset, accum)
-    if proj.procedure_reported and (
-        proj.procedure_reported.code_meaning == "Mammography"
-    ):
-        _accumulatedmammoxraydose(dataset, accum)
-    if proj.acquisition_device_type_cid:
-        if (
-            "Integrated" in proj.acquisition_device_type_cid.code_meaning
-            or "Fluoroscopy-Guided" in proj.acquisition_device_type_cid.code_meaning
-        ):
-            _accumulatedtotalprojectionradiographydose(dataset, accum)
-    elif proj.procedure_reported and (
-        "Projection X-Ray" in proj.procedure_reported.code_meaning
-    ):
-        _accumulatedtotalprojectionradiographydose(dataset, accum)
-    if proj.acquisition_device_type_cid:
-        if "Cassette-based" in proj.acquisition_device_type_cid.code_meaning:
-            _accumulatedcassettebasedprojectionradiographydose(dataset, accum)
-    accum.save()
-
-
-def _scanninglength(dataset, event):  # TID 10014
-
-    scanlen = ScanningLength.objects.create(ct_irradiation_event_data=event)
-    try:
-        for cont in dataset.ContentSequence:
-            if cont.ConceptNameCodeSequence[0].CodeMeaning.lower() == "scanning length":
-                scanlen.scanning_length = test_numeric_value(
-                    cont.MeasuredValueSequence[0].NumericValue
-                )
-            elif (
-                cont.ConceptNameCodeSequence[0].CodeMeaning.lower()
-                == "length of reconstructable volume"
-            ):
-                scanlen.length_of_reconstructable_volume = test_numeric_value(
-                    cont.MeasuredValueSequence[0].NumericValue
-                )
-            elif cont.ConceptNameCodeSequence[0].CodeMeaning.lower() == "exposed range":
-                scanlen.exposed_range = test_numeric_value(
-                    cont.MeasuredValueSequence[0].NumericValue
-                )
-            elif (
-                cont.ConceptNameCodeSequence[0].CodeMeaning.lower()
-                == "top z location of reconstructable volume"
-            ):
-                scanlen.top_z_location_of_reconstructable_volume = test_numeric_value(
-                    cont.MeasuredValueSequence[0].NumericValue
-                )
-            elif (
-                cont.ConceptNameCodeSequence[0].CodeMeaning.lower()
-                == "bottom z location of reconstructable volume"
-            ):
-                scanlen.bottom_z_location_of_reconstructable_volume = (
-                    test_numeric_value(cont.MeasuredValueSequence[0].NumericValue)
-                )
-            elif (
-                cont.ConceptNameCodeSequence[0].CodeMeaning.lower()
-                == "top z location of scanning length"
-            ):
-                scanlen.top_z_location_of_scanning_length = test_numeric_value(
-                    cont.MeasuredValueSequence[0].NumericValue
-                )
-            elif (
-                cont.ConceptNameCodeSequence[0].CodeMeaning.lower()
-                == "bottom z location of scanning length"
-            ):
-                scanlen.bottom_z_location_of_scanning_length = test_numeric_value(
-                    cont.MeasuredValueSequence[0].NumericValue
-                )
-            elif (
-                cont.ConceptNameCodeSequence[0].CodeMeaning.lower()
-                == "irradiation event uid"
-            ):
-                scanlen.irradiation_event_uid = cont.UID
-        scanlen.save()
-    except AttributeError:
-        pass
-
-
-def _ctxraysourceparameters(dataset, event):
-
-    param = CtXRaySourceParameters.objects.create(ct_irradiation_event_data=event)
-    for cont in dataset.ContentSequence:
-        if (
-            cont.ConceptNameCodeSequence[0].CodeMeaning.lower()
-            == "identification of the x-ray source"
-            or cont.ConceptNameCodeSequence[0].CodeMeaning.lower()
-            == "identification number of the x-ray source"
-        ):
-            param.identification_of_the_xray_source = cont.TextValue
-        elif cont.ConceptNameCodeSequence[0].CodeMeaning == "KVP":
-            param.kvp = test_numeric_value(cont.MeasuredValueSequence[0].NumericValue)
-        elif (
-            cont.ConceptNameCodeSequence[0].CodeMeaning.lower()
-            == "maximum x-ray tube current"
-        ):
-            param.maximum_xray_tube_current = test_numeric_value(
-                cont.MeasuredValueSequence[0].NumericValue
-            )
-        elif (
-            cont.ConceptNameCodeSequence[0].CodeMeaning.lower() == "x-ray tube current"
-        ):
-            param.xray_tube_current = test_numeric_value(
-                cont.MeasuredValueSequence[0].NumericValue
-            )
-        elif cont.ConceptNameCodeSequence[0].CodeValue == "113734":
-            # Additional check as code meaning is wrong for Siemens Intevo see
-            # https://bitbucket.org/openrem/openrem/issues/380/siemens-intevo-rdsr-have-wrong-code
-            param.xray_tube_current = test_numeric_value(
-                cont.MeasuredValueSequence[0].NumericValue
-            )
-        elif (
-            cont.ConceptNameCodeSequence[0].CodeMeaning == "Exposure Time per Rotation"
-        ):
-            param.exposure_time_per_rotation = test_numeric_value(
-                cont.MeasuredValueSequence[0].NumericValue
-            )
-        elif (
-            cont.ConceptNameCodeSequence[0].CodeMeaning.lower()
-            == "x-ray filter aluminum equivalent"
-        ):
-            param.xray_filter_aluminum_equivalent = test_numeric_value(
-                cont.MeasuredValueSequence[0].NumericValue
-            )
-    param.save()
-
-
-def _ctdosecheckdetails(dataset, dosecheckdetails, isalertdetails):  # TID 10015
-    # PARTLY TESTED CODE (no DSR available that has Reason For Proceeding and/or Forward Estimate)
-
-    if isalertdetails:
-        for cont in dataset.ContentSequence:
-            if (
-                cont.ConceptNameCodeSequence[0].CodeMeaning
-                == "DLP Alert Value Configured"
-            ):
-                dosecheckdetails.dlp_alert_value_configured = (
-                    cont.ConceptCodeSequence[0].CodeMeaning == "Yes"
-                )
-            if cont.ConceptNameCodeSequence[0].CodeMeaning == "DLP Alert Value":
-                dosecheckdetails.dlp_alert_value = test_numeric_value(
-                    cont.MeasuredValueSequence[0].NumericValue
-                )
-            if (
-                cont.ConceptNameCodeSequence[0].CodeMeaning
-                == "CTDIvol Alert Value Configured"
-            ):
-                dosecheckdetails.ctdivol_alert_value_configured = (
-                    cont.ConceptCodeSequence[0].CodeMeaning == "Yes"
-                )
-            if cont.ConceptNameCodeSequence[0].CodeMeaning == "CTDIvol Alert Value":
-                dosecheckdetails.ctdivol_alert_value = test_numeric_value(
-                    cont.MeasuredValueSequence[0].NumericValue
-                )
-            if (
-                cont.ConceptNameCodeSequence[0].CodeMeaning
-                == "Accumulated DLP Forward Estimate"
-            ):
-                dosecheckdetails.accumulated_dlp_forward_estimate = test_numeric_value(
-                    cont.MeasuredValueSequence[0].NumericValue
-                )
-            if (
-                cont.ConceptNameCodeSequence[0].CodeMeaning
-                == "Accumulated CTDIvol Forward Estimate"
-            ):
-                dosecheckdetails.accumulated_ctdivol_forward_estimate = (
-                    test_numeric_value(cont.MeasuredValueSequence[0].NumericValue)
-                )
-            if cont.ConceptNameCodeSequence[0].CodeMeaning == "Reason For Proceeding":
-                dosecheckdetails.alert_reason_for_proceeding = cont.TextValue
-            if cont.ConceptNameCodeSequence[0].CodeMeaning == "Person Name":
-                _person_participant(cont, "ct_dose_check_alert", dosecheckdetails)
-    else:
-        for cont in dataset.ContentSequence:
-            if (
-                cont.ConceptNameCodeSequence[0].CodeMeaning
-                == "DLP Notification Value Configured"
-            ):
-                dosecheckdetails.dlp_notification_value_configured = (
-                    cont.ConceptCodeSequence[0].CodeMeaning == "Yes"
-                )
-            if cont.ConceptNameCodeSequence[0].CodeMeaning == "DLP Notification Value":
-                dosecheckdetails.dlp_notification_value = test_numeric_value(
-                    cont.MeasuredValueSequence[0].NumericValue
-                )
-            if (
-                cont.ConceptNameCodeSequence[0].CodeMeaning
-                == "CTDIvol Notification Value Configured"
-            ):
-                dosecheckdetails.ctdivol_notification_value_configured = (
-                    cont.ConceptCodeSequence[0].CodeMeaning == "Yes"
-                )
-            if (
-                cont.ConceptNameCodeSequence[0].CodeMeaning
-                == "CTDIvol Notification Value"
-            ):
-                dosecheckdetails.ctdivol_notification_value = test_numeric_value(
-                    cont.MeasuredValueSequence[0].NumericValue
-                )
-            if cont.ConceptNameCodeSequence[0].CodeMeaning == "DLP Forward Estimate":
-                dosecheckdetails.dlp_forward_estimate = test_numeric_value(
-                    cont.MeasuredValueSequence[0].NumericValue
-                )
-            if (
-                cont.ConceptNameCodeSequence[0].CodeMeaning
-                == "CTDIvol Forward Estimate"
-            ):
-                dosecheckdetails.ctdivol_forward_estimate = test_numeric_value(
-                    cont.MeasuredValueSequence[0].NumericValue
-                )
-            if cont.ConceptNameCodeSequence[0].CodeMeaning == "Reason For Proceeding":
-                dosecheckdetails.notification_reason_for_proceeding = cont.TextValue
-            if cont.ConceptNameCodeSequence[0].CodeMeaning == "Person Name":
-                _person_participant(
-                    cont, "ct_dose_check_notification", dosecheckdetails
-                )
-    dosecheckdetails.save()
-
-
-def _ctirradiationeventdata(dataset, ct):  # TID 10013
-
-    event = CtIrradiationEventData.objects.create(ct_radiation_dose=ct)
-    ctdosecheckdetails = None
-    for cont in dataset.ContentSequence:
-        if cont.ConceptNameCodeSequence[0].CodeMeaning == "Acquisition Protocol":
-            event.acquisition_protocol = cont.TextValue
-        elif cont.ConceptNameCodeSequence[0].CodeMeaning == "Target Region":
-            try:
-                event.target_region = get_or_create_cid(
-                    cont.ConceptCodeSequence[0].CodeValue,
-                    cont.ConceptCodeSequence[0].CodeMeaning,
-                )
-            except (AttributeError, IndexError):
-                logger.info(
-                    "Target Region ConceptNameCodeSequence exists, but no content. Study UID {0} from {1}, "
-                    "{2}, {3}".format(
-                        event.ct_radiation_dose.general_study_module_attributes.study_instance_uid,
-                        event.ct_radiation_dose.general_study_module_attributes.generalequipmentmoduleattr_set.get().manufacturer,
-                        event.ct_radiation_dose.general_study_module_attributes.generalequipmentmoduleattr_set.get().manufacturer_model_name,
-                        event.ct_radiation_dose.general_study_module_attributes.generalequipmentmoduleattr_set.get().station_name,
-                    )
-                )
-        elif cont.ConceptNameCodeSequence[0].CodeMeaning == "CT Acquisition Type":
-            event.ct_acquisition_type = get_or_create_cid(
-                cont.ConceptCodeSequence[0].CodeValue,
-                cont.ConceptCodeSequence[0].CodeMeaning,
-            )
-        elif cont.ConceptNameCodeSequence[0].CodeMeaning == "Procedure Context":
-            event.procedure_context = get_or_create_cid(
-                cont.ConceptCodeSequence[0].CodeValue,
-                cont.ConceptCodeSequence[0].CodeMeaning,
-            )
-        elif cont.ConceptNameCodeSequence[0].CodeMeaning == "Irradiation Event UID":
-            event.irradiation_event_uid = cont.UID
-            event.save()
-        if cont.ValueType == "CONTAINER":
-            if (
-                cont.ConceptNameCodeSequence[0].CodeMeaning
-                == "CT Acquisition Parameters"
-            ):
-                _scanninglength(cont, event)
-                try:
-                    for cont2 in cont.ContentSequence:
-                        if (
-                            cont2.ConceptNameCodeSequence[0].CodeMeaning
-                            == "Exposure Time"
-                        ):
-                            event.exposure_time = test_numeric_value(
-                                cont2.MeasuredValueSequence[0].NumericValue
-                            )
-                        elif (
-                            cont2.ConceptNameCodeSequence[0].CodeMeaning
-                            == "Nominal Single Collimation Width"
-                        ):
-                            event.nominal_single_collimation_width = test_numeric_value(
-                                cont2.MeasuredValueSequence[0].NumericValue
-                            )
-                        elif (
-                            cont2.ConceptNameCodeSequence[0].CodeMeaning
-                            == "Nominal Total Collimation Width"
-                        ):
-                            event.nominal_total_collimation_width = test_numeric_value(
-                                cont2.MeasuredValueSequence[0].NumericValue
-                            )
-                        elif (
-                            cont2.ConceptNameCodeSequence[0].CodeMeaning
-                            == "Pitch Factor"
-                        ):
-                            event.pitch_factor = test_numeric_value(
-                                cont2.MeasuredValueSequence[0].NumericValue
-                            )
-                        elif (
-                            cont2.ConceptNameCodeSequence[0].CodeMeaning.lower()
-                            == "number of x-ray sources"
-                        ):
-                            event.number_of_xray_sources = test_numeric_value(
-                                cont2.MeasuredValueSequence[0].NumericValue
-                            )
-                        if cont2.ValueType == "CONTAINER":
-                            if (
-                                cont2.ConceptNameCodeSequence[0].CodeMeaning.lower()
-                                == "ct x-ray source parameters"
-                            ):
-                                _ctxraysourceparameters(cont2, event)
-                except AttributeError:
-                    pass
-            elif cont.ConceptNameCodeSequence[0].CodeMeaning == "CT Dose":
-                for cont2 in cont.ContentSequence:
-                    if cont2.ConceptNameCodeSequence[0].CodeMeaning == "Mean CTDIvol":
-                        event.mean_ctdivol = test_numeric_value(
-                            cont2.MeasuredValueSequence[0].NumericValue
-                        )
-                    elif (
-                        cont2.ConceptNameCodeSequence[0].CodeMeaning
-                        == "CTDIw Phantom Type"
-                    ):
-                        event.ctdiw_phantom_type = get_or_create_cid(
-                            cont2.ConceptCodeSequence[0].CodeValue,
-                            cont2.ConceptCodeSequence[0].CodeMeaning,
-                        )
-                    elif (
-                        cont2.ConceptNameCodeSequence[0].CodeMeaning
-                        == "CTDIfreeair Calculation Factor"
-                    ):
-                        event.ctdifreeair_calculation_factor = test_numeric_value(
-                            cont2.MeasuredValueSequence[0].NumericValue
-                        )
-                    elif (
-                        cont2.ConceptNameCodeSequence[0].CodeMeaning
-                        == "Mean CTDIfreeair"
-                    ):
-                        event.mean_ctdifreeair = test_numeric_value(
-                            cont2.MeasuredValueSequence[0].NumericValue
-                        )
-                    elif cont2.ConceptNameCodeSequence[0].CodeMeaning == "DLP":
-                        event.dlp = test_numeric_value(
-                            cont2.MeasuredValueSequence[0].NumericValue
-                        )
-                    elif (
-                        cont2.ConceptNameCodeSequence[0].CodeMeaning == "Effective Dose"
-                    ):
-                        event.effective_dose = test_numeric_value(
-                            cont2.MeasuredValueSequence[0].NumericValue
-                        )
-                        ## Effective dose measurement method and conversion factor
-                    ## CT Dose Check Details
-                    ## Dose Check Alert Details and Notifications Details can appear indepently
-                    elif (
-                        cont2.ConceptNameCodeSequence[0].CodeMeaning
-                        == "Dose Check Alert Details"
-                    ):
-                        if ctdosecheckdetails is None:
-                            ctdosecheckdetails = CtDoseCheckDetails.objects.create(
-                                ct_irradiation_event_data=event
-                            )
-                        _ctdosecheckdetails(cont2, ctdosecheckdetails, True)
-                    elif (
-                        cont2.ConceptNameCodeSequence[0].CodeMeaning
-                        == "Dose Check Notification Details"
-                    ):
-                        if ctdosecheckdetails is None:
-                            ctdosecheckdetails = CtDoseCheckDetails.objects.create(
-                                ct_irradiation_event_data=event
-                            )
-                        _ctdosecheckdetails(cont2, ctdosecheckdetails, False)
-        if (
-            cont.ConceptNameCodeSequence[0].CodeMeaning.lower()
-            == "x-ray modulation type"
-        ):
-            event.xray_modulation_type = cont.TextValue
-        if cont.ConceptNameCodeSequence[0].CodeMeaning == "Comment":
-            event.comment = cont.TextValue
-    if not event.xray_modulation_type and event.comment:
-        comments = event.comment.split(",")
-        for comm in comments:
-            if comm.lstrip().startswith("X-ray Modulation Type"):
-                modulationtype = comm[(comm.find("=") + 2) :]
-                event.xray_modulation_type = modulationtype
-
-    ## personparticipant here
-    _deviceparticipant(dataset, "ct_event", event)
-    if ctdosecheckdetails is not None:
-        ctdosecheckdetails.save()
-    event.save()
-
-
-def _ctaccumulateddosedata(dataset, ct):  # TID 10012
-
-    ctacc = CtAccumulatedDoseData.objects.create(ct_radiation_dose=ct)
-    for cont in dataset.ContentSequence:
-        if (
-            cont.ConceptNameCodeSequence[0].CodeMeaning
-            == "Total Number of Irradiation Events"
-        ):
-            ctacc.total_number_of_irradiation_events = test_numeric_value(
-                cont.MeasuredValueSequence[0].NumericValue
-            )
-        elif (
-            cont.ConceptNameCodeSequence[0].CodeMeaning
-            == "CT Dose Length Product Total"
-        ):
-            ctacc.ct_dose_length_product_total = test_numeric_value(
-                cont.MeasuredValueSequence[0].NumericValue
-            )
-        elif cont.ConceptNameCodeSequence[0].CodeMeaning == "CT Effective Dose Total":
-            ctacc.ct_effective_dose_total = test_numeric_value(
-                cont.MeasuredValueSequence[0].NumericValue
-            )
-        #
-        # Reference authority code or name belongs here, followed by the effective dose details
-        #
-        if cont.ConceptNameCodeSequence[0].CodeMeaning == "Comment":
-            ctacc.comment = cont.TextValue
-    _deviceparticipant(dataset, "ct_accumulated", ctacc)
-
-    ctacc.save()
-
-
-def _import_varic(dataset, proj):
-
-    for cont in dataset.ContentSequence:
-        if cont.ConceptNameCodeSequence[0].CodeValue == "C-200":
-            accum = AccumXRayDose.objects.create(projection_xray_radiation_dose=proj)
-            accum.acquisition_plane = get_or_create_cid("113622", "Single Plane")
-            accum.save()
-            accumint = AccumIntegratedProjRadiogDose.objects.create(
-                accumulated_xray_dose=accum
-            )
-            try:
-                accumint.total_number_of_radiographic_frames = test_numeric_value(
-                    cont.MeasuredValueSequence[0].NumericValue
-                )
-            except IndexError:
-                pass
-            accumint.save()
-        if cont.ConceptNameCodeSequence[0].CodeValue == "C-202":
-            accumproj = AccumProjXRayDose.objects.create(accumulated_xray_dose=accum)
-            accumproj.save()
-            try:
-                accumproj.total_fluoro_time = test_numeric_value(
-                    cont.MeasuredValueSequence[0].NumericValue
-                )
-            except IndexError:
-                pass
-            accumproj.save()
-        if cont.ConceptNameCodeSequence[0].CodeValue == "C-204":
-            try:
-                accumint.dose_area_product_total = (
-                    test_numeric_value(cont.MeasuredValueSequence[0].NumericValue)
-                    / 10000.0
-                )
-            except (TypeError, IndexError):
-                pass
-            accumint.save()
-        # cumulative air kerma in dose report example is not available ("Measurement not attempted")
-
-
-def _projectionxrayradiationdose(dataset, g, reporttype):
-
-    if reporttype == "projection":
-        proj = ProjectionXRayRadiationDose.objects.create(
-            general_study_module_attributes=g
-        )
-    elif reporttype == "ct":
-        proj = CtRadiationDose.objects.create(general_study_module_attributes=g)
-    else:
-        logger.error(
-            "Attempt to create ProjectionXRayRadiationDose failed as report type incorrect"
-        )
-        return
-    equip = GeneralEquipmentModuleAttr.objects.get(general_study_module_attributes=g)
-    proj.general_study_module_attributes.modality_type = (
-        equip.unique_equipment_name.user_defined_modality
-    )
-    if proj.general_study_module_attributes.modality_type == "dual":
-        proj.general_study_module_attributes.modality_type = None
-
-    if (
-        dataset.ConceptNameCodeSequence[0].CodingSchemeDesignator == "99SMS_RADSUM"
-        and dataset.ConceptNameCodeSequence[0].CodeValue == "C-10"
-    ):
-        g.modality_type = "RF"
-        g.save()
-        _import_varic(dataset, proj)
-    else:
-        for cont in dataset.ContentSequence:
-            if (
-                cont.ConceptNameCodeSequence[0].CodeMeaning.lower()
-                == "procedure reported"
-            ):
-                proj.procedure_reported = get_or_create_cid(
-                    cont.ConceptCodeSequence[0].CodeValue,
-                    cont.ConceptCodeSequence[0].CodeMeaning,
-                )
-                if (
-                    "ContentSequence" in cont
-                ):  # Extra if statement to allow for non-conformant GE RDSR that don't have this mandatory field.
-                    for cont2 in cont.ContentSequence:
-                        if cont2.ConceptNameCodeSequence[0].CodeMeaning == "Has Intent":
-                            proj.has_intent = get_or_create_cid(
-                                cont2.ConceptCodeSequence[0].CodeValue,
-                                cont2.ConceptCodeSequence[0].CodeMeaning,
-                            )
-                if "Mammography" in proj.procedure_reported.code_meaning:
-                    proj.general_study_module_attributes.modality_type = "MG"
-                elif (not proj.general_study_module_attributes.modality_type) and (
-                    "Projection X-Ray" in proj.procedure_reported.code_meaning
-                ):
-                    proj.general_study_module_attributes.modality_type = "RF,DX"
-            elif (
-                cont.ConceptNameCodeSequence[0].CodeMeaning.lower()
-                == "acquisition device type"
-            ):
-                proj.acquisition_device_type_cid = get_or_create_cid(
-                    cont.ConceptCodeSequence[0].CodeValue,
-                    cont.ConceptCodeSequence[0].CodeMeaning,
-                )
-            elif (
-                cont.ConceptNameCodeSequence[0].CodeMeaning.lower()
-                == "start of x-ray irradiation"
-            ):
-                proj.start_of_xray_irradiation = make_date_time(cont.DateTime)
-            elif (
-                cont.ConceptNameCodeSequence[0].CodeMeaning.lower()
-                == "end of x-ray irradiation"
-            ):
-                proj.end_of_xray_irradiation = make_date_time(cont.DateTime)
-            elif cont.ConceptNameCodeSequence[0].CodeMeaning == "Scope of Accumulation":
-                proj.scope_of_accumulation = get_or_create_cid(
-                    cont.ConceptCodeSequence[0].CodeValue,
-                    cont.ConceptCodeSequence[0].CodeMeaning,
-                )
-            elif (
-                cont.ConceptNameCodeSequence[0].CodeMeaning
-                == "X-Ray Detector Data Available"
-            ):
-                proj.xray_detector_data_available = get_or_create_cid(
-                    cont.ConceptCodeSequence[0].CodeValue,
-                    cont.ConceptCodeSequence[0].CodeMeaning,
-                )
-            elif (
-                cont.ConceptNameCodeSequence[0].CodeMeaning
-                == "X-Ray Source Data Available"
-            ):
-                proj.xray_source_data_available = get_or_create_cid(
-                    cont.ConceptCodeSequence[0].CodeValue,
-                    cont.ConceptCodeSequence[0].CodeMeaning,
-                )
-            elif (
-                cont.ConceptNameCodeSequence[0].CodeMeaning
-                == "X-Ray Mechanical Data Available"
-            ):
-                proj.xray_mechanical_data_available = get_or_create_cid(
-                    cont.ConceptCodeSequence[0].CodeValue,
-                    cont.ConceptCodeSequence[0].CodeMeaning,
-                )
-            elif cont.ConceptNameCodeSequence[0].CodeMeaning == "Comment":
-                proj.comment = cont.TextValue
-            elif (
-                cont.ConceptNameCodeSequence[0].CodeMeaning
-                == "Source of Dose Information"
-            ):
-                proj.source_of_dose_information = get_or_create_cid(
-                    cont.ConceptCodeSequence[0].CodeValue,
-                    cont.ConceptCodeSequence[0].CodeMeaning,
-                )
-            if (
-                (not equip.unique_equipment_name.user_defined_modality)
-                and (reporttype == "projection")
-                and proj.acquisition_device_type_cid
-            ):
-                if (
-                    "Fluoroscopy-Guided"
-                    in proj.acquisition_device_type_cid.code_meaning
-                    or "Azurion"
-                    in proj.general_study_module_attributes.generalequipmentmoduleattr_set.get().manufacturer_model_name
-                ):
-                    proj.general_study_module_attributes.modality_type = "RF"
-                elif any(
-                    x in proj.acquisition_device_type_cid.code_meaning
-                    for x in ["Integrated", "Cassette-based"]
-                ):
-                    proj.general_study_module_attributes.modality_type = "DX"
-                else:
-                    logging.error(
-                        "Acquisition device type code exists, but the value wasn't matched. Study UID: {0}, "
-                        "Station name: {1}, Study date, time: {2}, {3}, device type: {4} ".format(
-                            proj.general_study_module_attributes.study_instance_uid,
-                            proj.general_study_module_attributes.generalequipmentmoduleattr_set.get().station_name,
-                            proj.general_study_module_attributes.study_date,
-                            proj.general_study_module_attributes.study_time,
-                            proj.acquisition_device_type_cid.code_meaning,
-                        )
-                    )
-
-            proj.save()
-
-            if cont.ConceptNameCodeSequence[0].CodeMeaning == "Observer Type":
-                if reporttype == "projection":
-                    obs = ObserverContext.objects.create(
-                        projection_xray_radiation_dose=proj
-                    )
-                else:
-                    obs = ObserverContext.objects.create(ct_radiation_dose=proj)
-                _observercontext(dataset, obs)
-
-            if cont.ValueType == "CONTAINER":
-                if (
-                    cont.ConceptNameCodeSequence[0].CodeMeaning
-                    == "Accumulated X-Ray Dose Data"
-                ):
-                    _accumulatedxraydose(cont, proj)
-                if (
-                    cont.ConceptNameCodeSequence[0].CodeMeaning
-                    == "Irradiation Event X-Ray Data"
-                ):
-                    _irradiationeventxraydata(cont, proj, dataset)
-                if (
-                    cont.ConceptNameCodeSequence[0].CodeMeaning
-                    == "CT Accumulated Dose Data"
-                ):
-                    proj.general_study_module_attributes.modality_type = "CT"
-                    _ctaccumulateddosedata(cont, proj)
-                if cont.ConceptNameCodeSequence[0].CodeMeaning == "CT Acquisition":
-                    _ctirradiationeventdata(cont, proj)
-
-
-def _generalequipmentmoduleattributes(dataset, study):
-
-    equip = GeneralEquipmentModuleAttr.objects.create(
-        general_study_module_attributes=study
-    )
-    equip.manufacturer = get_value_kw("Manufacturer", dataset)
-    equip.institution_name = get_value_kw("InstitutionName", dataset)
-    equip.institution_address = get_value_kw("InstitutionAddress", dataset)
-    equip.station_name = get_value_kw("StationName", dataset)
-    equip.institutional_department_name = get_value_kw(
-        "InstitutionalDepartmentName", dataset
-    )
-    equip.manufacturer_model_name = get_value_kw("ManufacturerModelName", dataset)
-    equip.device_serial_number = get_value_kw("DeviceSerialNumber", dataset)
-    equip.software_versions = get_value_kw("SoftwareVersions", dataset)
-    equip.gantry_id = get_value_kw("GantryID", dataset)
-    equip.spatial_resolution = get_value_kw("SpatialResolution", dataset)
-    equip.date_of_last_calibration = get_date("DateOfLastCalibration", dataset)
-    equip.time_of_last_calibration = get_time("TimeOfLastCalibration", dataset)
-    try:
-        device_observer_uid = [
-            content.UID
-            for content in dataset.ContentSequence
-            if (
-                content.ConceptNameCodeSequence[0].CodeValue == "121012"
-                and content.ConceptNameCodeSequence[0].CodingSchemeDesignator == "DCM"
-            )
-        ][
-            0
-        ]  # 121012 = DeviceObserverUID
-    except AttributeError:
-        device_observer_uid = [
-            content.TextValue
-            for content in dataset.ContentSequence
-            if (
-                content.ConceptNameCodeSequence[0].CodeValue == "121012"
-                and content.ConceptNameCodeSequence[0].CodingSchemeDesignator == "DCM"
-            )
-        ][
-            0
-        ]  # 121012 = DeviceObserverUID
-    except IndexError:
-        device_observer_uid = None
-
-    if (
-        equip.manufacturer_model_name
-        in settings.IGNORE_DEVICE_OBSERVER_UID_FOR_THESE_MODELS
-    ):
-        device_observer_uid = None
-
-    equip_display_name, created = UniqueEquipmentNames.objects.get_or_create(
-        manufacturer=equip.manufacturer,
-        manufacturer_hash=hash_id(equip.manufacturer),
-        institution_name=equip.institution_name,
-        institution_name_hash=hash_id(equip.institution_name),
-        station_name=equip.station_name,
-        station_name_hash=hash_id(equip.station_name),
-        institutional_department_name=equip.institutional_department_name,
-        institutional_department_name_hash=hash_id(equip.institutional_department_name),
-        manufacturer_model_name=equip.manufacturer_model_name,
-        manufacturer_model_name_hash=hash_id(equip.manufacturer_model_name),
-        device_serial_number=equip.device_serial_number,
-        device_serial_number_hash=hash_id(equip.device_serial_number),
-        software_versions=equip.software_versions,
-        software_versions_hash=hash_id(equip.software_versions),
-        gantry_id=equip.gantry_id,
-        gantry_id_hash=hash_id(equip.gantry_id),
-        hash_generated=True,
-        device_observer_uid=device_observer_uid,
-        device_observer_uid_hash=hash_id(device_observer_uid),
-    )
-
-    if created:
-        # If we have a device_observer_uid and it is desired, merge this "new" device with an existing one based on the
-        # device observer uid.
-        try:
-            match_on_device_observer_uid = (
-                MergeOnDeviceObserverUIDSettings.objects.values_list(
-                    "match_on_device_observer_uid", flat=True
-                )[0]
-            )
-        except IndexError:
-            match_on_device_observer_uid = False
-        if match_on_device_observer_uid and device_observer_uid:
-            matched_equip_display_name = UniqueEquipmentNames.objects.filter(
-                device_observer_uid=device_observer_uid
-            )
-            # We just inserted UniqueEquipmentName, so there should be more than one to match on another
-            if len(matched_equip_display_name) > 1:
-                # check if the first is the same as the just inserted. If it is, take the second object
-                object_nr = 0
-                if equip_display_name == matched_equip_display_name[object_nr]:
-                    object_nr = 1
-                equip_display_name.display_name = matched_equip_display_name[
-                    object_nr
-                ].display_name
-                equip_display_name.user_defined_modality = matched_equip_display_name[
-                    object_nr
-                ].user_defined_modality
-        if not equip_display_name.display_name:
-            # if no display name, either new unit, existing unit with changes and match on UID False, or existing and
-            # first import since match_on_uid added. Code below should then apply name from last version of unit.
-            match_without_observer_uid = UniqueEquipmentNames.objects.filter(
-                manufacturer_hash=hash_id(equip.manufacturer),
-                institution_name_hash=hash_id(equip.institution_name),
-                station_name_hash=hash_id(equip.station_name),
-                institutional_department_name_hash=hash_id(
-                    equip.institutional_department_name
-                ),
-                manufacturer_model_name_hash=hash_id(equip.manufacturer_model_name),
-                device_serial_number_hash=hash_id(equip.device_serial_number),
-                software_versions_hash=hash_id(equip.software_versions),
-                gantry_id_hash=hash_id(equip.gantry_id),
-            ).order_by("-pk")
-            if match_without_observer_uid.count() > 1:
-                # ordered by -pk; 0 is the new entry, 1 will be the last one before that
-                equip_display_name.display_name = match_without_observer_uid[
-                    1
-                ].display_name
-        if not equip_display_name.display_name:
-            if equip.institution_name and equip.station_name:
-                equip_display_name.display_name = (
-                    equip.institution_name + " " + equip.station_name
-                )
-            elif equip.institution_name:
-                equip_display_name.display_name = equip.institution_name
-            elif equip.station_name:
-                equip_display_name.display_name = equip.station_name
-            else:
-                equip_display_name.display_name = "Blank"
-        equip_display_name.save()
-
-    equip.unique_equipment_name = UniqueEquipmentNames(pk=equip_display_name.pk)
-
-    equip.save()
-
-
-def _patientstudymoduleattributes(dataset, g):  # C.7.2.2
-
-    patientatt = PatientStudyModuleAttr.objects.create(
-        general_study_module_attributes=g
-    )
-    patientatt.patient_age = get_value_kw("PatientAge", dataset)
-    patientatt.patient_weight = get_value_kw("PatientWeight", dataset)
-    patientatt.patient_size = get_value_kw("PatientSize", dataset)
-    patientatt.save()
-
-
-def _generalstudymoduleattributes(dataset, g):
-
-    g.study_instance_uid = get_value_kw("StudyInstanceUID", dataset)
-    g.series_instance_uid = get_value_kw("SeriesInstanceUID", dataset)
-    g.study_date = get_date("StudyDate", dataset)
-    if not g.study_date:
-        g.study_date = get_date("ContentDate", dataset)
-    if not g.study_date:
-        g.study_date = get_date("SeriesDate", dataset)
-    if not g.study_date:
-        logger.error(
-            f"Study UID {g.study_instance_uid} of modality {get_value_kw('ManufacturerModelName', dataset)} has no date"
-            " information which is needed in the interface - date has been set to 1900!"
-        )
-        g.study_date = make_date("19000101")
-    g.study_time = get_time("StudyTime", dataset)
-    g.series_time = get_time("SeriesTime", dataset)
-    g.content_time = get_time("ContentTime", dataset)
-    if not g.study_time:
-        if g.content_time:
-            g.study_time = g.content_time
-        elif g.series_time:
-            g.study_time = g.series_time
-        else:
-            logger.warning(
-                "Study UID {0} of modality {1} has no time information which is needed in the interface - "
-                "time has been set to midnight.".format(
-                    g.study_instance_uid, get_value_kw("ManufacturerModelName", dataset)
-                )
-            )
-            g.study_time = make_time(000000)
-    g.study_workload_chart_time = datetime.combine(
-        datetime.date(datetime(1900, 1, 1)), datetime.time(g.study_time)
-    )
-    g.referring_physician_name = list_to_string(
-        get_value_kw("ReferringPhysicianName", dataset)
-    )
-    g.referring_physician_identification = list_to_string(
-        get_value_kw("ReferringPhysicianIdentification", dataset)
-    )
-    g.study_id = get_value_kw("StudyID", dataset)
-    accession_number = get_value_kw("AccessionNumber", dataset)
-    patient_id_settings = PatientIDSettings.objects.get()
-    if accession_number and patient_id_settings.accession_hashed:
-        accession_number = hash_id(accession_number)
-        g.accession_hashed = True
-    g.accession_number = accession_number
-    g.study_description = get_value_kw("StudyDescription", dataset)
-    g.physician_of_record = list_to_string(get_value_kw("PhysicianOfRecord", dataset))
-    g.name_of_physician_reading_study = list_to_string(
-        get_value_kw("NameOfPhysiciansReadingStudy", dataset)
-    )
-    g.performing_physician_name = list_to_string(
-        get_value_kw("PerformingPhysicianName", dataset)
-    )
-    g.operator_name = list_to_string(get_value_kw("OperatorsName", dataset))
-    g.procedure_code_value = get_seq_code_value("ProcedureCodeSequence", dataset)
-    g.procedure_code_meaning = get_seq_code_meaning("ProcedureCodeSequence", dataset)
-    g.requested_procedure_code_value = get_seq_code_value(
-        "RequestedProcedureCodeSequence", dataset
-    )
-    g.requested_procedure_code_meaning = get_seq_code_meaning(
-        "RequestedProcedureCodeSequence", dataset
-    )
-    g.save()
->>>>>>> cba549bd
 
 def _rdsr_rrdsr_contents(dataset, g):
     try:
@@ -2273,7 +248,6 @@
     If dataset has more events than existing study (Events of existing are subset):
         Delete old study and reimport
     If dataset has different events than existing study: Create a second study and import
-    If old study has not finished importing: Wait a bit than retry calling this function
     If dataset is rrdsr and only images have been imported to the study: Complete study with data from the rrdsr
 
     :return: A dict with possible keys {status, existing_sop_instance_uids, study}, where
@@ -2286,7 +260,6 @@
             Only added for status='append_rrdsr' or status='drop_old_continue' at the moment
     """
     existing_sop_instance_uids = set()
-<<<<<<< HEAD
 
     study_uid = dataset.StudyInstanceUID
     existing_study_uid_match = GeneralStudyModuleAttr.objects.filter(
@@ -2303,6 +276,7 @@
                 "Import match on Study Instance UID {0} and object SOP Instance UID {1}. "
                 "Will not import.".format(study_uid, new_sop_instance_uid)
             )
+            record_task_error_exit("Study already in db")
             return {
                 "status": "abort",
                 "existing_sop_instance_uids": existing_sop_instance_uids,
@@ -2314,15 +288,6 @@
             "Import match on StudyInstUID {0}. New RDSR event UIDs {1}".format(
                 study_uid, new_event_uids
             )
-=======
-    keep_existing_sop_instance_uids = False
-    if "StudyInstanceUID" in dataset:
-        study_uid = dataset.StudyInstanceUID
-        record_task_info(f"Study UID: {study_uid.replace('.', '. ')}")
-        record_task_related_query(study_uid)
-        existing_study_uid_match = GeneralStudyModuleAttr.objects.filter(
-            study_instance_uid__exact=study_uid
->>>>>>> cba549bd
         )
 
         # Now check which event UIDs are in the database already
@@ -2345,32 +310,10 @@
                         study_uid
                     )
                 )
-<<<<<<< HEAD
                 record_sop_instance_uid(
                     existing_study_uid_match[study_index], new_sop_instance_uid
-=======
-                record_task_error_exit("Already in db")
-                return
-            # Either we've not seen it before, or it wasn't recorded when we did.
-            # Next find the event UIDs in the RDSR being imported
-            new_event_uids = set()
-            for content in dataset.ContentSequence:
-                if content.ValueType and content.ValueType == "CONTAINER":
-                    if content.ConceptNameCodeSequence[0].CodeMeaning in (
-                        "CT Acquisition",
-                        "Irradiation Event X-Ray Data",
-                    ):
-                        for item in content.ContentSequence:
-                            if (
-                                item.ConceptNameCodeSequence[0].CodeMeaning
-                                == "Irradiation Event UID"
-                            ):
-                                new_event_uids.add("{0}".format(item.UID))
-            logger.debug(
-                "Import match on StudyInstUID {0}. New RDSR event UIDs {1}".format(
-                    study_uid, new_event_uids
->>>>>>> cba549bd
-                )
+                )
+                record_task_error_exit("Study already in db")
                 return {
                     "status": "abort",
                     "existing_sop_instance_uids": existing_sop_instance_uids,
@@ -2384,6 +327,7 @@
                 record_sop_instance_uid(
                     existing_study_uid_match[study_index], new_sop_instance_uid
                 )
+                record_task_error_exit("Study already in db")
                 return {
                     "status": "abort",
                     "existing_sop_instance_uids": existing_sop_instance_uids,
@@ -2391,71 +335,46 @@
             elif uid_list.issubset(new_event_uids):
                 # New RDSR has the existing events and more
                 # Check existing one had finished importing
-                # uid_list == None can happen if we only imported NM Images previously
-                try:
-                    existing_study_uid_match[study_index].patientmoduleattr_set.get()
-                    # probably had, so
-
-                    logger.debug(
-                        "Import match on StudyInstUID {0}. Existing events are subset of new events. Will"
-                        " import.".format(study_uid)
-                    )
-<<<<<<< HEAD
-                    return {
-                        "status": "drop_old_continue",
-                        "existing_sop_instance_uids": existing_sop_instance_uids,
-                        "study": existing_study_uid_match[study_index],
-                    }
-                except ObjectDoesNotExist:
-                    return {
-                        "status": "retry",
-                        "existing_sop_instance_uids": existing_sop_instance_uids,
-                    }
+                logger.debug(
+                    "Import match on StudyInstUID {0}. Existing events are subset of new events. Will"
+                    " import.".format(study_uid)
+                )
+                return {
+                    "status": "drop_old_continue",
+                    "existing_sop_instance_uids": existing_sop_instance_uids,
+                    "study": existing_study_uid_match[study_index],
+                }
             elif None in uid_list:
                 # This happens for NM studies where only images have been imported so far
                 # because they add a RadiopharmaceuticalAdministrationEventData Object without UID.
-                try:
-                    existing_study_uid_match[study_index].patientmoduleattr_set.get()
-=======
-                    record_task_error_exit("Already in db")
-                    return
-                elif new_event_uids.issubset(uid_list):
-                    # New RDSR has the same but fewer events than existing one
->>>>>>> cba549bd
-                    logger.debug(
-                        f"Import match on StudyInstUID {study_uid}. There is already a NM study for"
-                        "which only Images where imported so far. Will delete the "
-                        "RadiopharmaceuticalAdministrationEventData and RadiopharmaceuticalRadioationDose"
-                        "and reimport, but keep the PET_Series data if present."
-                    )
-<<<<<<< HEAD
-                    study = existing_study_uid_match[study_index]
-                    if study.modality_type == "NM" and (
-                        dataset.SOPClassUID
-                        == "1.2.840.10008.5.1.4.1.1.88.68"  # Radiopharmaceutical Radiation Dose SR
-                        and dataset.ConceptNameCodeSequence[0].CodeValue
-                        == "113500"  # Radiopharmaceutical Radiation Dose Report
-                    ):
-                        tmp = study.radiopharmaceuticalradiationdose_set.first()
+                logger.debug(
+                    f"Import match on StudyInstUID {study_uid}. There is already a NM study for"
+                    "which only Images where imported so far. Will delete the "
+                    "RadiopharmaceuticalAdministrationEventData and RadiopharmaceuticalRadioationDose"
+                    "and reimport, but keep the PET_Series data if present."
+                )
+                study = existing_study_uid_match[study_index]
+                if study.modality_type == "NM" and (
+                    dataset.SOPClassUID
+                    == "1.2.840.10008.5.1.4.1.1.88.68"  # Radiopharmaceutical Radiation Dose SR
+                    and dataset.ConceptNameCodeSequence[0].CodeValue
+                    == "113500"  # Radiopharmaceutical Radiation Dose Report
+                ):
+                    tmp = study.radiopharmaceuticalradiationdose_set.first()
+                    if tmp is not None:
+                        tmp = (
+                            tmp.radiopharmaceuticaladministrationeventdata_set.first()
+                        )
                         if tmp is not None:
-                            tmp = (
-                                tmp.radiopharmaceuticaladministrationeventdata_set.first()
-                            )
-                            if tmp is not None:
-                                if (
-                                    tmp.radiopharmaceutical_administration_event_uid
-                                    is None
-                                ):
-                                    return {
-                                        "status": "append_rrdsr",
-                                        "existing_sop_instance_uids": existing_sop_instance_uids,
-                                        "study": study,
-                                    }
-                except ObjectDoesNotExist:
-                    return {
-                        "status": "retry",
-                        "existing_sop_instance_uids": existing_sop_instance_uids,
-                    }
+                            if (
+                                tmp.radiopharmaceutical_administration_event_uid
+                                is None
+                            ):
+                                return {
+                                    "status": "append_rrdsr",
+                                    "existing_sop_instance_uids": existing_sop_instance_uids,
+                                    "study": study,
+                                }
 
     return {
         "status": "continue",
@@ -2466,25 +385,12 @@
 def _rdsr2db(dataset):
     if "StudyInstanceUID" in dataset:
         study_uid = dataset.StudyInstanceUID
+        study_uid = dataset.StudyInstanceUID
+        record_task_info(f"Study UID: {study_uid.replace('.', '. ')}")
+        record_task_related_query(study_uid)
         existing = _handle_study_already_existing(dataset)
-        if existing["status"] == "retry":
-            sleep_time = 20.0
-            logger.debug(
-                "Import match on StudyInstUID {0}. Existing events are subset of new events. "
-                "However, existing study appears not to have finished importing. Waiting {1} s"
-                "before trying again.".format(study_uid, sleep_time)
-            )
-            # Give existing one time to complete
-            sleep(sleep_time)
-            existing = _handle_study_already_existing(dataset)
 
         if existing["status"] == "abort":
-            return
-        elif existing["status"] == "retry":
-            logger.error(
-                "Failed to check wheter this study already exists in the database twice in a row "
-                f"for StudyInstUID {study_uid}. Giving up."
-            )
             return
         elif existing["status"] == "append_rrdsr":
             _update_recorded_objects(existing["study"], dataset)
@@ -2506,20 +412,6 @@
             existing["study"].delete()
         elif existing["status"] == "continue":
             pass  # We are allowed to proceed importing
-=======
-                    record_sop_instance_uid(
-                        existing_study_uid_match[study_index], new_sop_instance_uid
-                    )
-                    record_task_error_exit("Already in db")
-                    return
-                elif uid_list.issubset(new_event_uids):
-                    existing_study_uid_match[study_index].delete()
-                    keep_existing_sop_instance_uids = True
-                    logger.debug(
-                        "Import match on StudyInstUID {0}. Existing events are subset of new events. Will"
-                        " import.".format(study_uid)
-                    )
->>>>>>> cba549bd
 
     g = GeneralStudyModuleAttr.objects.create()
     if not g:  # Allows import to be aborted if no template found
