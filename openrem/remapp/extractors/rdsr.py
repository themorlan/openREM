# This Python file uses the following encoding: utf-8
#    OpenREM - Radiation Exposure Monitoring tools for the physicist
#    Copyright (C) 2012,2013  The Royal Marsden NHS Foundation Trust
#
#    This program is free software: you can redistribute it and/or modify
#    it under the terms of the GNU General Public License as published by
#    the Free Software Foundation, either version 3 of the License, or
#    (at your option) any later version.
#
#    This program is distributed in the hope that it will be useful,
#    but WITHOUT ANY WARRANTY; without even the implied warranty of
#    MERCHANTABILITY or FITNESS FOR A PARTICULAR PURPOSE.  See the
#    GNU General Public License for more details.
#
#    Additional permission under section 7 of GPLv3:
#    You shall not make any use of the name of The Royal Marsden NHS
#    Foundation trust in connection with this Program in any press or
#    other public announcement without the prior written consent of
#    The Royal Marsden NHS Foundation Trust.
#
#    You should have received a copy of the GNU General Public License
#    along with this program.  If not, see <http://www.gnu.org/licenses/>.

"""
..  module:: rdsr.
    :synopsis: Module to extract radiation dose related data from DICOM Radiation SR objects.

..  moduleauthor:: Ed McDonagh

"""
from __future__ import division
from __future__ import absolute_import

from past.utils import old_div
import logging
import os
import sys

import django
from django.db.models import ObjectDoesNotExist

# setup django/OpenREM
basepath = os.path.dirname(__file__)
projectpath = os.path.abspath(os.path.join(basepath, "..", ".."))
if projectpath not in sys.path:
    sys.path.insert(1, projectpath)
os.environ['DJANGO_SETTINGS_MODULE'] = 'openremproject.settings'
django.setup()

from celery import shared_task
from remapp.tools.get_values import test_numeric_value

logger = logging.getLogger('remapp.extractors.rdsr')  # Explicitly named so that it is still handled when using __main__


def _observercontext(dataset, obs, ch):  # TID 1002
    from remapp.tools.get_values import get_or_create_cid, safe_strings
    for cont in dataset.ContentSequence:
        if cont.ConceptNameCodeSequence[0].CodeMeaning == 'Observer Type':
            obs.observer_type = get_or_create_cid(cont.ConceptCodeSequence[0].CodeValue,
                                                  cont.ConceptCodeSequence[0].CodeMeaning)
        elif cont.ConceptNameCodeSequence[0].CodeMeaning == 'Device Observer UID':
            try:
                obs.device_observer_uid = cont.UID
            except AttributeError:
                obs.device_observer_uid = cont.TextValue
        elif cont.ConceptNameCodeSequence[0].CodeMeaning == 'Device Observer Name':
            obs.device_observer_name = safe_strings(cont.TextValue, ch)
        elif cont.ConceptNameCodeSequence[0].CodeMeaning == 'Device Observer Manufacturer':
            obs.device_observer_manufacturer = safe_strings(cont.TextValue, ch)
        elif cont.ConceptNameCodeSequence[0].CodeMeaning == 'Device Observer Model Name':
            obs.device_observer_model_name = safe_strings(cont.TextValue, ch)
        elif cont.ConceptNameCodeSequence[0].CodeMeaning == 'Device Observer Serial Number':
            obs.device_observer_serial_number = safe_strings(cont.TextValue, ch)
        elif cont.ConceptNameCodeSequence[0].CodeMeaning == 'Device Observer Physical Location during observation':
            obs.device_observer_physical_location_during_observation = safe_strings(cont.TextValue, ch)
        elif cont.ConceptNameCodeSequence[0].CodeMeaning == 'Device Role in Procedure':
            obs.device_role_in_procedure = get_or_create_cid(cont.ConceptCodeSequence[0].CodeValue,
                                                             cont.ConceptCodeSequence[0].CodeMeaning)
    obs.save()


def _person_participant(dataset, event_data_type, foreign_key):
    """Function to record people involved with study

    :param dataset: DICOM data being parsed
    :param event_data_type: Which function has called this function
    :param foreign_key: object of model this modal will link to
    :return: None
    """
    from remapp.models import PersonParticipant
    from remapp.tools.get_values import get_or_create_cid
    if event_data_type == 'ct_dose_check_alert':
        person = PersonParticipant.objects.create(ct_dose_check_details_alert=foreign_key)
    elif event_data_type == 'ct_dose_check_notification':
        person = PersonParticipant.objects.create(ct_dose_check_details_notification=foreign_key)
    else:
        return
    person.person_name = dataset.PersonName
    for cont in dataset.ContentSequence:
        if cont.ConceptNameCodeSequence[0].CodeMeaning == 'Person Role in Procedure':
            person.person_role_in_procedure_cid = get_or_create_cid(
                cont.ConceptCodeSequence[0].CodeValue, cont.ConceptCodeSequence[0].CodeMeaning)
        elif cont.ConceptNameCodeSequence[0].CodeMeaning == 'Person ID':
            person.person_id = cont.TextValue
        elif cont.ConceptNameCodeSequence[0].CodeMeaning == 'Person ID Issue':
            person.person_id_issuer = cont.TextValue
        elif cont.ConceptNameCodeSequence[0].CodeMeaning == 'Organization Name':
            person.organization_name = cont.TextValue
        elif cont.ConceptNameCodeSequence[0].CodeMeaning == 'Person Role in Organization':
            person.person_role_in_organization_cid = get_or_create_cid(
                cont.ConceptCodeSequence[0].CodeValue, cont.ConceptCodeSequence[0].CodeMeaning)
    person.save()


def _deviceparticipant(dataset, eventdatatype, foreignkey, ch):
    from remapp.models import DeviceParticipant
    from remapp.tools.get_values import get_or_create_cid, safe_strings
    if eventdatatype == 'detector':
        device = DeviceParticipant.objects.create(irradiation_event_xray_detector_data=foreignkey)
    elif eventdatatype == 'source':
        device = DeviceParticipant.objects.create(irradiation_event_xray_source_data=foreignkey)
    elif eventdatatype == 'accumulated':
        device = DeviceParticipant.objects.create(accumulated_xray_dose=foreignkey)
    elif eventdatatype == 'ct_accumulated':
        device = DeviceParticipant.objects.create(ct_accumulated_dose_data=foreignkey)
    elif eventdatatype == 'ct_event':
        device = DeviceParticipant.objects.create(ct_irradiation_event_data=foreignkey)
    for cont in dataset.ContentSequence:
        if cont.ConceptNameCodeSequence[0].CodeMeaning == 'Device Role in Procedure':
            device.device_role_in_procedure = get_or_create_cid(cont.ConceptCodeSequence[0].CodeValue,
                                                                cont.ConceptCodeSequence[0].CodeMeaning)
            for cont2 in cont.ContentSequence:
                if cont2.ConceptNameCodeSequence[0].CodeMeaning == 'Device Name':
                    device.device_name = safe_strings(cont2.TextValue, char_set=ch)
                elif cont2.ConceptNameCodeSequence[0].CodeMeaning == 'Device Manufacturer':
                    device.device_manufacturer = safe_strings(cont2.TextValue, char_set=ch)
                elif cont2.ConceptNameCodeSequence[0].CodeMeaning == 'Device Model Name':
                    device.device_model_name = safe_strings(cont2.TextValue, char_set=ch)
                elif cont2.ConceptNameCodeSequence[0].CodeMeaning == 'Device Serial Number':
                    device.device_serial_number = safe_strings(cont2.TextValue, char_set=ch)
                elif cont2.ConceptNameCodeSequence[0].CodeMeaning == 'Device Observer UID':
                    device.device_observer_uid = cont2.UID
    device.save()


def _pulsewidth(pulse_width_value, source):
    """Takes pulse width values and populates PulseWidth table

    :param pulse_width_value: Decimal or list of decimals
    :param source: database object in IrradEventXRaySourceData table
    :return: None
    """
    from remapp.models import PulseWidth
    try:
        pulse = PulseWidth.objects.create(irradiation_event_xray_source_data=source)
        pulse.pulse_width = pulse_width_value
        pulse.save()
    except ValueError:
        if not hasattr(pulse_width_value, "strip") and (
                hasattr(pulse_width_value, "__getitem__") or hasattr(pulse_width_value, "__iter__")):
            for per_pulse_pulse_width in pulse_width_value:
                pulse = PulseWidth.objects.create(irradiation_event_xray_source_data=source)
                pulse.pulse_width = per_pulse_pulse_width
                pulse.save()


def _kvptable(kvp_value, source):
    """Takes kVp values and populates kvp table

    :param kvp_value: Decimal or list of decimals
    :param source: database object in IrradEventXRaySourceData table
    :return: None
    """
    from remapp.models import Kvp
    try:
        kvpdata = Kvp.objects.create(irradiation_event_xray_source_data=source)
        kvpdata.kvp = kvp_value
        kvpdata.save()
    except ValueError:
        if not hasattr(kvp_value, "strip") and (
                hasattr(kvp_value, "__getitem__") or hasattr(kvp_value, "__iter__")):
            for per_pulse_kvp in kvp_value:
                kvp = Kvp.objects.create(irradiation_event_xray_source_data=source)
                kvp.kvp = per_pulse_kvp
                kvp.save()


def _xraytubecurrent(current_value, source):
    """Takes X-ray tube current values and populates XrayTubeCurrent table

    :param current_value: Decimal or list of decimals
    :param source: database object in IrradEventXRaySourceData table
    :return: None
    """
    from remapp.models import XrayTubeCurrent
    try:
        tubecurrent = XrayTubeCurrent.objects.create(irradiation_event_xray_source_data=source)
        tubecurrent.xray_tube_current = current_value
        tubecurrent.save()
    except ValueError:
        if not hasattr(current_value, "strip") and (
                hasattr(current_value, "__getitem__") or hasattr(current_value, "__iter__")):
            for per_pulse_current in current_value:
                tubecurrent = XrayTubeCurrent.objects.create(irradiation_event_xray_source_data=source)
                tubecurrent.xray_tube_current = per_pulse_current
                tubecurrent.save()


def _exposure(exposure_value, source):
    """Takes exposure (mAs) values and populates Exposure table

    :param exposure_value: Decimal or list of decimals
    :param source: database object in IrradEventXRaySourceData table
    :return: None
    """
    from remapp.models import Exposure
    try:
        exposure = Exposure.objects.create(irradiation_event_xray_source_data=source)
        exposure.exposure = exposure_value
        exposure.save()
    except ValueError:
        if not hasattr(exposure_value, "strip") and (
                hasattr(exposure_value, "__getitem__") or hasattr(exposure_value, "__iter__")):
            for per_pulse_exposure in exposure_value:
                exposure = Exposure.objects.create(irradiation_event_xray_source_data=source)
                exposure.exposure = per_pulse_exposure
                exposure.save()


def _xrayfilters(content_sequence, source):
    from remapp.models import XrayFilters
    from remapp.tools.get_values import get_or_create_cid
    filters = XrayFilters.objects.create(irradiation_event_xray_source_data=source)
    for cont2 in content_sequence:
        if cont2.ConceptNameCodeSequence[0].CodeMeaning == 'X-Ray Filter Type':
            filters.xray_filter_type = get_or_create_cid(cont2.ConceptCodeSequence[0].CodeValue,
                                                         cont2.ConceptCodeSequence[0].CodeMeaning)
        elif cont2.ConceptNameCodeSequence[0].CodeMeaning == 'X-Ray Filter Material':
            filters.xray_filter_material = get_or_create_cid(cont2.ConceptCodeSequence[0].CodeValue,
                                                             cont2.ConceptCodeSequence[0].CodeMeaning)
        elif cont2.ConceptNameCodeSequence[0].CodeMeaning == 'X-Ray Filter Thickness Minimum':
            filters.xray_filter_thickness_minimum = test_numeric_value(cont2.MeasuredValueSequence[0].NumericValue)
        elif cont2.ConceptNameCodeSequence[0].CodeMeaning == 'X-Ray Filter Thickness Maximum':
            filters.xray_filter_thickness_maximum = test_numeric_value(cont2.MeasuredValueSequence[0].NumericValue)
    filters.save()


def _doserelateddistancemeasurements(dataset, mech):  # CID 10008
    from remapp.models import DoseRelatedDistanceMeasurements
    distance = DoseRelatedDistanceMeasurements.objects.create(irradiation_event_xray_mechanical_data=mech)
    codes = {'Distance Source to Isocenter': 'distance_source_to_isocenter',
             'Distance Source to Reference Point': 'distance_source_to_reference_point',
             'Distance Source to Detector': 'distance_source_to_detector',
             'Table Longitudinal Position': 'table_longitudinal_position',
             'Table Lateral Position': 'table_lateral_position',
             'Table Height Position': 'table_height_position',
             'Distance Source to Table Plane': 'distance_source_to_table_plane'}
    # For Philips Allura XPer systems you get the privately defined 'Table Height Position' with CodingSchemeDesignator
    # '99PHI-IXR-XPER' instead of the DICOM defined 'Table Height Position'.
    # It seems they are defined the same
    for cont in dataset.ContentSequence:
        try:
            setattr(distance, codes[cont.ConceptNameCodeSequence[0].CodeMeaning],
                    cont.MeasuredValueSequence[0].NumericValue)
        except KeyError:
            pass
    distance.save()


def _irradiationeventxraymechanicaldata(dataset, event):  # TID 10003c
    from remapp.models import IrradEventXRayMechanicalData
    from remapp.tools.get_values import get_or_create_cid
    mech = IrradEventXRayMechanicalData.objects.create(irradiation_event_xray_data=event)
    for cont in dataset.ContentSequence:
        if cont.ConceptNameCodeSequence[0].CodeMeaning == 'CR/DR Mechanical Configuration':
            mech.crdr_mechanical_configuration = get_or_create_cid(cont.ConceptCodeSequence[0].CodeValue,
                                                                   cont.ConceptCodeSequence[0].CodeMeaning)
        elif cont.ConceptNameCodeSequence[0].CodeMeaning == 'Positioner Primary Angle':
            try:
                mech.positioner_primary_angle = test_numeric_value(cont.MeasuredValueSequence[0].NumericValue)
            except IndexError:
                pass
        elif cont.ConceptNameCodeSequence[0].CodeMeaning == 'Positioner Secondary Angle':
            try:
                mech.positioner_secondary_angle = test_numeric_value(cont.MeasuredValueSequence[0].NumericValue)
            except IndexError:
                pass
        elif cont.ConceptNameCodeSequence[0].CodeMeaning == 'Positioner Primary End Angle':
            try:
                mech.positioner_primary_end_angle = test_numeric_value(cont.MeasuredValueSequence[0].NumericValue)
            except IndexError:
                pass
        elif cont.ConceptNameCodeSequence[0].CodeMeaning == 'Positioner Secondary End Angle':
            try:
                mech.positioner_secondary_end_angle = test_numeric_value(cont.MeasuredValueSequence[0].NumericValue)
            except IndexError:
                pass
        elif cont.ConceptNameCodeSequence[0].CodeMeaning == 'Column Angulation':
            try:
                mech.column_angulation = test_numeric_value(cont.MeasuredValueSequence[0].NumericValue)
            except IndexError:
                pass
        elif cont.ConceptNameCodeSequence[0].CodeMeaning == 'Table Head Tilt Angle':
            try:
                mech.table_head_tilt_angle = test_numeric_value(cont.MeasuredValueSequence[0].NumericValue)
            except IndexError:
                pass
        elif cont.ConceptNameCodeSequence[0].CodeMeaning == 'Table Horizontal Rotation Angle':
            try:
                mech.table_horizontal_rotation_angle = test_numeric_value(cont.MeasuredValueSequence[0].NumericValue)
            except IndexError:
                pass
        elif cont.ConceptNameCodeSequence[0].CodeMeaning == 'Table Cradle Tilt Angle':
            try:
                mech.table_cradle_tilt_angle = test_numeric_value(cont.MeasuredValueSequence[0].NumericValue)
            except IndexError:
                pass
        elif cont.ConceptNameCodeSequence[0].CodeMeaning == 'Compression Thickness':
            try:
                mech.compression_thickness = test_numeric_value(cont.MeasuredValueSequence[0].NumericValue)
            except IndexError:
                pass
    _doserelateddistancemeasurements(dataset, mech)
    mech.save()


def _check_dap_units(dap_sequence):
    """Check for non-conformant DAP units of dGycm2 before storing value

    :param dap_sequence: MeasuredValueSequence[0] from ConceptNameCodeSequence of any of the Dose Area Products
    :return: dose_area_product in Gy.m2
    """
    dap = test_numeric_value(dap_sequence.NumericValue)
    try:
        if dap and dap_sequence.MeasurementUnitsCodeSequence[0].CodeValue == 'dGy.cm2':
            return dap * 0.00001
        else:
            return dap
    except AttributeError:
        return dap


def _irradiationeventxraysourcedata(dataset, event, ch):  # TID 10003b
    # TODO: review model to convert to cid where appropriate, and add additional fields
    from django.db.models import Avg
    from remapp.models import IrradEventXRaySourceData
    from remapp.tools.get_values import get_or_create_cid, safe_strings
    from defusedxml.ElementTree import fromstring, ParseError
    # Variables below are used if privately defined parameters are available
    private_collimated_field_height = None
    private_collimated_field_width = None
    private_collimated_field_area = None

    source = IrradEventXRaySourceData.objects.create(irradiation_event_xray_data=event)
    for cont in dataset.ContentSequence:
        try:
            if cont.ConceptNameCodeSequence[0].CodeMeaning == 'Dose (RP)':
                source.dose_rp = test_numeric_value(cont.MeasuredValueSequence[0].NumericValue)
            elif cont.ConceptNameCodeSequence[0].CodeMeaning == 'Reference Point Definition':
                try:
                    source.reference_point_definition_code = get_or_create_cid(cont.ConceptCodeSequence[0].CodeValue,
                                                                               cont.ConceptCodeSequence[0].CodeMeaning)
                except AttributeError:
                    source.reference_point_definition = safe_strings(cont.TextValue, char_set=ch)
            elif cont.ConceptNameCodeSequence[0].CodeMeaning == 'Average Glandular Dose':
                source.average_glandular_dose = test_numeric_value(cont.MeasuredValueSequence[0].NumericValue)
            elif cont.ConceptNameCodeSequence[0].CodeMeaning == 'Fluoro Mode':
                source.fluoro_mode = get_or_create_cid(cont.ConceptCodeSequence[0].CodeValue,
                                                       cont.ConceptCodeSequence[0].CodeMeaning)
            elif cont.ConceptNameCodeSequence[0].CodeMeaning == 'Pulse Rate':
                source.pulse_rate = test_numeric_value(cont.MeasuredValueSequence[0].NumericValue)
            elif cont.ConceptNameCodeSequence[0].CodeMeaning == 'Number of Pulses':
                source.number_of_pulses = test_numeric_value(cont.MeasuredValueSequence[0].NumericValue)
            elif ((cont.ConceptNameCodeSequence[0].CodeMeaning == 'Number of Frames') and
                  (cont.ConceptNameCodeSequence[0].CodingSchemeDesignator == '99PHI-IXR-XPER')):
                # Philips Allura XPer systems: Private coding scheme designator: 99PHI-IXR-XPER; [number of pulses]
                source.number_of_pulses = test_numeric_value(cont.MeasuredValueSequence[0].NumericValue)
                # should be a derivation thing in here for when the no. pulses is estimated
            elif cont.ConceptNameCodeSequence[0].CodeMeaning == 'Irradiation Duration':
                source.irradiation_duration = test_numeric_value(cont.MeasuredValueSequence[0].NumericValue)
            elif cont.ConceptNameCodeSequence[0].CodeMeaning == 'Average X-Ray Tube Current':
                source.average_xray_tube_current = test_numeric_value(cont.MeasuredValueSequence[0].NumericValue)
            elif cont.ConceptNameCodeSequence[0].CodeMeaning == 'Exposure Time':
                source.exposure_time = test_numeric_value(cont.MeasuredValueSequence[0].NumericValue)
            elif cont.ConceptNameCodeSequence[0].CodeMeaning == 'Focal Spot Size':
                source.focal_spot_size = test_numeric_value(cont.MeasuredValueSequence[0].NumericValue)
            elif cont.ConceptNameCodeSequence[0].CodeMeaning == 'Anode Target Material':
                source.anode_target_material = get_or_create_cid(cont.ConceptCodeSequence[0].CodeValue,
                                                                 cont.ConceptCodeSequence[0].CodeMeaning)
            elif cont.ConceptNameCodeSequence[0].CodeMeaning == 'Collimated Field Area':
                source.collimated_field_area = test_numeric_value(cont.MeasuredValueSequence[0].NumericValue)
            # TODO: xray_grid no longer exists in this table - it is a model on its own...
            # See https://bitbucket.org/openrem/openrem/issue/181
            elif cont.ConceptNameCodeSequence[0].CodeMeaning == 'X-Ray Grid':
                source.xray_grid = get_or_create_cid(cont.ConceptCodeSequence[0].CodeValue,
                                                     cont.ConceptCodeSequence[0].CodeMeaning)
            elif cont.ConceptNameCodeSequence[0].CodeMeaning == 'Pulse Width':
                _pulsewidth(cont.MeasuredValueSequence[0].NumericValue, source)
            elif cont.ConceptNameCodeSequence[0].CodeMeaning == 'KVP':
                _kvptable(cont.MeasuredValueSequence[0].NumericValue, source)
            elif cont.ConceptNameCodeSequence[0].CodeValue == u'113734':  # 'X-Ray Tube Current':
                _xraytubecurrent(cont.MeasuredValueSequence[0].NumericValue, source)
            elif cont.ConceptNameCodeSequence[0].CodeMeaning == 'Exposure':
                _exposure(cont.MeasuredValueSequence[0].NumericValue, source)
            elif cont.ConceptNameCodeSequence[0].CodeMeaning == 'X-Ray Filters':
                _xrayfilters(cont.ContentSequence, source)
            # Maybe we have a Philips Xper system and we can use the privately defined information
            elif (cont.ConceptNameCodeSequence[0].CodeMeaning == 'Wedges and Shutters') and \
                    (cont.ConceptNameCodeSequence[0].CodingSchemeDesignator == '99PHI-IXR-XPER'):
                # According to DICOM Conformance statement:
                # http://incenter.medical.philips.com/doclib/enc/fetch/2000/4504/577242/577256/588723/5144873/5144488/
                # 5144772/DICOM_Conformance_Allura_8.2.pdf%3fnodeid%3d10125540%26vernum%3d-2
                # "Actual shutter distance from centerpoint of collimator specified in the plane at 1 meter.
                # Unit: mm. End of run value is used."
                bottom_shutter_pos = None
                left_shutter_pos = None
                right_shutter_pos = None
                top_shutter_pos = None
                try:
                    for cont2 in cont.ContentSequence:
                        if cont2.ConceptNameCodeSequence[0].CodeMeaning == 'Bottom Shutter':
                            bottom_shutter_pos = test_numeric_value(cont2.MeasuredValueSequence[0].NumericValue)
                        if cont2.ConceptNameCodeSequence[0].CodeMeaning == 'Left Shutter':
                            left_shutter_pos = test_numeric_value(cont2.MeasuredValueSequence[0].NumericValue)
                        if cont2.ConceptNameCodeSequence[0].CodeMeaning == 'Right Shutter':
                            right_shutter_pos = test_numeric_value(cont2.MeasuredValueSequence[0].NumericValue)
                        if cont2.ConceptNameCodeSequence[0].CodeMeaning == 'Top Shutter':
                            top_shutter_pos = test_numeric_value(cont2.MeasuredValueSequence[0].NumericValue)
                    # Get distance_source_to_detector (Sdd) in meters
                    # Philips Allura XPer only notes distance_source_to_detector if it changed
                    try:
                        Sdd = float(event.irradeventxraymechanicaldata_set.get().
                                    doserelateddistancemeasurements_set.get().distance_source_to_detector) / 1000
                    except (ObjectDoesNotExist, TypeError):
                        Sdd = None
                    if bottom_shutter_pos and left_shutter_pos and right_shutter_pos and top_shutter_pos \
                            and Sdd:
                        # calculate collimated field area, collimated Field Height and Collimated Field Width
                        # at image receptor (shutter positions are defined at 1 meter)
                        private_collimated_field_height = (right_shutter_pos + left_shutter_pos) * Sdd  # in mm
                        private_collimated_field_width = (bottom_shutter_pos + top_shutter_pos) * Sdd  # in mm
                        private_collimated_field_area = old_div((private_collimated_field_height *
                                                         private_collimated_field_width), 1000000)  # in m2
                except AttributeError:
                    pass
        except IndexError:
            pass
    _deviceparticipant(dataset, 'source', source, ch)
    try:
        source.ii_field_size = fromstring(source.irradiation_event_xray_data.comment).find('iiDiameter').get('SRData')
    except (ParseError, AttributeError, TypeError):
        logger.debug(u"Failed in attempt to get II field size from comment (aimed at Siemens)")
    if (not source.collimated_field_height) and private_collimated_field_height:
        source.collimated_field_height = private_collimated_field_height
    if (not source.collimated_field_width) and private_collimated_field_width:
        source.collimated_field_width = private_collimated_field_width
    if (not source.collimated_field_area) and private_collimated_field_area:
        source.collimated_field_area = private_collimated_field_area
    source.save()
    if not source.exposure_time and source.number_of_pulses:
        try:
            avg_pulse_width = source.pulsewidth_set.all().aggregate(Avg('pulse_width'))['pulse_width__avg']
            if avg_pulse_width:
                source.exposure_time = avg_pulse_width * source.number_of_pulses
                source.save()
        except ObjectDoesNotExist:
            pass
    if not source.average_xray_tube_current:
        if source.xraytubecurrent_set.all().count() > 0:
            source.average_xray_tube_current = source.xraytubecurrent_set.all().aggregate(
                Avg('xray_tube_current'))['xray_tube_current__avg']
            source.save()


def _irradiationeventxraydetectordata(dataset, event, ch):  # TID 10003a
    from remapp.models import IrradEventXRayDetectorData
    detector = IrradEventXRayDetectorData.objects.create(irradiation_event_xray_data=event)
    for cont in dataset.ContentSequence:
        if cont.ConceptNameCodeSequence[0].CodeMeaning == 'Exposure Index':
            detector.exposure_index = test_numeric_value(cont.MeasuredValueSequence[0].NumericValue)
        elif cont.ConceptNameCodeSequence[0].CodeMeaning == 'Target Exposure Index':
            detector.target_exposure_index = test_numeric_value(cont.MeasuredValueSequence[0].NumericValue)
        elif cont.ConceptNameCodeSequence[0].CodeMeaning == 'Deviation Index':
            detector.deviation_index = test_numeric_value(cont.MeasuredValueSequence[0].NumericValue)
    _deviceparticipant(dataset, 'detector', detector, ch)
    detector.save()


def _imageviewmodifier(dataset, event):
    from remapp.models import ImageViewModifier
    from remapp.tools.get_values import get_or_create_cid
    modifier = ImageViewModifier.objects.create(irradiation_event_xray_data=event)
    for cont in dataset.ContentSequence:
        if cont.ConceptNameCodeSequence[0].CodeMeaning == 'Image View Modifier':
            modifier.image_view_modifier = get_or_create_cid(
                cont.ConceptCodeSequence[0].CodeValue, cont.ConceptCodeSequence[0].CodeMeaning)
            # TODO: Projection Eponymous Name should be in here - needs db change
    modifier.save()


def _get_patient_position_from_xml_string(event, xml_string):
    """Use XML parser to extract patient position information from Comment value in Siemens RF RDSR

    :param event: IrradEventXRayData object
    :param xml_string: Comment value
    :return:
    """
    from defusedxml.ElementTree import fromstring, ParseError
    from remapp.tools.get_values import get_or_create_cid

    if not xml_string:
        return
    try:
        orientation = fromstring(xml_string).find('PatientPosition').find('Position').get('SRData')
        if orientation.strip().lower() == 'hfs':
            event.patient_table_relationship_cid = get_or_create_cid('F-10470', 'headfirst')
            event.patient_orientation_cid = get_or_create_cid('F-10450', 'recumbent')
            event.patient_orientation_modifier_cid = get_or_create_cid('F-10340', 'supine')
        elif orientation.strip().lower() == 'hfp':
            event.patient_table_relationship_cid = get_or_create_cid('F-10470', 'headfirst')
            event.patient_orientation_cid = get_or_create_cid('F-10450', 'recumbent')
            event.patient_orientation_modifier_cid = get_or_create_cid('F-10310', 'prone')
        elif orientation.strip().lower() == 'ffs':
            event.patient_table_relationship_cid = get_or_create_cid('F-10480', 'feet-first')
            event.patient_orientation_cid = get_or_create_cid('F-10450', 'recumbent')
            event.patient_orientation_modifier_cid = get_or_create_cid('F-10340', 'supine')
        elif orientation.strip().lower() == 'ffp':
            event.patient_table_relationship_cid = get_or_create_cid('F-10480', 'feet-first')
            event.patient_orientation_cid = get_or_create_cid('F-10450', 'recumbent')
            event.patient_orientation_modifier_cid = get_or_create_cid('F-10310', 'prone')
        else:
            event.patient_table_relationship_cid = None
            event.patient_orientation_cid = None
            event.patient_orientation_modifier_cid = None
        event.save()
    except (ParseError, AttributeError, TypeError):
        logger.debug(u"Failed to extract patient orientation from comment string (aimed at Siemens)")


def _irradiationeventxraydata(dataset, proj, ch, fulldataset):  # TID 10003
    # TODO: review model to convert to cid where appropriate, and add additional fields
    from remapp.models import IrradEventXRayData
    from remapp.tools.get_values import get_or_create_cid, safe_strings
    from remapp.tools.dcmdatetime import make_date_time
    event = IrradEventXRayData.objects.create(projection_xray_radiation_dose=proj)
    for cont in dataset.ContentSequence:
        if cont.ConceptNameCodeSequence[0].CodeMeaning == 'Acquisition Plane':
            event.acquisition_plane = get_or_create_cid(cont.ConceptCodeSequence[0].CodeValue,
                                                        cont.ConceptCodeSequence[0].CodeMeaning)
        elif cont.ConceptNameCodeSequence[0].CodeMeaning == 'Irradiation Event UID':
            event.irradiation_event_uid = cont.UID
        elif cont.ConceptNameCodeSequence[0].CodeMeaning == 'Irradiation Event Label':
            event.irradiation_event_label = safe_strings(cont.TextValue, char_set=ch)
            for cont2 in cont.ContentSequence:
                if cont.ConceptNameCodeSequence[0].CodeMeaning == 'Label Type':
                    event.label_type = get_or_create_cid(cont2.ConceptCodeSequence[0].CodeValue,
                                                         cont2.ConceptCodeSequence[0].CodeMeaning)
        elif cont.ConceptNameCodeSequence[0].CodeValue == u'111526':  # 'DateTime Started'
            event.date_time_started = make_date_time(cont.DateTime)
        elif cont.ConceptNameCodeSequence[0].CodeMeaning == 'Irradiation Event Type':
            event.irradiation_event_type = get_or_create_cid(cont.ConceptCodeSequence[0].CodeValue,
                                                             cont.ConceptCodeSequence[0].CodeMeaning)
        elif cont.ConceptNameCodeSequence[0].CodeMeaning == 'Acquisition Protocol':
            try:
                event.acquisition_protocol = safe_strings(cont.TextValue, char_set=ch)
            except AttributeError:
                event.acquisition_protocol = None
        elif cont.ConceptNameCodeSequence[0].CodeMeaning == 'Anatomical structure':
            event.anatomical_structure = get_or_create_cid(cont.ConceptCodeSequence[0].CodeValue,
                                                           cont.ConceptCodeSequence[0].CodeMeaning)
            try:
                for cont2 in cont.ContentSequence:
                    if cont2.ConceptNameCodeSequence[0].CodeMeaning == 'Laterality':
                        event.laterality = get_or_create_cid(cont2.ConceptCodeSequence[0].CodeValue,
                                                             cont2.ConceptCodeSequence[0].CodeMeaning)
            except AttributeError:
                pass
        elif cont.ConceptNameCodeSequence[0].CodeMeaning == 'Image View':
            event.image_view = get_or_create_cid(cont.ConceptCodeSequence[0].CodeValue,
                                                 cont.ConceptCodeSequence[0].CodeMeaning)
            try:
                _imageviewmodifier(cont, event)
            except AttributeError:
                pass
        elif cont.ConceptNameCodeSequence[0].CodeMeaning == 'Patient Table Relationship':
            event.patient_table_relationship_cid = get_or_create_cid(
                cont.ConceptCodeSequence[0].CodeValue, cont.ConceptCodeSequence[0].CodeMeaning)
        elif cont.ConceptNameCodeSequence[0].CodeMeaning == 'Patient Orientation':
            event.patient_orientation_cid = get_or_create_cid(
                cont.ConceptCodeSequence[0].CodeValue, cont.ConceptCodeSequence[0].CodeMeaning)
            try:
                for cont2 in cont.ContentSequence:
                    if cont2.ConceptNameCodeSequence[0].CodeMeaning == 'Patient Orientation Modifier':
                        event.patient_orientation_modifier_cid = get_or_create_cid(
                            cont2.ConceptCodeSequence[0].CodeValue, cont2.ConceptCodeSequence[0].CodeMeaning)
            except AttributeError:
                pass
        elif cont.ConceptNameCodeSequence[0].CodeMeaning == 'Target Region':
            event.target_region = get_or_create_cid(
                cont.ConceptCodeSequence[0].CodeValue, cont.ConceptCodeSequence[0].CodeMeaning)
        elif cont.ConceptNameCodeSequence[0].CodeMeaning == 'Dose Area Product':
            event.dose_area_product = _check_dap_units(cont.MeasuredValueSequence[0])
        elif cont.ConceptNameCodeSequence[0].CodeMeaning == 'Half Value Layer':
            event.half_value_layer = test_numeric_value(cont.MeasuredValueSequence[0].NumericValue)
        elif cont.ConceptNameCodeSequence[0].CodeMeaning == 'Entrance Exposure at RP':
            event.entrance_exposure_at_rp = test_numeric_value(cont.MeasuredValueSequence[0].NumericValue)
        elif cont.ConceptNameCodeSequence[0].CodeMeaning == 'Reference Point Definition':
            try:
                event.reference_point_definition = get_or_create_cid(cont.ConceptCodeSequence[0].CodeValue,
                                                                     cont.ConceptCodeSequence[0].CodeMeaning)
            except AttributeError:
                event.reference_point_definition_text = safe_strings(cont.TextValue, char_set=ch)
        if cont.ValueType == 'CONTAINER':
            if cont.ConceptNameCodeSequence[0].CodeMeaning == 'Mammography CAD Breast Composition':
                for cont2 in cont.ContentSequence:
                    if cont2.ConceptNamesCodes[0].CodeMeaning == 'Breast Composition':
                        event.breast_composition = cont2.CodeValue
                    elif cont2.ConceptNamesCodes[0].CodeMeaning == 'Percent Fibroglandular Tissue':
                        event.percent_fibroglandular_tissue = cont2.NumericValue
        if cont.ConceptNameCodeSequence[0].CodeMeaning == 'Comment':
            event.comment = safe_strings(cont.TextValue, char_set=ch)
    event.save()
    for cont3 in fulldataset.ContentSequence:
        if cont3.ConceptNameCodeSequence[0].CodeMeaning == 'Comment':
            _get_patient_position_from_xml_string(event, cont3.TextValue)
    # needs include for optional multiple person participant
    _irradiationeventxraydetectordata(dataset, event, ch)
    _irradiationeventxraymechanicaldata(dataset, event)
    # in some cases we need mechanical data before x-ray source data
    _irradiationeventxraysourcedata(dataset, event, ch)

    event.save()


def _calibration(dataset, accum, ch):
    from remapp.models import Calibration
    from remapp.tools.get_values import get_or_create_cid, safe_strings
    from remapp.tools.dcmdatetime import make_date_time
    cal = Calibration.objects.create(accumulated_xray_dose=accum)
    for cont in dataset.ContentSequence:
        if cont.ConceptNameCodeSequence[0].CodeMeaning == 'Dose Measurement Device':
            cal.dose_measurement_device = get_or_create_cid(cont.ConceptCodeSequence[0].CodeValue,
                                                            cont.ConceptCodeSequence[0].CodeMeaning)
        elif cont.ConceptNameCodeSequence[0].CodeMeaning == 'Calibration Date':
            cal.calibration_date = make_date_time(cont.DateTime)
        elif cont.ConceptNameCodeSequence[0].CodeMeaning == 'Calibration Factor':
            cal.calibration_factor = test_numeric_value(cont.MeasuredValueSequence[0].NumericValue)
        elif cont.ConceptNameCodeSequence[0].CodeMeaning == 'Calibration Uncertainty':
            cal.calibration_uncertainty = test_numeric_value(cont.MeasuredValueSequence[0].NumericValue)
        elif cont.ConceptNameCodeSequence[0].CodeMeaning == 'Calibration Responsible Party':
            cal.calibration_responsible_party = safe_strings(cont.TextValue, char_set=ch)
    cal.save()


def _accumulatedmammoxraydose(dataset, accum):  # TID 10005
    from remapp.models import AccumMammographyXRayDose
    from remapp.tools.get_values import get_or_create_cid
    for cont in dataset.ContentSequence:
        if cont.ConceptNameCodeSequence[0].CodeMeaning == 'Accumulated Average Glandular Dose':
            accummammo = AccumMammographyXRayDose.objects.create(accumulated_xray_dose=accum)
            accummammo.accumulated_average_glandular_dose = test_numeric_value(
                cont.MeasuredValueSequence[0].NumericValue)
            for cont2 in cont.ContentSequence:
                if cont2.ConceptNameCodeSequence[0].CodeMeaning == 'Laterality':
                    accummammo.laterality = get_or_create_cid(cont2.ConceptCodeSequence[0].CodeValue,
                                                              cont2.ConceptCodeSequence[0].CodeMeaning)
            accummammo.save()


def _accumulatedfluoroxraydose(dataset, accum):  # TID 10004
    # Name in DICOM standard for TID 10004 is Accumulated Fluoroscopy and Acquisition Projection X-Ray Dose
    from remapp.tools.get_values import get_or_create_cid
    from remapp.models import AccumProjXRayDose
    accumproj = AccumProjXRayDose.objects.create(accumulated_xray_dose=accum)
    for cont in dataset.ContentSequence:
        try:
            if cont.ConceptNameCodeSequence[0].CodeMeaning == 'Fluoro Dose Area Product Total':
                accumproj.fluoro_dose_area_product_total = _check_dap_units(cont.MeasuredValueSequence[0])
            elif cont.ConceptNameCodeSequence[0].CodeValue == '113728':  # = 'Fluoro Dose (RP) Total'
                accumproj.fluoro_dose_rp_total = test_numeric_value(cont.MeasuredValueSequence[0].NumericValue)
            elif cont.ConceptNameCodeSequence[0].CodeMeaning == 'Total Fluoro Time':
                accumproj.total_fluoro_time = test_numeric_value(cont.MeasuredValueSequence[0].NumericValue)
            elif cont.ConceptNameCodeSequence[0].CodeMeaning == 'Acquisition Dose Area Product Total':
                accumproj.acquisition_dose_area_product_total = _check_dap_units(cont.MeasuredValueSequence[0])
            elif cont.ConceptNameCodeSequence[0].CodeMeaning == 'Acquisition Dose (RP) Total':
                accumproj.acquisition_dose_rp_total = test_numeric_value(cont.MeasuredValueSequence[0].NumericValue)
            elif cont.ConceptNameCodeSequence[0].CodeMeaning == 'Total Acquisition Time':
                accumproj.total_acquisition_time = test_numeric_value(cont.MeasuredValueSequence[0].NumericValue)
            # TODO: Remove the following four items, as they are also imported (correctly) into
            # _accumulatedtotalprojectionradiographydose
            elif cont.ConceptNameCodeSequence[0].CodeMeaning == 'Dose Area Product Total':
                accumproj.dose_area_product_total = _check_dap_units(cont.MeasuredValueSequence[0])
            elif cont.ConceptNameCodeSequence[0].CodeMeaning == 'Dose (RP) Total':
                accumproj.dose_rp_total = test_numeric_value(cont.MeasuredValueSequence[0].NumericValue)
            elif cont.ConceptNameCodeSequence[0].CodeMeaning == 'Total Number of Radiographic Frames':
                accumproj.total_number_of_radiographic_frames = test_numeric_value(
                    cont.MeasuredValueSequence[0].NumericValue)
            elif cont.ConceptNameCodeSequence[0].CodeMeaning == 'Reference Point Definition':
                try:
                    accumproj.reference_point_definition_code = get_or_create_cid(
                        cont.ConceptCodeSequence[0].CodeValue, cont.ConceptCodeSequence[0].CodeMeaning)
                except AttributeError:
                    accumproj.reference_point_definition = cont.TextValue
        except IndexError:
            pass
    if accumproj.accumulated_xray_dose.projection_xray_radiation_dose.general_study_module_attributes.modality_type == \
            'RF,DX':
        if accumproj.fluoro_dose_area_product_total or accumproj.total_fluoro_time:
            accumproj.accumulated_xray_dose.projection_xray_radiation_dose.general_study_module_attributes. \
                modality_type = 'RF'
        else:
            accumproj.accumulated_xray_dose.projection_xray_radiation_dose.general_study_module_attributes. \
                modality_type = "DX"
    accumproj.save()


def _accumulatedcassettebasedprojectionradiographydose(dataset, accum):  # TID 10006
    from remapp.models import AccumCassetteBsdProjRadiogDose
    from remapp.tools.get_values import get_or_create_cid
    accumcass = AccumCassetteBsdProjRadiogDose.objects.create(accumulated_xray_dose=accum)
    for cont in dataset.ContentSequence:
        if cont.ConceptNameCodeSequence[0].CodeMeaning == 'Detector Type':
            accumcass.detector_type = get_or_create_cid(cont.ConceptCodeSequence[0].CodeValue,
                                                        cont.ConceptCodeSequence[0].CodeMeaning)
        elif cont.ConceptNameCodeSequence[0].CodeMeaning == 'Total Number of Radiographic Frames':
            accumcass.total_number_of_radiographic_frames = test_numeric_value(
                cont.MeasuredValueSequence[0].NumericValue)
    accumcass.save()


def _accumulatedtotalprojectionradiographydose(dataset, accum):  # TID 10007
    # Name in DICOM standard for TID 10007 is Accumulated Total Projection Radiography Dose
    from remapp.models import AccumIntegratedProjRadiogDose
    from remapp.tools.get_values import get_or_create_cid, safe_strings
    accumint = AccumIntegratedProjRadiogDose.objects.create(accumulated_xray_dose=accum)
    for cont in dataset.ContentSequence:
        try:
            if cont.ConceptNameCodeSequence[0].CodeMeaning == 'Dose Area Product Total':
                accumint.dose_area_product_total = _check_dap_units(cont.MeasuredValueSequence[0])
            elif cont.ConceptNameCodeSequence[0].CodeMeaning == 'Dose (RP) Total':
                accumint.dose_rp_total = test_numeric_value(cont.MeasuredValueSequence[0].NumericValue)
            elif cont.ConceptNameCodeSequence[0].CodeMeaning == 'Total Number of Radiographic Frames':
                accumint.total_number_of_radiographic_frames = test_numeric_value(
                    cont.MeasuredValueSequence[0].NumericValue)
            elif cont.ConceptNameCodeSequence[0].CodeMeaning == 'Reference Point Definition':
                try:
                    accumint.reference_point_definition_code = get_or_create_cid(cont.ConceptCodeSequence[0].CodeValue,
                                                                                 cont.ConceptCodeSequence[
                                                                                     0].CodeMeaning)
                except AttributeError:
                    accumint.reference_point_definition = safe_strings(cont.TextValue)
        except IndexError:
            pass
    accumint.save()


def _accumulatedxraydose(dataset, proj, ch):  # TID 10002
    from remapp.models import AccumXRayDose
    from remapp.tools.get_values import get_or_create_cid
    accum = AccumXRayDose.objects.create(projection_xray_radiation_dose=proj)
    for cont in dataset.ContentSequence:
        if cont.ConceptNameCodeSequence[0].CodeMeaning == 'Acquisition Plane':
            accum.acquisition_plane = get_or_create_cid(cont.ConceptCodeSequence[0].CodeValue,
                                                        cont.ConceptCodeSequence[0].CodeMeaning)
        if cont.ValueType == 'CONTAINER':
            if cont.ConceptNameCodeSequence[0].CodeMeaning == 'Calibration':
                _calibration(cont, accum, ch)
    if proj.acquisition_device_type_cid:
        if 'Fluoroscopy-Guided' in proj.acquisition_device_type_cid.code_meaning or u"Azurion" in \
                proj.general_study_module_attributes.generalequipmentmoduleattr_set.get().manufacturer_model_name:
            _accumulatedfluoroxraydose(dataset, accum)
    elif proj.procedure_reported and ('Projection X-Ray' in proj.procedure_reported.code_meaning):
        _accumulatedfluoroxraydose(dataset, accum)
    if proj.procedure_reported and (proj.procedure_reported.code_meaning == 'Mammography'):
        _accumulatedmammoxraydose(dataset, accum)
    if proj.acquisition_device_type_cid:
        if 'Integrated' in proj.acquisition_device_type_cid.code_meaning or \
                'Fluoroscopy-Guided' in proj.acquisition_device_type_cid.code_meaning:
            _accumulatedtotalprojectionradiographydose(dataset, accum)
    elif proj.procedure_reported and ('Projection X-Ray' in proj.procedure_reported.code_meaning):
        _accumulatedtotalprojectionradiographydose(dataset, accum)
    if proj.acquisition_device_type_cid:
        if 'Cassette-based' in proj.acquisition_device_type_cid.code_meaning:
            _accumulatedcassettebasedprojectionradiographydose(dataset, accum)
    accum.save()


def _scanninglength(dataset, event):  # TID 10014
    from remapp.models import ScanningLength
    scanlen = ScanningLength.objects.create(ct_irradiation_event_data=event)
    try:
        for cont in dataset.ContentSequence:
            if cont.ConceptNameCodeSequence[0].CodeMeaning.lower() == 'scanning length':
                scanlen.scanning_length = test_numeric_value(cont.MeasuredValueSequence[0].NumericValue)
            elif cont.ConceptNameCodeSequence[0].CodeMeaning.lower() == 'length of reconstructable volume':
                scanlen.length_of_reconstructable_volume = test_numeric_value(
                    cont.MeasuredValueSequence[0].NumericValue)
            elif cont.ConceptNameCodeSequence[0].CodeMeaning.lower() == 'exposed range':
                scanlen.exposed_range = test_numeric_value(cont.MeasuredValueSequence[0].NumericValue)
            elif cont.ConceptNameCodeSequence[0].CodeMeaning.lower() == 'top z location of reconstructable volume':
                scanlen.top_z_location_of_reconstructable_volume = test_numeric_value(
                    cont.MeasuredValueSequence[0].NumericValue)
            elif cont.ConceptNameCodeSequence[0].CodeMeaning.lower() == 'bottom z location of reconstructable volume':
                scanlen.bottom_z_location_of_reconstructable_volume = test_numeric_value(
                    cont.MeasuredValueSequence[0].NumericValue)
            elif cont.ConceptNameCodeSequence[0].CodeMeaning.lower() == 'top z location of scanning length':
                scanlen.top_z_location_of_scanning_length = test_numeric_value(
                    cont.MeasuredValueSequence[0].NumericValue)
            elif cont.ConceptNameCodeSequence[0].CodeMeaning.lower() == 'bottom z location of scanning length':
                scanlen.bottom_z_location_of_scanning_length = test_numeric_value(
                    cont.MeasuredValueSequence[0].NumericValue)
            elif cont.ConceptNameCodeSequence[0].CodeMeaning.lower() == 'irradiation event uid':
                scanlen.irradiation_event_uid = cont.UID
        scanlen.save()
    except AttributeError:
        pass


def _ctxraysourceparameters(dataset, event):
    from remapp.models import CtXRaySourceParameters
    param = CtXRaySourceParameters.objects.create(ct_irradiation_event_data=event)
    for cont in dataset.ContentSequence:
        if cont.ConceptNameCodeSequence[0].CodeMeaning.lower() == 'identification of the x-ray source' or \
                cont.ConceptNameCodeSequence[
                    0].CodeMeaning.lower() == 'identification number of the x-ray source':
            param.identification_of_the_xray_source = cont.TextValue
        elif cont.ConceptNameCodeSequence[0].CodeMeaning == 'KVP':
            param.kvp = test_numeric_value(cont.MeasuredValueSequence[0].NumericValue)
        elif cont.ConceptNameCodeSequence[0].CodeMeaning.lower() == 'maximum x-ray tube current':
            param.maximum_xray_tube_current = test_numeric_value(cont.MeasuredValueSequence[0].NumericValue)
        elif cont.ConceptNameCodeSequence[0].CodeMeaning.lower() == 'x-ray tube current':
            param.xray_tube_current = test_numeric_value(cont.MeasuredValueSequence[0].NumericValue)
        elif cont.ConceptNameCodeSequence[0].CodeValue == '113734':
            # Additional check as code meaning is wrong for Siemens Intevo see
            # https://bitbucket.org/openrem/openrem/issues/380/siemens-intevo-rdsr-have-wrong-code
            param.xray_tube_current = test_numeric_value(cont.MeasuredValueSequence[0].NumericValue)
        elif cont.ConceptNameCodeSequence[0].CodeMeaning == 'Exposure Time per Rotation':
            param.exposure_time_per_rotation = test_numeric_value(cont.MeasuredValueSequence[0].NumericValue)
        elif cont.ConceptNameCodeSequence[0].CodeMeaning.lower() == 'x-ray filter aluminum equivalent':
            param.xray_filter_aluminum_equivalent = test_numeric_value(cont.MeasuredValueSequence[0].NumericValue)
    param.save()


def _ctdosecheckdetails(dataset, dosecheckdetails, ch, isalertdetails):  # TID 10015
    # PARTLY TESTED CODE (no DSR available that has Reason For Proceeding and/or Forward Estimate)
    from remapp.tools.get_values import safe_strings

    if isalertdetails:
        for cont in dataset.ContentSequence:
            if cont.ConceptNameCodeSequence[0].CodeMeaning == 'DLP Alert Value Configured':
                dosecheckdetails.dlp_alert_value_configured = (cont.ConceptCodeSequence[0].CodeMeaning == 'Yes')
            if cont.ConceptNameCodeSequence[0].CodeMeaning == 'DLP Alert Value':
                dosecheckdetails.dlp_alert_value = test_numeric_value(cont.MeasuredValueSequence[0].NumericValue)
            if cont.ConceptNameCodeSequence[0].CodeMeaning == 'CTDIvol Alert Value Configured':
                dosecheckdetails.ctdivol_alert_value_configured = (cont.ConceptCodeSequence[0].CodeMeaning == 'Yes')
            if cont.ConceptNameCodeSequence[0].CodeMeaning == 'CTDIvol Alert Value':
                dosecheckdetails.ctdivol_alert_value = test_numeric_value(cont.MeasuredValueSequence[0].NumericValue)
            if cont.ConceptNameCodeSequence[0].CodeMeaning == 'Accumulated DLP Forward Estimate':
                dosecheckdetails.accumulated_dlp_forward_estimate = test_numeric_value(
                    cont.MeasuredValueSequence[0].NumericValue)
            if cont.ConceptNameCodeSequence[0].CodeMeaning == 'Accumulated CTDIvol Forward Estimate':
                dosecheckdetails.accumulated_ctdivol_forward_estimate = test_numeric_value(
                    cont.MeasuredValueSequence[0].NumericValue)
            if cont.ConceptNameCodeSequence[0].CodeMeaning == 'Reason For Proceeding':
                dosecheckdetails.alert_reason_for_proceeding = safe_strings(cont.TextValue, ch)
            if cont.ConceptNameCodeSequence[0].CodeMeaning == 'Person Name':
                _person_participant(cont, 'ct_dose_check_alert', dosecheckdetails)
    else:
        for cont in dataset.ContentSequence:
            if cont.ConceptNameCodeSequence[0].CodeMeaning == 'DLP Notification Value Configured':
                dosecheckdetails.dlp_notification_value_configured = (cont.ConceptCodeSequence[0].CodeMeaning == 'Yes')
            if cont.ConceptNameCodeSequence[0].CodeMeaning == 'DLP Notification Value':
                dosecheckdetails.dlp_notification_value = test_numeric_value(cont.MeasuredValueSequence[0].NumericValue)
            if cont.ConceptNameCodeSequence[0].CodeMeaning == 'CTDIvol Notification Value Configured':
                dosecheckdetails.ctdivol_notification_value_configured = (
                            cont.ConceptCodeSequence[0].CodeMeaning == 'Yes')
            if cont.ConceptNameCodeSequence[0].CodeMeaning == 'CTDIvol Notification Value':
                dosecheckdetails.ctdivol_notification_value = test_numeric_value(
                    cont.MeasuredValueSequence[0].NumericValue)
            if cont.ConceptNameCodeSequence[0].CodeMeaning == 'DLP Forward Estimate':
                dosecheckdetails.dlp_forward_estimate = test_numeric_value(cont.MeasuredValueSequence[0].NumericValue)
            if cont.ConceptNameCodeSequence[0].CodeMeaning == 'CTDIvol Forward Estimate':
                dosecheckdetails.ctdivol_forward_estimate = test_numeric_value(
                    cont.MeasuredValueSequence[0].NumericValue)
            if cont.ConceptNameCodeSequence[0].CodeMeaning == 'Reason For Proceeding':
                dosecheckdetails.notification_reason_for_proceeding = safe_strings(cont.TextValue, ch)
            if cont.ConceptNameCodeSequence[0].CodeMeaning == 'Person Name':
                _person_participant(cont, 'ct_dose_check_notification', dosecheckdetails)
    dosecheckdetails.save()


def _ctirradiationeventdata(dataset, ct, ch):  # TID 10013
    from remapp.models import CtIrradiationEventData, CtDoseCheckDetails
    from remapp.tools.get_values import get_or_create_cid, safe_strings
    event = CtIrradiationEventData.objects.create(ct_radiation_dose=ct)
    ctdosecheckdetails = None
    for cont in dataset.ContentSequence:
        if cont.ConceptNameCodeSequence[0].CodeMeaning == 'Acquisition Protocol':
            event.acquisition_protocol = safe_strings(cont.TextValue, char_set=ch)
        elif cont.ConceptNameCodeSequence[0].CodeMeaning == 'Target Region':
            try:
                event.target_region = get_or_create_cid(cont.ConceptCodeSequence[0].CodeValue,
                                                        cont.ConceptCodeSequence[0].CodeMeaning)
            except AttributeError:
                logger.info(u'Target Region ConceptNameCodeSequence exists, but no content. Study UID {0} from {1}, '
                            u'{2}, {3}'.format(
                    event.ct_radiation_dose.general_study_module_attributes.study_instance_uid,
                    event.ct_radiation_dose.general_study_module_attributes.generalequipmentmoduleattr_set.get(
                    ).manufacturer,
                    event.ct_radiation_dose.general_study_module_attributes.generalequipmentmoduleattr_set.get(
                    ).manufacturer_model_name,
                    event.ct_radiation_dose.general_study_module_attributes.generalequipmentmoduleattr_set.get(
                    ).station_name))
        elif cont.ConceptNameCodeSequence[0].CodeMeaning == 'CT Acquisition Type':
            event.ct_acquisition_type = get_or_create_cid(cont.ConceptCodeSequence[0].CodeValue,
                                                          cont.ConceptCodeSequence[0].CodeMeaning)
        elif cont.ConceptNameCodeSequence[0].CodeMeaning == 'Procedure Context':
            event.procedure_context = get_or_create_cid(cont.ConceptCodeSequence[0].CodeValue,
                                                        cont.ConceptCodeSequence[0].CodeMeaning)
        elif cont.ConceptNameCodeSequence[0].CodeMeaning == 'Irradiation Event UID':
            event.irradiation_event_uid = cont.UID
            event.save()
        if cont.ValueType == 'CONTAINER':
            if cont.ConceptNameCodeSequence[0].CodeMeaning == 'CT Acquisition Parameters':
                _scanninglength(cont, event)
                try:
                    for cont2 in cont.ContentSequence:
                        if cont2.ConceptNameCodeSequence[0].CodeMeaning == 'Exposure Time':
                            event.exposure_time = test_numeric_value(cont2.MeasuredValueSequence[0].NumericValue)
                        elif cont2.ConceptNameCodeSequence[0].CodeMeaning == 'Nominal Single Collimation Width':
                            event.nominal_single_collimation_width = test_numeric_value(
                                cont2.MeasuredValueSequence[0].NumericValue)
                        elif cont2.ConceptNameCodeSequence[0].CodeMeaning == 'Nominal Total Collimation Width':
                            event.nominal_total_collimation_width = test_numeric_value(
                                cont2.MeasuredValueSequence[0].NumericValue)
                        elif cont2.ConceptNameCodeSequence[0].CodeMeaning == 'Pitch Factor':
                            event.pitch_factor = test_numeric_value(cont2.MeasuredValueSequence[0].NumericValue)
                        elif cont2.ConceptNameCodeSequence[0].CodeMeaning.lower() == 'number of x-ray sources':
                            event.number_of_xray_sources = test_numeric_value(
                                cont2.MeasuredValueSequence[0].NumericValue)
                        if cont2.ValueType == 'CONTAINER':
                            if cont2.ConceptNameCodeSequence[0].CodeMeaning.lower() == 'ct x-ray source parameters':
                                _ctxraysourceparameters(cont2, event)
                except AttributeError:
                    pass
            elif cont.ConceptNameCodeSequence[0].CodeMeaning == 'CT Dose':
                for cont2 in cont.ContentSequence:
                    if cont2.ConceptNameCodeSequence[0].CodeMeaning == 'Mean CTDIvol':
                        event.mean_ctdivol = test_numeric_value(cont2.MeasuredValueSequence[0].NumericValue)
                    elif cont2.ConceptNameCodeSequence[0].CodeMeaning == 'CTDIw Phantom Type':
                        event.ctdiw_phantom_type = get_or_create_cid(cont2.ConceptCodeSequence[0].CodeValue,
                                                                     cont2.ConceptCodeSequence[0].CodeMeaning)
                    elif cont2.ConceptNameCodeSequence[0].CodeMeaning == 'CTDIfreeair Calculation Factor':
                        event.ctdifreeair_calculation_factor = test_numeric_value(
                            cont2.MeasuredValueSequence[0].NumericValue)
                    elif cont2.ConceptNameCodeSequence[0].CodeMeaning == 'Mean CTDIfreeair':
                        event.mean_ctdifreeair = test_numeric_value(cont2.MeasuredValueSequence[0].NumericValue)
                    elif cont2.ConceptNameCodeSequence[0].CodeMeaning == 'DLP':
                        event.dlp = test_numeric_value(cont2.MeasuredValueSequence[0].NumericValue)
                    elif cont2.ConceptNameCodeSequence[0].CodeMeaning == 'Effective Dose':
                        event.effective_dose = test_numeric_value(cont2.MeasuredValueSequence[0].NumericValue)
                        ## Effective dose measurement method and conversion factor
                    ## CT Dose Check Details
                    ## Dose Check Alert Details and Notifications Details can appear indepently
                    elif cont2.ConceptNameCodeSequence[0].CodeMeaning == 'Dose Check Alert Details':
                        if ctdosecheckdetails is None:
                            ctdosecheckdetails = CtDoseCheckDetails.objects.create(ct_irradiation_event_data=event)
                        _ctdosecheckdetails(cont2, ctdosecheckdetails, ch, True)
                    elif cont2.ConceptNameCodeSequence[0].CodeMeaning == 'Dose Check Notification Details':
                        if ctdosecheckdetails is None:
                            ctdosecheckdetails = CtDoseCheckDetails.objects.create(ct_irradiation_event_data=event)
                        _ctdosecheckdetails(cont2, ctdosecheckdetails, ch, False)
        if cont.ConceptNameCodeSequence[0].CodeMeaning.lower() == 'x-ray modulation type':
            event.xray_modulation_type = safe_strings(cont.TextValue)
        if cont.ConceptNameCodeSequence[0].CodeMeaning == 'Comment':
            event.comment = safe_strings(cont.TextValue, char_set=ch)
    if not event.xray_modulation_type and event.comment:
        comments = event.comment.split(",")
        for comm in comments:
            if comm.lstrip().startswith("X-ray Modulation Type"):
                modulationtype = comm[(comm.find('=') + 2):]
                event.xray_modulation_type = modulationtype

    ## personparticipant here
    _deviceparticipant(dataset, 'ct_event', event, ch)
    if ctdosecheckdetails is not None:
        ctdosecheckdetails.save()
    event.save()


def _ctaccumulateddosedata(dataset, ct, ch):  # TID 10012
    from remapp.models import CtAccumulatedDoseData
    from remapp.tools.get_values import safe_strings
    ctacc = CtAccumulatedDoseData.objects.create(ct_radiation_dose=ct)
    for cont in dataset.ContentSequence:
        if cont.ConceptNameCodeSequence[0].CodeMeaning == 'Total Number of Irradiation Events':
            ctacc.total_number_of_irradiation_events = test_numeric_value(cont.MeasuredValueSequence[0].NumericValue)
        elif cont.ConceptNameCodeSequence[0].CodeMeaning == 'CT Dose Length Product Total':
            ctacc.ct_dose_length_product_total = test_numeric_value(cont.MeasuredValueSequence[0].NumericValue)
        elif cont.ConceptNameCodeSequence[0].CodeMeaning == 'CT Effective Dose Total':
            ctacc.ct_effective_dose_total = test_numeric_value(cont.MeasuredValueSequence[0].NumericValue)
        #
        # Reference authority code or name belongs here, followed by the effective dose details
        #
        if cont.ConceptNameCodeSequence[0].CodeMeaning == 'Comment':
            ctacc.comment = safe_strings(cont.TextValue, char_set=ch)
    _deviceparticipant(dataset, 'ct_accumulated', ctacc, ch)

    ctacc.save()


def _projectionxrayradiationdose(dataset, g, reporttype, ch):
    from remapp.models import ProjectionXRayRadiationDose, CtRadiationDose, ObserverContext, GeneralEquipmentModuleAttr
    from remapp.tools.get_values import get_or_create_cid, safe_strings
    from remapp.tools.dcmdatetime import make_date_time
    if reporttype == 'projection':
        proj = ProjectionXRayRadiationDose.objects.create(general_study_module_attributes=g)
    elif reporttype == 'ct':
        proj = CtRadiationDose.objects.create(general_study_module_attributes=g)
    else:
        logger.error("Attempt to create ProjectionXRayRadiationDose failed as report type incorrect")
        return
    equip = GeneralEquipmentModuleAttr.objects.get(general_study_module_attributes=g)
    proj.general_study_module_attributes.modality_type = equip.unique_equipment_name.user_defined_modality
    if proj.general_study_module_attributes.modality_type == u'dual':
        proj.general_study_module_attributes.modality_type = None

    for cont in dataset.ContentSequence:
        if cont.ConceptNameCodeSequence[0].CodeMeaning.lower() == 'procedure reported':
            proj.procedure_reported = get_or_create_cid(cont.ConceptCodeSequence[0].CodeValue,
                                                        cont.ConceptCodeSequence[0].CodeMeaning)
            if (
                    'ContentSequence' in cont):  # Extra if statement to allow for non-conformant GE RDSR that don't have this mandatory field.
                for cont2 in cont.ContentSequence:
                    if cont2.ConceptNameCodeSequence[0].CodeMeaning == 'Has Intent':
                        proj.has_intent = get_or_create_cid(cont2.ConceptCodeSequence[0].CodeValue,
                                                            cont2.ConceptCodeSequence[0].CodeMeaning)
            if 'Mammography' in proj.procedure_reported.code_meaning:
                proj.general_study_module_attributes.modality_type = 'MG'
            elif (not proj.general_study_module_attributes.modality_type) and (
                    'Projection X-Ray' in proj.procedure_reported.code_meaning):
                proj.general_study_module_attributes.modality_type = 'RF,DX'
        elif cont.ConceptNameCodeSequence[0].CodeMeaning.lower() == 'acquisition device type':
            proj.acquisition_device_type_cid = get_or_create_cid(cont.ConceptCodeSequence[0].CodeValue,
                                                                 cont.ConceptCodeSequence[0].CodeMeaning)
        elif cont.ConceptNameCodeSequence[0].CodeMeaning.lower() == 'start of x-ray irradiation':
            proj.start_of_xray_irradiation = make_date_time(cont.DateTime)
        elif cont.ConceptNameCodeSequence[0].CodeMeaning.lower() == 'end of x-ray irradiation':
            proj.end_of_xray_irradiation = make_date_time(cont.DateTime)
        elif cont.ConceptNameCodeSequence[0].CodeMeaning == 'Scope of Accumulation':
            proj.scope_of_accumulation = get_or_create_cid(cont.ConceptCodeSequence[0].CodeValue,
                                                           cont.ConceptCodeSequence[0].CodeMeaning)
        elif cont.ConceptNameCodeSequence[0].CodeMeaning == 'X-Ray Detector Data Available':
            proj.xray_detector_data_available = get_or_create_cid(cont.ConceptCodeSequence[0].CodeValue,
                                                                  cont.ConceptCodeSequence[0].CodeMeaning)
        elif cont.ConceptNameCodeSequence[0].CodeMeaning == 'X-Ray Source Data Available':
            proj.xray_source_data_available = get_or_create_cid(cont.ConceptCodeSequence[0].CodeValue,
                                                                cont.ConceptCodeSequence[0].CodeMeaning)
        elif cont.ConceptNameCodeSequence[0].CodeMeaning == 'X-Ray Mechanical Data Available':
            proj.xray_mechanical_data_available = get_or_create_cid(cont.ConceptCodeSequence[0].CodeValue,
                                                                    cont.ConceptCodeSequence[0].CodeMeaning)
        elif cont.ConceptNameCodeSequence[0].CodeMeaning == 'Comment':
            proj.comment = safe_strings(cont.TextValue, char_set=ch)
        elif cont.ConceptNameCodeSequence[0].CodeMeaning == 'Source of Dose Information':
            proj.source_of_dose_information = get_or_create_cid(cont.ConceptCodeSequence[0].CodeValue,
                                                                cont.ConceptCodeSequence[0].CodeMeaning)
        if (not equip.unique_equipment_name.user_defined_modality) and (
                reporttype == 'projection') and proj.acquisition_device_type_cid:
            if 'Fluoroscopy-Guided' in proj.acquisition_device_type_cid.code_meaning or \
                    u"Azurion" in proj.general_study_module_attributes.generalequipmentmoduleattr_set.get(
                    ).manufacturer_model_name:
                proj.general_study_module_attributes.modality_type = 'RF'
            elif any(x in proj.acquisition_device_type_cid.code_meaning for x in ['Integrated', 'Cassette-based']):
                proj.general_study_module_attributes.modality_type = 'DX'
            else:
                logging.error(u"Acquisition device type code exists, but the value wasn't matched. Study UID: {0}, "
                              u"Station name: {1}, Study date, time: {2}, {3}, device type: {4} ".format(
                    proj.general_study_module_attributes.study_instance_uid,
                    proj.general_study_module_attributes.generalequipmentmoduleattr_set.get().station_name,
                    proj.general_study_module_attributes.study_date,
                    proj.general_study_module_attributes.study_time,
                    proj.acquisition_device_type_cid.code_meaning
                ))

        proj.save()

        if cont.ConceptNameCodeSequence[0].CodeMeaning == 'Observer Type':
            if reporttype == 'projection':
                obs = ObserverContext.objects.create(projection_xray_radiation_dose=proj)
            else:
                obs = ObserverContext.objects.create(ct_radiation_dose=proj)
            _observercontext(dataset, obs, ch)

        if cont.ValueType == 'CONTAINER':
            if cont.ConceptNameCodeSequence[0].CodeMeaning == 'Accumulated X-Ray Dose Data':
                _accumulatedxraydose(cont, proj, ch)
            if cont.ConceptNameCodeSequence[0].CodeMeaning == 'Irradiation Event X-Ray Data':
                _irradiationeventxraydata(cont, proj, ch, dataset)
            if cont.ConceptNameCodeSequence[0].CodeMeaning == 'CT Accumulated Dose Data':
                proj.general_study_module_attributes.modality_type = 'CT'
                _ctaccumulateddosedata(cont, proj, ch)
            if cont.ConceptNameCodeSequence[0].CodeMeaning == 'CT Acquisition':
                _ctirradiationeventdata(cont, proj, ch)


def _generalequipmentmoduleattributes(dataset, study, ch):
    from remapp.models import GeneralEquipmentModuleAttr, UniqueEquipmentNames, MergeOnDeviceObserverUIDSettings
    from remapp.tools.dcmdatetime import get_date, get_time
    from remapp.tools.get_values import get_value_kw
    from remapp.tools.hash_id import hash_id
    equip = GeneralEquipmentModuleAttr.objects.create(general_study_module_attributes=study)
    equip.manufacturer = get_value_kw("Manufacturer", dataset)
    equip.institution_name = get_value_kw("InstitutionName", dataset)
    equip.institution_address = get_value_kw("InstitutionAddress", dataset)
    equip.station_name = get_value_kw("StationName", dataset)
    equip.institutional_department_name = get_value_kw("InstitutionalDepartmentName", dataset)
    equip.manufacturer_model_name = get_value_kw("ManufacturerModelName", dataset)
    equip.device_serial_number = get_value_kw("DeviceSerialNumber", dataset)
    equip.software_versions = get_value_kw("SoftwareVersions", dataset)
    equip.gantry_id = get_value_kw("GantryID", dataset)
    equip.spatial_resolution = get_value_kw("SpatialResolution", dataset)
    equip.date_of_last_calibration = get_date("DateOfLastCalibration", dataset)
    equip.time_of_last_calibration = get_time("TimeOfLastCalibration", dataset)
    try:
        device_observer_uid = [content.UID for content in dataset.ContentSequence if (
                content.ConceptNameCodeSequence[0].CodeValue == '121012' and
                content.ConceptNameCodeSequence[0].CodingSchemeDesignator == 'DCM')][0]  # 121012 = DeviceObserverUID
    except AttributeError:
        device_observer_uid = [content.TextValue for content in dataset.ContentSequence if (
                content.ConceptNameCodeSequence[0].CodeValue == '121012' and
                content.ConceptNameCodeSequence[0].CodingSchemeDesignator == 'DCM')][0]  # 121012 = DeviceObserverUID
    except IndexError:
        device_observer_uid = None

    equip_display_name, created = UniqueEquipmentNames.objects.get_or_create(
        manufacturer=equip.manufacturer,
        manufacturer_hash=hash_id(equip.manufacturer),
        institution_name=equip.institution_name,
        institution_name_hash=hash_id(equip.institution_name),
        station_name=equip.station_name,
        station_name_hash=hash_id(equip.station_name),
        institutional_department_name=equip.institutional_department_name,
        institutional_department_name_hash=hash_id(equip.institutional_department_name),
        manufacturer_model_name=equip.manufacturer_model_name,
        manufacturer_model_name_hash=hash_id(equip.manufacturer_model_name),
        device_serial_number=equip.device_serial_number,
        device_serial_number_hash=hash_id(equip.device_serial_number),
        software_versions=equip.software_versions,
        software_versions_hash=hash_id(equip.software_versions),
        gantry_id=equip.gantry_id,
        gantry_id_hash=hash_id(equip.gantry_id),
        hash_generated=True,
        device_observer_uid=device_observer_uid,
        device_observer_uid_hash=hash_id(device_observer_uid)
    )

    if created:
        # If we have a device_observer_uid and it is desired, merge this "new" device with an existing one based on the
        # device observer uid.
        try:
            match_on_device_observer_uid = MergeOnDeviceObserverUIDSettings.objects.values_list(
                'match_on_device_observer_uid', flat=True)[0]
        except IndexError:
            match_on_device_observer_uid = False
        if match_on_device_observer_uid and device_observer_uid:
            matched_equip_display_name = UniqueEquipmentNames.objects.filter(
                device_observer_uid=device_observer_uid)
            # We just inserted UniqueEquipmentName, so there should be more than one to match on another
            if len(matched_equip_display_name) > 1:
                # check if the first is the same as the just inserted. If it is, take the second object
                object_nr = 0
                if equip_display_name == matched_equip_display_name[object_nr]:
                    object_nr = 1
                equip_display_name.display_name = matched_equip_display_name[object_nr].display_name
                equip_display_name.user_defined_modality = matched_equip_display_name[object_nr].user_defined_modality
        if not equip_display_name.display_name:
            # if no display name, either new unit, existing unit with changes and match on UID False, or existing and
            # first import since match_on_uid added. Code below should then apply name from last version of unit.
            match_without_observer_uid = UniqueEquipmentNames.objects.filter(
                manufacturer_hash=hash_id(equip.manufacturer),
                institution_name_hash=hash_id(equip.institution_name),
                station_name_hash=hash_id(equip.station_name),
                institutional_department_name_hash=hash_id(equip.institutional_department_name),
                manufacturer_model_name_hash=hash_id(equip.manufacturer_model_name),
                device_serial_number_hash=hash_id(equip.device_serial_number),
                software_versions_hash=hash_id(equip.software_versions),
                gantry_id_hash=hash_id(equip.gantry_id),
            ).order_by('-pk')
            if match_without_observer_uid.count() > 1:
                # ordered by -pk; 0 is the new entry, 1 will be the last one before that
                equip_display_name.display_name = match_without_observer_uid[1].display_name
        if not equip_display_name.display_name:
            if equip.institution_name and equip.station_name:
                equip_display_name.display_name = equip.institution_name + ' ' + equip.station_name
            elif equip.institution_name:
                equip_display_name.display_name = equip.institution_name
            elif equip.station_name:
                equip_display_name.display_name = equip.station_name
            else:
                equip_display_name.display_name = u'Blank'
        equip_display_name.save()

    equip.unique_equipment_name = UniqueEquipmentNames(pk=equip_display_name.pk)

    equip.save()


def _patientstudymoduleattributes(dataset, g):  # C.7.2.2
    from remapp.models import PatientStudyModuleAttr
    from remapp.tools.get_values import get_value_kw
    patientatt = PatientStudyModuleAttr.objects.create(general_study_module_attributes=g)
    patientatt.patient_age = get_value_kw("PatientAge", dataset)
    patientatt.patient_weight = get_value_kw("PatientWeight", dataset)
    patientatt.patient_size = get_value_kw("PatientSize", dataset)
    patientatt.save()


def _patientmoduleattributes(dataset, g, ch):  # C.7.1.1
    from decimal import Decimal
    from remapp.models import PatientModuleAttr, PatientStudyModuleAttr
    from remapp.tools.get_values import get_value_kw
    from remapp.tools.dcmdatetime import get_date
    from remapp.tools.not_patient_indicators import get_not_pt
    from remapp.models import PatientIDSettings
    from remapp.tools.hash_id import hash_id

    pat = PatientModuleAttr.objects.create(general_study_module_attributes=g)

    patient_birth_date = get_date("PatientBirthDate", dataset)
    pat.patient_sex = get_value_kw("PatientSex", dataset)
    pat.not_patient_indicator = get_not_pt(dataset)
    patientatt = PatientStudyModuleAttr.objects.get(general_study_module_attributes=g)
    if patient_birth_date:
        patientatt.patient_age_decimal = old_div(Decimal((g.study_date.date() - patient_birth_date.date()).days),
                                                 Decimal('365.25'))
    elif patientatt.patient_age:
        if patientatt.patient_age[-1:] == 'Y':
            patientatt.patient_age_decimal = Decimal(patientatt.patient_age[:-1])
        elif patientatt.patient_age[-1:] == 'M':
            patientatt.patient_age_decimal = old_div(Decimal(patientatt.patient_age[:-1]), Decimal('12'))
        elif patientatt.patient_age[-1:] == 'D':
            patientatt.patient_age_decimal = old_div(Decimal(patientatt.patient_age[:-1]), Decimal('365.25'))
    if patientatt.patient_age_decimal:
        patientatt.patient_age_decimal = patientatt.patient_age_decimal.quantize(Decimal('.1'))
    patientatt.save()

    patient_id_settings = PatientIDSettings.objects.get()
    if patient_id_settings.name_stored:
        name = get_value_kw("PatientName", dataset)
        if name and patient_id_settings.name_hashed:
            name = hash_id(name)
            pat.name_hashed = True
        pat.patient_name = name
    if patient_id_settings.id_stored:
        patid = get_value_kw("PatientID", dataset)
        if patid and patient_id_settings.id_hashed:
            patid = hash_id(patid)
            pat.id_hashed = True
        pat.patient_id = patid
    if patient_id_settings.dob_stored and patient_birth_date:
        pat.patient_birth_date = patient_birth_date
    pat.save()


def _generalstudymoduleattributes(dataset, g, ch):
    from datetime import datetime
    from remapp.extractors.extract_common import ct_event_type_count, populate_mammo_agd_summary, populate_dx_rf_summary
    from remapp.models import PatientIDSettings
    from remapp.tools.get_values import get_value_kw, get_seq_code_value, get_seq_code_meaning, list_to_string
    from remapp.tools.dcmdatetime import get_date, get_time, make_date, make_time
    from remapp.tools.hash_id import hash_id

    g.study_instance_uid = get_value_kw('StudyInstanceUID', dataset)
    g.series_instance_uid = get_value_kw('SeriesInstanceUID', dataset)
    g.study_date = get_date('StudyDate', dataset)
    if not g.study_date:
        g.study_date = get_date('ContentDate', dataset)
    if not g.study_date:
        g.study_date = get_date('SeriesDate', dataset)
    if not g.study_date:
        logger.error(u"Study UID {0} of modality {1} has no date information which is needed in the interface - "
                     u"date has been set to 1900!".format(
            g.study_instance_uid, get_value_kw("ManufacturerModelName", dataset)))
        g.study_date = make_date("19000101")
    g.study_time = get_time('StudyTime', dataset)
    g.series_time = get_time('SeriesTime', dataset)
    g.content_time = get_time('ContentTime', dataset)
    if not g.study_time:
        if g.content_time:
            g.study_time = g.content_time
        elif g.series_time:
            g.study_time = g.series_time
        else:
            logger.warning(u"Study UID {0} of modality {1} has no time information which is needed in the interface - "
                         u"time has been set to midnight.".format(
                g.study_instance_uid, get_value_kw("ManufacturerModelName", dataset)))
            g.study_time = make_time(000000)
    g.study_workload_chart_time = datetime.combine(datetime.date(datetime(1900, 1, 1)), datetime.time(g.study_time))
    g.referring_physician_name = list_to_string(get_value_kw('ReferringPhysicianName', dataset))
    g.referring_physician_identification = list_to_string(get_value_kw('ReferringPhysicianIdentification', dataset))
    g.study_id = get_value_kw('StudyID', dataset)
    accession_number = get_value_kw('AccessionNumber', dataset)
    patient_id_settings = PatientIDSettings.objects.get()
    if accession_number and patient_id_settings.accession_hashed:
        accession_number = hash_id(accession_number)
        g.accession_hashed = True
    g.accession_number = accession_number
    g.study_description = get_value_kw('StudyDescription', dataset)
    g.physician_of_record = list_to_string(get_value_kw('PhysicianOfRecord', dataset))
    g.name_of_physician_reading_study = list_to_string(get_value_kw('NameOfPhysiciansReadingStudy', dataset))
    g.performing_physician_name = list_to_string(get_value_kw('PerformingPhysicianName', dataset))
    g.operator_name = list_to_string(get_value_kw('OperatorsName', dataset))
    g.procedure_code_value = get_seq_code_value('ProcedureCodeSequence', dataset)
    g.procedure_code_meaning = get_seq_code_meaning('ProcedureCodeSequence', dataset)
    g.requested_procedure_code_value = get_seq_code_value('RequestedProcedureCodeSequence', dataset)
    g.requested_procedure_code_meaning = get_seq_code_meaning('RequestedProcedureCodeSequence', dataset)
    g.save()

    try:
        template_identifier = dataset.ContentTemplateSequence[0].TemplateIdentifier
    except AttributeError:
        try:
            if dataset.ContentSequence[0].ConceptCodeSequence[0].CodeValue == u"113704":
                template_identifier = '10001'
            else:
                logger.error(u"Study UID {0} of modality {1} has no template sequence - incomplete RDSR. "
                             u"Aborting.".format(g.study_instance_uid, get_value_kw("ManufacturerModelName", dataset)))
                g.delete()
                return
        except AttributeError:
            logger.error(u"Study UID {0} of modality {1} has no template sequence - incomplete RDSR. Aborting.".format(
                g.study_instance_uid, get_value_kw("ManufacturerModelName", dataset)))
            g.delete()
            return
    if template_identifier == '10001':
        _projectionxrayradiationdose(dataset, g, 'projection', ch)
    elif template_identifier == '10011':
        _projectionxrayradiationdose(dataset, g, 'ct', ch)
    g.save()
    if not g.requested_procedure_code_meaning:
        if 'RequestAttributesSequence' in dataset and dataset[0x40, 0x275].VM:
            # Ugly hack to prevent issues with zero length LS16 sequence
            req = dataset.RequestAttributesSequence
            g.requested_procedure_code_meaning = get_value_kw('RequestedProcedureDescription', req[0])
            # Sometimes the above is true, but there is no RequestedProcedureDescription in that sequence, but
            # there is a basic field as below.
            if not g.requested_procedure_code_meaning:
                g.requested_procedure_code_meaning = get_value_kw('RequestedProcedureDescription', dataset)
            g.save()
        else:
            g.requested_procedure_code_meaning = get_value_kw('RequestedProcedureDescription', dataset)
            g.save()

    try:
        number_of_events_ct = g.ctradiationdose_set.get().ctirradiationeventdata_set.count()
    except ObjectDoesNotExist:
        number_of_events_ct = 0
    try:
        number_of_events_proj = g.projectionxrayradiationdose_set.get().irradeventxraydata_set.count()
    except ObjectDoesNotExist:
        number_of_events_proj = 0
    g.number_of_events = number_of_events_ct + number_of_events_proj
    g.save()
    if template_identifier == '10011':
        ct_event_type_count(g)
        try:
            g.total_dlp = g.ctradiationdose_set.get().ctaccumulateddosedata_set.get().ct_dose_length_product_total
        except ObjectDoesNotExist:
            logger.warning(u"Study UID {0} of modality {1}. Unable to set summary total_dlp".format(
                g.study_instance_uid, get_value_kw("ManufacturerModelName", dataset)))
    elif template_identifier == '10001':
        if g.modality_type == 'MG':
            populate_mammo_agd_summary(g)
        else:
            populate_dx_rf_summary(g)


def _rdsr2db(dataset):
    from collections import OrderedDict
    from time import sleep
    from remapp.extractors.extract_common import populate_rf_delta_weeks_summary
    from remapp.models import GeneralStudyModuleAttr, SkinDoseMapCalcSettings
    from remapp.tools.check_uid import record_sop_instance_uid
    from remapp.tools.get_values import get_value_kw

    existing_sop_instance_uids = set()
    keep_existing_sop_instance_uids = False
    if 'StudyInstanceUID' in dataset:
        study_uid = dataset.StudyInstanceUID
        existing_study_uid_match = GeneralStudyModuleAttr.objects.filter(study_instance_uid__exact=study_uid)
        if existing_study_uid_match:
            new_sop_instance_uid = dataset.SOPInstanceUID
            for existing_study in existing_study_uid_match.order_by('pk'):
                for processed_object in existing_study.objectuidsprocessed_set.all():
                    existing_sop_instance_uids.add(processed_object.sop_instance_uid)
            if new_sop_instance_uid in existing_sop_instance_uids:
                # We've dealt with this object before...
                logger.debug(u"Import match on Study Instance UID {0} and object SOP Instance UID {1}. "
                             u"Will not import.".format(study_uid, new_sop_instance_uid))
                return
            # Either we've not seen it before, or it wasn't recorded when we did.
            # Next find the event UIDs in the RDSR being imported
            new_event_uids = set()
            for content in dataset.ContentSequence:
                if content.ValueType and content.ValueType == 'CONTAINER':
                    if content.ConceptNameCodeSequence[0].CodeMeaning in (
                            'CT Acquisition', 'Irradiation Event X-Ray Data'):
                        for item in content.ContentSequence:
                            if item.ConceptNameCodeSequence[0].CodeMeaning == 'Irradiation Event UID':
                                new_event_uids.add(u"{0}".format(item.UID))
            logger.debug(u"Import match on StudyInstUID {0}. New RDSR event UIDs {1}".format(study_uid, new_event_uids))

            # Now check which event UIDs are in the database already
            existing_event_uids = OrderedDict()
            for i, existing_study in enumerate(existing_study_uid_match.order_by('pk')):
                existing_event_uids[i] = set()
                try:
                    for event in existing_study.ctradiationdose_set.get().ctirradiationeventdata_set.all():
                        existing_event_uids[i].add(event.irradiation_event_uid)
                except ObjectDoesNotExist:
                    for event in existing_study.projectionxrayradiationdose_set.get().irradeventxraydata_set.all():
                        existing_event_uids[i].add(event.irradiation_event_uid)
            logger.debug(u"Import match on StudyInstUID {0}. Existing event UIDs {1}".format(
                study_uid, existing_event_uids))

            # Now compare the two
            for study_index, uid_list in list(existing_event_uids.items()):
                if uid_list == new_event_uids:
                    # New RDSR is the same as the existing one
                    logger.debug(u"Import match on StudyInstUID {0}. Event level match, will not import.".format(
                        study_uid))
                    record_sop_instance_uid(existing_study_uid_match[study_index], new_sop_instance_uid)
                    return
                elif new_event_uids.issubset(uid_list):
                    # New RDSR has the same but fewer events than existing one
                    logger.debug(u"Import match on StudyInstUID {0}. New RDSR events are subset of existing events. "
                                 u"Will not import.".format(study_uid))
                    record_sop_instance_uid(existing_study_uid_match[study_index], new_sop_instance_uid)
                    return
                elif uid_list.issubset(new_event_uids):
                    # New RDSR has the existing events and more
                    # Check existing one had finished importing
                    try:
                        existing_study_uid_match[study_index].patientmoduleattr_set.get()
                        # probably had, so
                        existing_study_uid_match[study_index].delete()
                        keep_existing_sop_instance_uids = True
                        logger.debug(u"Import match on StudyInstUID {0}. Existing events are subset of new events. Will"
                                     u" import.".format(study_uid))
                    except ObjectDoesNotExist:
                        # Give existing one time to complete
                        sleep_time = 20.
                        logger.debug(u"Import match on StudyInstUID {0}. Existing events are subset of new events. "
                                     u"However, existing study appears not to have finished importing. Waiting {1} s"
                                     u"before trying again.".format(study_uid, sleep_time))
                        sleep(sleep_time)
                        existing_event_uids_post_delay = set()
                        try:
                            for event in existing_study_uid_match.order_by(
                                    'pk')[study_index].ctradiationdose_set.get().ctirradiationeventdata_set.all():
                                existing_event_uids_post_delay.add(event.irradiation_event_uid)
                        except ObjectDoesNotExist:
                            for event in existing_study_uid_match.order_by(
                                    'pk')[study_index].projectionxrayradiationdose_set.get(
                            ).irradeventxraydata_set.all():
                                existing_event_uids_post_delay.add(event.irradiation_event_uid)

                        logger.debug(u"Import match on StudyInstUID {0}. After {1} s, existing event UIDs are {2}."
                                     u"".format(study_uid, sleep_time, existing_event_uids_post_delay))
                        if existing_event_uids_post_delay == new_event_uids:
                            # Now they are the same
                            logger.debug(u"Import match on StudyInstUID {0}. Event level match after delay, will not "
                                         u"import.".format(study_uid))
                            record_sop_instance_uid(existing_study_uid_match[study_index], new_sop_instance_uid)
                            return
                        elif new_event_uids.issubset(existing_event_uids_post_delay):
                            # Existing now has more events including those in the new RDSR
                            logger.debug(u"Import match on StudyInstUID {0}. Existing has more events than the new RDSR"
                                         u"after the delay, including the new ones, so will not import")
                            record_sop_instance_uid(existing_study_uid_match[study_index], new_sop_instance_uid)
                            return
                        # Can't be fewer in new RDSR at this point, so new must still have more, so use new one
                        existing_study_uid_match[study_index].delete()
                        keep_existing_sop_instance_uids = True
                        logger.debug(u"Import match on StudyInstUID {0}. After delay, new RDSR has more events than "
                                     u"existing. Not certain that existing had finished importing. Existing will be"
                                     u"deleted and replaced.".format(study_uid))

    g = GeneralStudyModuleAttr.objects.create()
    if not g:  # Allows import to be aborted if no template found
        return
    new_sop_instance_uid = dataset.SOPInstanceUID
    record_sop_instance_uid(g, new_sop_instance_uid)
    if keep_existing_sop_instance_uids:
        for sop_instance_uid in existing_sop_instance_uids:
            record_sop_instance_uid(g, sop_instance_uid)
    ch = get_value_kw('SpecificCharacterSet', dataset)
    _generalequipmentmoduleattributes(dataset, g, ch)
    _generalstudymoduleattributes(dataset, g, ch)
    _patientstudymoduleattributes(dataset, g)
    _patientmoduleattributes(dataset, g, ch)

    try:
        SkinDoseMapCalcSettings.objects.get()
    except ObjectDoesNotExist:
        SkinDoseMapCalcSettings.objects.create()

    enable_skin_dose_maps = SkinDoseMapCalcSettings.objects.values_list('enable_skin_dose_maps', flat=True)[0]
    calc_on_import = SkinDoseMapCalcSettings.objects.values_list('calc_on_import', flat=True)[0]
    if g.modality_type == 'RF' and enable_skin_dose_maps and calc_on_import:
        from remapp.tools.make_skin_map import make_skin_map
        make_skin_map.delay(g.pk)

    # Calculate summed total DAP and dose at RP for studies that have this study's patient ID, going back week_delta
    # weeks in time from this study date. Only do this if activated in the fluoro alert settings (check whether
    # HighDoseMetricAlertSettings.calc_accum_dose_over_delta_weeks_on_import is True).
    if g.modality_type == 'RF':
        from remapp.models import HighDoseMetricAlertSettings, AccumIntegratedProjRadiogDose
        try:
            HighDoseMetricAlertSettings.objects.get()
        except ObjectDoesNotExist:
            HighDoseMetricAlertSettings.objects.create()

        week_delta = HighDoseMetricAlertSettings.objects.values_list('accum_dose_delta_weeks', flat=True)[0]
        calc_accum_dose_over_delta_weeks_on_import = \
        HighDoseMetricAlertSettings.objects.values_list('calc_accum_dose_over_delta_weeks_on_import', flat=True)[0]
        if calc_accum_dose_over_delta_weeks_on_import:
            from datetime import timedelta
            from django.db.models import Sum
            from remapp.models import PKsForSummedRFDoseStudiesInDeltaWeeks

            all_rf_studies = GeneralStudyModuleAttr.objects.filter(modality_type__exact='RF').all()

            patient_id = g.patientmoduleattr_set.values_list('patient_id', flat=True)[0]
            if patient_id:
                study_date = g.study_date
                oldest_date = (study_date - timedelta(weeks=week_delta))

                # +++++++++++++++++++++++++++++++++++++++++++++++++++++++++++++++++++++++++++++++++++++++++++++++++++++++++++
                # The try and except parts of this code are here because some of the studies in my database didn't have the
                # expected data in the related fields - not sure why. Perhaps an issue with the extractor routine?
                try:
                    g.projectionxrayradiationdose_set.get().accumxraydose_set.all()
                except ObjectDoesNotExist:
                    g.projectionxrayradiationdose_set.get().accumxraydose_set.create()

                for accumxraydose in g.projectionxrayradiationdose_set.get().accumxraydose_set.all():
                    try:
                        accumxraydose.accumintegratedprojradiogdose_set.get()
                    except:
                        accumxraydose.accumintegratedprojradiogdose_set.create()
                # +++++++++++++++++++++++++++++++++++++++++++++++++++++++++++++++++++++++++++++++++++++++++++++++++++++++++++

                for accumxraydose in g.projectionxrayradiationdose_set.get().accumxraydose_set.all():
                    accum_int_proj_pk = accumxraydose.accumintegratedprojradiogdose_set.get().pk

                    accum_int_proj_to_update = AccumIntegratedProjRadiogDose.objects.get(pk=accum_int_proj_pk)

                    included_studies = all_rf_studies.filter(patientmoduleattr__patient_id__exact=patient_id,
                                                             study_date__range=[oldest_date, study_date])

                    bulk_entries = []
                    for pk in included_studies.values_list('pk', flat=True):
                        if not PKsForSummedRFDoseStudiesInDeltaWeeks.objects.filter(
                                general_study_module_attributes_id__exact=g.pk).filter(
                                study_pk_in_delta_weeks__exact=pk):
                            new_entry = PKsForSummedRFDoseStudiesInDeltaWeeks()
                            new_entry.general_study_module_attributes_id = g.pk
                            new_entry.study_pk_in_delta_weeks = pk
                            bulk_entries.append(new_entry)
<<<<<<< HEAD

=======
>>>>>>> 31596bf2
                    if len(bulk_entries):
                        PKsForSummedRFDoseStudiesInDeltaWeeks.objects.bulk_create(bulk_entries)

                    accum_totals = included_studies.aggregate(Sum(
                        'projectionxrayradiationdose__accumxraydose__accumintegratedprojradiogdose__dose_area_product_total'),
                        Sum('projectionxrayradiationdose__accumxraydose__accumintegratedprojradiogdose__dose_rp_total'))
                    accum_int_proj_to_update.dose_area_product_total_over_delta_weeks = accum_totals[
                        'projectionxrayradiationdose__accumxraydose__accumintegratedprojradiogdose__dose_area_product_total__sum']
                    accum_int_proj_to_update.dose_rp_total_over_delta_weeks = accum_totals[
                        'projectionxrayradiationdose__accumxraydose__accumintegratedprojradiogdose__dose_rp_total__sum']
                    accum_int_proj_to_update.save()
                populate_rf_delta_weeks_summary(g)

        # Send an e-mail to all high dose alert recipients if this study is at or above threshold levels
        send_alert_emails = \
        HighDoseMetricAlertSettings.objects.values_list('send_high_dose_metric_alert_emails', flat=True)[0]
        if send_alert_emails:
            from remapp.tools.send_high_dose_alert_emails import send_rf_high_dose_alert_email
            send_rf_high_dose_alert_email(g.pk)


def _fix_toshiba_vhp(dataset):
    """
    Replace forward slash in multi-value decimal string VR with back slash
    :param dataset: DICOM dataset
    :return: Repaired DICOM dataset
    """

    for cont in dataset.ContentSequence:
        if cont.ConceptNameCodeSequence[0].CodeMeaning == "CT Acquisition":
            for cont2 in cont.ContentSequence:
                if cont2.ConceptNameCodeSequence[0].CodeMeaning == "Dose Reduce Parameters" and \
                        cont2.ConceptNameCodeSequence[0].CodingSchemeDesignator == "99TOSHIBA-TMSC":
                    for cont3 in cont2.ContentSequence:
                        if cont3.ConceptNameCodeSequence[0].CodeMeaning == "Standard deviation of population":
                            try:
                                cont3.MeasuredValueSequence[0].NumericValue
                            except ValueError:
                                vhp_sd = dict.__getitem__(cont3.MeasuredValueSequence[0], 0x40a30a)
                                vhp_sd_value = vhp_sd.__getattribute__('value')
                                if '/' in vhp_sd_value:
                                    vhp_sd_value = vhp_sd_value.replace('/', '\\')
                                    new_vhp_sd = vhp_sd._replace(value=vhp_sd_value)
                                    dict.__setitem__(cont3.MeasuredValueSequence[0], 0x40a30a, new_vhp_sd)


@shared_task(name='remapp.extractors.rdsr.rdsr')
def rdsr(rdsr_file):
    """Extract radiation dose related data from DICOM Radiation SR objects.

    :param filename: relative or absolute path to Radiation Dose Structured Report.
    :type filename: str.
    """

    import dicom
    from remapp.models import DicomDeleteSettings
    try:
        del_settings = DicomDeleteSettings.objects.get()
        del_rdsr = del_settings.del_rdsr
    except ObjectDoesNotExist:
        del_rdsr = False

    dataset = dicom.read_file(rdsr_file)
    try:
        dataset.decode()
    except ValueError as e:
        if "Invalid tag (0040, a30a): invalid literal for float()" in e.message:
            _fix_toshiba_vhp(dataset)
            dataset.decode()

    if dataset.SOPClassUID in ('1.2.840.10008.5.1.4.1.1.88.67', '1.2.840.10008.5.1.4.1.1.88.22') and \
            dataset.ConceptNameCodeSequence[0].CodeValue == '113701':
        logger.debug(u'rdsr.py extracting from {0}'.format(rdsr_file))
        _rdsr2db(dataset)
    else:
        logger.warning(u'rdsr.py not attempting to extract from {0}, not a radiation dose structured report'.format(
            rdsr_file))

    if del_rdsr:
        os.remove(rdsr_file)

    return 0


if __name__ == "__main__":

    if len(sys.argv) != 2:
        sys.exit(u'Error: Supply exactly one argument - the DICOM RDSR file')

    sys.exit(rdsr(sys.argv[1]))<|MERGE_RESOLUTION|>--- conflicted
+++ resolved
@@ -1569,10 +1569,6 @@
                             new_entry.general_study_module_attributes_id = g.pk
                             new_entry.study_pk_in_delta_weeks = pk
                             bulk_entries.append(new_entry)
-<<<<<<< HEAD
-
-=======
->>>>>>> 31596bf2
                     if len(bulk_entries):
                         PKsForSummedRFDoseStudiesInDeltaWeeks.objects.bulk_create(bulk_entries)
 
