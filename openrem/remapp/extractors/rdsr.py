--- conflicted
+++ resolved
@@ -274,7 +274,7 @@
             pass
 
 
-def _irradiationeventxraydetectordata(dataset, event, ch):  # TID 10003a
+def _irradiationeventxraydetectordata(dataset, event):  # TID 10003a
     from remapp.models import IrradEventXRayDetectorData
     detector = IrradEventXRayDetectorData.objects.create(irradiation_event_xray_data=event)
     for cont in dataset.ContentSequence:
@@ -951,10 +951,6 @@
     except ObjectDoesNotExist:
         SkinDoseMapCalcSettings.objects.create()
 
-<<<<<<< HEAD
-    # Commented out until openSkin confirmed as working OK
-=======
->>>>>>> e68b15d5
     enable_skin_dose_maps = SkinDoseMapCalcSettings.objects.values_list('enable_skin_dose_maps', flat=True)[0]
     calc_on_import = SkinDoseMapCalcSettings.objects.values_list('calc_on_import', flat=True)[0]
     if g.modality_type == "RF" and enable_skin_dose_maps and calc_on_import:
