--- conflicted
+++ resolved
@@ -145,11 +145,7 @@
 
 def _irradiationeventxraysourcedata(dataset,event):
     # TODO: review model to convert to cid where appropriate, and add additional fields such as field height and width
-<<<<<<< HEAD
-    from remapp.models import Irradiation_event_xray_source_data
-=======
     from remapp.models import IrradEventXRaySourceData
->>>>>>> 30860dae
     from remapp.tools.get_values import get_value_kw, get_or_create_cid
     source = IrradEventXRaySourceData.objects.create(irradiation_event_xray_data=event)
     source.average_xray_tube_current = get_value_kw('XRayTubeCurrent',dataset)
@@ -291,11 +287,7 @@
 
 def _irradiationeventxraydata(dataset,proj): # TID 10003
     # TODO: review model to convert to cid where appropriate, and add additional fields
-<<<<<<< HEAD
-    from remapp.models import Irradiation_event_xray_data
-=======
     from remapp.models import IrradEventXRayData
->>>>>>> 30860dae
     from remapp.tools.get_values import get_value_kw, get_or_create_cid, get_seq_code_value, get_seq_code_meaning
     from remapp.tools.dcmdatetime import make_date_time
     event = IrradEventXRayData.objects.create(projection_xray_radiation_dose=proj)
