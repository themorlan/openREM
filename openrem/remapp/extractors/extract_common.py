# This Python file uses the following encoding: utf-8

#    OpenREM - Radiation Exposure Monitoring tools for the physicist
#    Copyright (C) 2012,2013  The Royal Marsden NHS Foundation Trust
#
#    This program is free software: you can redistribute it and/or modify
#    it under the terms of the GNU General Public License as published by
#    the Free Software Foundation, either version 3 of the License, or
#    (at your option) any later version.
#
#    This program is distributed in the hope that it will be useful,
#    but WITHOUT ANY WARRANTY; without even the implied warranty of
#    MERCHANTABILITY or FITNESS FOR A PARTICULAR PURPOSE.  See the
#    GNU General Public License for more details.
#
#    Additional permission under section 7 of GPLv3:
#    You shall not make any use of the name of The Royal Marsden NHS
#    Foundation trust in connection with this Program in any press or
#    other public announcement without the prior written consent of
#    The Royal Marsden NHS Foundation Trust.
#
#    You should have received a copy of the GNU General Public License
#    along with this program.  If not, see <http://www.gnu.org/licenses/>.

"""
..  module:: extract-common
    :synopsis: Module of functions common to multiple extractor routines
"""

from datetime import datetime
from decimal import Decimal
import logging

from django.db.models import (
    ObjectDoesNotExist,
    Q,
)
from django.conf import settings
import numpy as np

from remapp.models import (
    GeneralStudyModuleAttr,
    PatientIDSettings,
    PatientModuleAttr,
    PatientStudyModuleAttr,
    PersonParticipant,
    GeneralEquipmentModuleAttr,
    UniqueEquipmentNames,
    MergeOnDeviceObserverUIDSettings,
)
from ..tools.dcmdatetime import (
    get_date,
    make_date_time,
    get_time,
    make_date,
    make_time,
)
from ..tools.get_values import (
    get_value_kw,
    get_or_create_cid,
    list_to_string,
    get_seq_code_meaning,
    get_seq_code_value,
)
from ..tools.not_patient_indicators import get_not_pt
from ..tools.hash_id import hash_id
from ..tools.check_uid import record_sop_instance_uid
from ..tools.standard_names import assign_standard_names_to_study

def get_study_check_dup(dataset, modality="DX"):
    """
    If study exists, create new event
    :param dataset: DICOM object
    :param modality: Modality of image object being imported; 'MG' or 'DX'
    :return: Study object to proceed with
    """

    if modality == "MG":
        logger = logging.getLogger("remapp.extractors.mam")
    else:
        logger = logging.getLogger("remapp.extractors.dx")

    study_uid = get_value_kw("StudyInstanceUID", dataset)
    event_uid = get_value_kw("SOPInstanceUID", dataset)
    logger.debug(
        f"In get_study_check_dup for {modality}. Study UID {study_uid}, event UID {event_uid}"
    )
    this_study = None
    same_study_uid = GeneralStudyModuleAttr.objects.filter(
        study_instance_uid__exact=study_uid
    ).order_by("pk")
    if same_study_uid.count() > 1:
        logger.warning(
            "Duplicate {0} study UID {1} in database - could be a problem! There are {2} copies.".format(
                modality, study_uid, same_study_uid.count()
            )
        )
        # Studies are ordered by study level pk. FInd the first one that has a modality type, and replace our
        # filter_set with the study we have found.
        for study in same_study_uid.order_by("pk"):
            if study.modality_type:
                this_study = study
                logger.debug(
                    "Duplicate {3} study UID {0} - first instance (pk={1}) with modality type assigned ({2}) "
                    "selected to import new event into.".format(
                        study_uid, study.pk, study.modality_type, modality
                    )
                )
                break
        if not this_study:
            logger.warning(
                "Duplicate {0} study UID {1}, none of which have modality_type assigned!"
                " Setting first instance to {0}".format(modality, study_uid)
            )
            this_study = same_study_uid[0]
            this_study.modality_type = modality
            this_study.save()
    elif same_study_uid.count() == 1:
        logger.debug("Importing event {0} into study {1}".format(event_uid, study_uid))
        this_study = same_study_uid[0]
    else:
        logger.error(
            "Attempting to add {0} event {1} to study UID {2}, but it isn't there anymore. Stopping.".format(
                modality, event_uid, study_uid
            )
        )
        return 0
    existing_sop_instance_uids = set()
    for previous_object in this_study.objectuidsprocessed_set.all():
        existing_sop_instance_uids.add(previous_object.sop_instance_uid)
    if event_uid in existing_sop_instance_uids:
        # We might get here if object has previously been rejected for being a for processing/presentation duplicate
        logger.debug(
            "{2} instance UID {0} of study UID {1} previously processed, stopping.".format(
                event_uid, study_uid, modality
            )
        )
        return 0
    # New event - record the SOP instance UID
    logger.debug(
        "{0} Event {1} we haven't seen before. Adding to list for study {2}".format(
            modality, event_uid, study_uid
        )
    )
    record_sop_instance_uid(this_study, event_uid)
    # further check required to ensure 'for processing' and 'for presentation'
    # versions of the same irradiation event don't get imported twice
    # Also check it isn't a Hologic SC tomo file
    if modality == "DX" or (
        modality == "MG" and dataset.SOPClassUID != "1.2.840.10008.5.1.4.1.1.7"
    ):
        event_time = get_value_kw("AcquisitionTime", dataset)
        if not event_time:
            event_time = get_value_kw("ContentTime", dataset)
        event_date = get_value_kw("AcquisitionDate", dataset)
        if not event_date:
            event_date = get_value_kw("ContentDate", dataset)
        event_date_time = make_date_time("{0}{1}".format(event_date, event_time))
        for (
            events
        ) in (
            this_study.projectionxrayradiationdose_set.get().irradeventxraydata_set.all()
        ):
            if event_date_time == events.date_time_started:
                logger.debug(
                    "A previous {2} object with this study UID ({0}) and time ({1}) has been imported."
                    " Stopping".format(study_uid, event_date_time.isoformat(), modality)
                )
                return 0
    # study exists, but event doesn't
    return this_study


def ct_event_type_count(g):
    """Count CT event types and record in GeneralStudyModuleAttr summary fields

    :param g: GeneralStudyModuleAttr database table
    :return: None - database is updated
    """

    g.number_of_axial = 0
    g.number_of_spiral = 0
    g.number_of_stationary = 0
    g.number_of_const_angle = 0
    try:
        events = g.ctradiationdose_set.get().ctirradiationeventdata_set.order_by("pk")
        g.number_of_axial += events.filter(
            ct_acquisition_type__code_value__exact="113804"
        ).count()
        g.number_of_spiral += events.filter(
            ct_acquisition_type__code_value__exact="116152004"
        ).count()
        g.number_of_spiral += events.filter(
            ct_acquisition_type__code_value__exact="P5-08001"
        ).count()
        g.number_of_spiral += events.filter(
            ct_acquisition_type__code_value__exact="C0860888"
        ).count()
        g.number_of_stationary += events.filter(
            ct_acquisition_type__code_value__exact="113806"
        ).count()
        g.number_of_const_angle += events.filter(
            ct_acquisition_type__code_value__exact="113805"
        ).count()
    except ObjectDoesNotExist:
        return
    g.save()


def populate_mammo_agd_summary(g):
    """Copy accumulated AGD to the GeneralStudyModuleAttr summary fields

    :param g: GeneralStudyModuleAttr database table
    :return: None - database is updated
    """

    logger = logging.getLogger("remapp.extractors")

    try:
        for breast in (
            g.projectionxrayradiationdose_set.get()
            .accumxraydose_set.get()
            .accummammographyxraydose_set.order_by("pk")
        ):
            if breast.laterality.code_value in [
                "T-04020",
                "73056007",
                "C0222600",
            ]:  # Right breast
                g.total_agd_right = breast.accumulated_average_glandular_dose
            elif breast.laterality.code_value in [
                "T-04030",
                "80248007",
                "C0222601",
            ]:  # Left breast
                g.total_agd_left = breast.accumulated_average_glandular_dose
            elif breast.laterality.code_value in [
                "T-04080",
                "63762007",
                "C0222605",
            ]:  # Left breast
                g.total_agd_both = breast.accumulated_average_glandular_dose
        g.save()
    except (ObjectDoesNotExist, AttributeError):
        g.total_agd_both = 0
        g.save()
        logger.warning(
            "Study UID {0}. Unable to set summary total_agd values - total_agd_both set to 0.".format(
                g.study_instance_uid
            )
        )


def populate_dx_rf_summary(g):
    """Copy accumulated DAP and RP dose for each plane into the GeneralStudyModuleAttr summary fields

    :param g: GeneralStudyModuleAttr database table
    :return: None - database is updated
    """

    logger = logging.getLogger("remapp.extractors")

    try:
        planes = g.projectionxrayradiationdose_set.get().accumxraydose_set.order_by(
            "pk"
        )
        accum_int_a = planes[0].accumintegratedprojradiogdose_set.get()
        g.total_dap_a = accum_int_a.dose_area_product_total
        g.total_rp_dose_a = accum_int_a.dose_rp_total
        g.total_dap_a_delta_weeks = accum_int_a.dose_area_product_total_over_delta_weeks
        g.total_rp_dose_a_delta_weeks = accum_int_a.dose_rp_total_over_delta_weeks
        if (
            g.projectionxrayradiationdose_set.get()
            .irradeventxraydata_set.all()
            .filter(acquisition_plane__code_value__exact="113620")
            .count()
        ):
            g.number_of_events_a = (
                g.projectionxrayradiationdose_set.get()
                .irradeventxraydata_set.all()
                .filter(acquisition_plane__code_value__exact="113620")
                .count()
            )
        elif (
            g.projectionxrayradiationdose_set.get()
            .irradeventxraydata_set.all()
            .filter(acquisition_plane__code_value__exact="113622")
            .count()
        ):
            g.number_of_events_a = (
                g.projectionxrayradiationdose_set.get()
                .irradeventxraydata_set.all()
                .filter(acquisition_plane__code_value__exact="113622")
                .count()
            )
        else:
            g.number_of_events_a = (
                g.projectionxrayradiationdose_set.get()
                .irradeventxraydata_set.all()
                .filter(acquisition_plane__code_value__exact="113890")
                .count()
            )
        try:
            accum_int_b = planes[1].accumintegratedprojradiogdose_set.get()
            g.total_dap_b = accum_int_b.dose_area_product_total
            g.total_rp_dose_b = accum_int_b.dose_rp_total
            g.total_dap_b_delta_weeks = (
                accum_int_b.dose_area_product_total_over_delta_weeks
            )
            g.total_rp_dose_b_delta_weeks = accum_int_b.dose_rp_total_over_delta_weeks
            g.number_of_planes = 2
            g.number_of_events_b = (
                g.projectionxrayradiationdose_set.get()
                .irradeventxraydata_set.all()
                .filter(acquisition_plane__code_value__exact="113621")
                .count()
            )
        except IndexError:
            g.number_of_planes = 1
            logger.debug(
                "Study UID {0}. No second plane when setting summary DAP/RP values".format(
                    g.study_instance_uid
                )
            )
        g.save()
        try:
            g.total_dap = g.total_dap_a + g.total_dap_b
        except TypeError:
            if g.total_dap_a is not None:
                g.total_dap = g.total_dap_a
            elif g.total_dap_b is not None:
                g.total_dap = g.total_dap_b
            else:
                g.total_dap = 0
        g.save()
    except (ObjectDoesNotExist, IndexError):
        g.number_of_events_a = 0
        g.save()
        logger.warning(
            "Study UID {0}. Unable to set summary total DAP and RP dose values. number_of_events_a set to 0.".format(
                g.study_instance_uid
            )
        )


def populate_rf_delta_weeks_summary(g):
    """Copy DAP and RP dose accumulated over delta weeks into the GeneralStudyModuleAttr summary fields

    :param g: GeneralStudyModuleAttr database table
    :return: None - database is updated
    """

    logger = logging.getLogger("remapp.extractors")

    try:
        # Both planes are added to the total, which is recorded in each plane. So only need to get the first one
        g.total_dap_delta_weeks = (
            g.projectionxrayradiationdose_set.get()
            .accumxraydose_set.order_by("pk")[0]
            .accumintegratedprojradiogdose_set.get()
            .dose_area_product_total_over_delta_weeks
        )
        g.total_rp_dose_delta_weeks = (
            g.projectionxrayradiationdose_set.get()
            .accumxraydose_set.order_by("pk")[0]
            .accumintegratedprojradiogdose_set.get()
            .dose_rp_total_over_delta_weeks
        )
        g.save()
    except (ObjectDoesNotExist, IndexError):
        logger.warning(
            "Study UID {0}. Unable to set summary delta weeks DAP and RP dose values".format(
                g.study_instance_uid
            )
        )


def patient_module_attributes(dataset, g):  # C.7.1.1
    """Get patient module attributes

    :param dataset: DICOM object
    :param g: GeneralStudyModuleAttr database table
    :return: None - database is updated
    """

    pat = PatientModuleAttr.objects.create(general_study_module_attributes=g)
    patient_birth_date = get_date("PatientBirthDate", dataset)
    pat.patient_sex = get_value_kw("PatientSex", dataset)
    pat.not_patient_indicator = get_not_pt(dataset)
    patientatt = PatientStudyModuleAttr.objects.get(general_study_module_attributes=g)
    if patient_birth_date and g.study_date:
        patientatt.patient_age_decimal = Decimal(
            (g.study_date.date() - patient_birth_date.date()).days
        ) / Decimal("365.25")
    elif patientatt.patient_age:
        if patientatt.patient_age[-1:] == "Y":
            patientatt.patient_age_decimal = Decimal(patientatt.patient_age[:-1])
        elif patientatt.patient_age[-1:] == "M":
            patientatt.patient_age_decimal = Decimal(
                patientatt.patient_age[:-1]
            ) / Decimal("12")
        elif patientatt.patient_age[-1:] == "D":
            patientatt.patient_age_decimal = Decimal(
                patientatt.patient_age[:-1]
            ) / Decimal("365.25")
    if patientatt.patient_age_decimal:
        patientatt.patient_age_decimal = patientatt.patient_age_decimal.quantize(
            Decimal(".1")
        )
    patientatt.save()

    patient_id_settings = PatientIDSettings.objects.get()
    if patient_id_settings.name_stored:
        name = get_value_kw("PatientName", dataset)
        if name and patient_id_settings.name_hashed:
            name = hash_id(name)
            pat.name_hashed = True
        pat.patient_name = name
    if patient_id_settings.id_stored:
        patid = get_value_kw("PatientID", dataset)
        if patid and patient_id_settings.id_hashed:
            patid = hash_id(patid)
            pat.id_hashed = True
        pat.patient_id = patid
    if patient_id_settings.dob_stored and patient_birth_date:
        pat.patient_birth_date = patient_birth_date
    pat.save()


def add_standard_names(g):
    """Assigns standard names to the given study and checks for new DRL alerts

    :param g: GeneralStudyModuleAttr database table
    """

<<<<<<< HEAD
    # If the modality_type is CR or PX then override it to DX, because all CR, DX and PX studies are stored in the
    # standard_names table as DX
    modality = g.modality_type
    if modality in ["CR", "PX"]:
        modality = "DX"

    std_names = StandardNames.objects.filter(modality=modality)

    # Obtain a list of standard name IDs that match this GeneralStudyModuleAttr
    matching_std_name_ids = std_names.filter(
        (Q(study_description=g.study_description) & Q(study_description__isnull=False))
        | (
            Q(requested_procedure_code_meaning=g.requested_procedure_code_meaning)
            & Q(requested_procedure_code_meaning__isnull=False)
        )
        | (
            Q(procedure_code_meaning=g.procedure_code_meaning)
            & Q(procedure_code_meaning__isnull=False)
        )
    ).values_list("pk", flat=True)

    # Obtain a list of standard name IDs that are already associated with this GeneralStudyModuleAttr
    std_name_ids_already_in_study = g.standard_names.values_list("pk", flat=True)

    # Names that are in the new list, but not in the existing list
    std_name_ids_to_add = np.setdiff1d(
        matching_std_name_ids, std_name_ids_already_in_study
    )

    if std_name_ids_to_add.size:
        g.standard_names.add(*std_name_ids_to_add)

    # Add standard name references to the study irradiation events where the acquisition_protocol values match.
    # Some events will already exist if the new data is adding to an existing study
    try:
        if modality == "CT":
            for event in g.ctradiationdose_set.get().ctirradiationeventdata_set.all():
                # Only add matching standard name if the event doesn't already have one
                if not event.standard_protocols.values_list("pk", flat=True):
                    pk_value = list(
                        std_names.filter(
                            Q(acquisition_protocol=event.acquisition_protocol)
                            & Q(acquisition_protocol__isnull=False)
                        ).values_list("pk", flat=True)
                    )
                    event.standard_protocols.add(*pk_value)
        elif modality == "NM":
            pass
        else:
            for (
                event
            ) in g.projectionxrayradiationdose_set.get().irradeventxraydata_set.all():
                # Only add matching standard name if the event doesn't already have one
                if not event.standard_protocols.values_list("pk", flat=True):
                    pk_value = list(
                        std_names.filter(
                            Q(acquisition_protocol=event.acquisition_protocol)
                            & Q(acquisition_protocol__isnull=False)
                        ).values_list("pk", flat=True)
                    )
                    event.standard_protocols.add(*pk_value)

    except ObjectDoesNotExist:
        pass
=======
    assign_standard_names_to_study(g)
    # TODO: check for new DRL alerts
>>>>>>> d054cc37


def observercontext(dataset, obs):  # TID 1002
    for cont in dataset.ContentSequence:
        if cont.ConceptNameCodeSequence[0].CodeMeaning == "Observer Type":
            obs.observer_type = get_or_create_cid(
                cont.ConceptCodeSequence[0].CodeValue,
                cont.ConceptCodeSequence[0].CodeMeaning,
            )
        elif cont.ConceptNameCodeSequence[0].CodeMeaning == "Device Observer UID":
            try:
                obs.device_observer_uid = cont.UID
            except AttributeError:
                obs.device_observer_uid = cont.TextValue
        elif cont.ConceptNameCodeSequence[0].CodeMeaning == "Device Observer Name":
            obs.device_observer_name = cont.TextValue
        elif (
            cont.ConceptNameCodeSequence[0].CodeMeaning
            == "Device Observer Manufacturer"
        ):
            obs.device_observer_manufacturer = cont.TextValue
        elif (
            cont.ConceptNameCodeSequence[0].CodeMeaning == "Device Observer Model Name"
        ):
            obs.device_observer_model_name = cont.TextValue
        elif (
            cont.ConceptNameCodeSequence[0].CodeMeaning
            == "Device Observer Serial Number"
        ):
            obs.device_observer_serial_number = cont.TextValue
        elif (
            cont.ConceptNameCodeSequence[0].CodeMeaning
            == "Device Observer Physical Location during observation"
        ):
            obs.device_observer_physical_location_during_observation = cont.TextValue
        elif cont.ConceptNameCodeSequence[0].CodeMeaning == "Device Role in Procedure":
            obs.device_role_in_procedure = get_or_create_cid(
                cont.ConceptCodeSequence[0].CodeValue,
                cont.ConceptCodeSequence[0].CodeMeaning,
            )
    obs.save()


def person_participant(dataset, event_data_type, foreign_key, logger):
    """
    Function to record people involved with study

    :param dataset: DICOM data being parsed
    :param event_data_type: Which function has called this function
    :param foreign_key: object of model this modal will link to
    :param logger: The logger that should be used by this function
    :return: None
    """

    if event_data_type == "ct_dose_check_alert":
        person = PersonParticipant.objects.create(
            ct_dose_check_details_alert=foreign_key
        )
    elif event_data_type == "ct_dose_check_notification":
        person = PersonParticipant.objects.create(
            ct_dose_check_details_notification=foreign_key
        )
    elif event_data_type == "radiopharmaceutical_administration_event_data":
        person = PersonParticipant.objects.create(
            radiopharmaceutical_administration_event_data=foreign_key
        )
    else:
        return
    try:
        person.person_name = dataset.PersonName
    except AttributeError:
        logger.debug("Person Name ConceptNameCodeSequence, but no PersonName element")
    try:
        for cont in dataset.ContentSequence:
            if (
                cont.ConceptNameCodeSequence[0].CodeMeaning
                == "Person Role in Procedure"
            ):
                person.person_role_in_procedure_cid = get_or_create_cid(
                    cont.ConceptCodeSequence[0].CodeValue,
                    cont.ConceptCodeSequence[0].CodeMeaning,
                )
            elif cont.ConceptNameCodeSequence[0].CodeMeaning == "Person ID":
                person.person_id = cont.TextValue
            elif cont.ConceptNameCodeSequence[0].CodeMeaning == "Person ID Issue":
                person.person_id_issuer = cont.TextValue
            elif cont.ConceptNameCodeSequence[0].CodeMeaning == "Organization Name":
                person.organization_name = cont.TextValue
            elif (
                cont.ConceptNameCodeSequence[0].CodeMeaning
                == "Person Role in Organization"
            ):
                person.person_role_in_organization_cid = get_or_create_cid(
                    cont.ConceptCodeSequence[0].CodeValue,
                    cont.ConceptCodeSequence[0].CodeMeaning,
                )
    except AttributeError:
        logger.debug("Person Name sequence malformed")
    person.save()


def generalequipmentmoduleattributes(dataset, study):  # C.7.5.1

    equip = GeneralEquipmentModuleAttr.objects.create(
        general_study_module_attributes=study
    )
    equip.manufacturer = get_value_kw("Manufacturer", dataset)
    equip.institution_name = get_value_kw("InstitutionName", dataset)
    equip.institution_address = get_value_kw("InstitutionAddress", dataset)
    equip.station_name = get_value_kw("StationName", dataset)
    equip.institutional_department_name = get_value_kw(
        "InstitutionalDepartmentName", dataset
    )
    equip.manufacturer_model_name = get_value_kw("ManufacturerModelName", dataset)
    equip.device_serial_number = get_value_kw("DeviceSerialNumber", dataset)
    equip.software_versions = get_value_kw("SoftwareVersions", dataset)
    equip.gantry_id = get_value_kw("GantryID", dataset)
    equip.spatial_resolution = get_value_kw("SpatialResolution", dataset)
    try:
        equip.date_of_last_calibration = get_date("DateOfLastCalibration", dataset)
        equip.time_of_last_calibration = get_time("TimeOfLastCalibration", dataset)
    except TypeError:  # DICOM supports MultiValue for those fields, but we don't
        pass
    if hasattr(dataset, "ContentSequence"):
        try:
            device_observer_uid = [
                content.UID
                for content in dataset.ContentSequence
                if (
                    content.ConceptNameCodeSequence[0].CodeValue == "121012"
                    and content.ConceptNameCodeSequence[0].CodingSchemeDesignator
                    == "DCM"
                )
            ][
                0
            ]  # 121012 = DeviceObserverUID
        except AttributeError:
            device_observer_uid = [
                content.TextValue
                for content in dataset.ContentSequence
                if (
                    content.ConceptNameCodeSequence[0].CodeValue == "121012"
                    and content.ConceptNameCodeSequence[0].CodingSchemeDesignator
                    == "DCM"
                )
            ][
                0
            ]  # 121012 = DeviceObserverUID
        except IndexError:
            device_observer_uid = None
    else:
        device_observer_uid = None

    if (
        equip.manufacturer_model_name
        in settings.IGNORE_DEVICE_OBSERVER_UID_FOR_THESE_MODELS
    ):
        device_observer_uid = None

    equip_display_name, created = UniqueEquipmentNames.objects.get_or_create(
        manufacturer=equip.manufacturer,
        manufacturer_hash=hash_id(equip.manufacturer),
        institution_name=equip.institution_name,
        institution_name_hash=hash_id(equip.institution_name),
        station_name=equip.station_name,
        station_name_hash=hash_id(equip.station_name),
        institutional_department_name=equip.institutional_department_name,
        institutional_department_name_hash=hash_id(equip.institutional_department_name),
        manufacturer_model_name=equip.manufacturer_model_name,
        manufacturer_model_name_hash=hash_id(equip.manufacturer_model_name),
        device_serial_number=equip.device_serial_number,
        device_serial_number_hash=hash_id(equip.device_serial_number),
        software_versions=equip.software_versions,
        software_versions_hash=hash_id(equip.software_versions),
        gantry_id=equip.gantry_id,
        gantry_id_hash=hash_id(equip.gantry_id),
        hash_generated=True,
        device_observer_uid=device_observer_uid,
        device_observer_uid_hash=hash_id(device_observer_uid),
    )

    if created:
        # If we have a device_observer_uid and it is desired, merge this "new" device with an existing one based on the
        # device observer uid.
        try:
            match_on_device_observer_uid = (
                MergeOnDeviceObserverUIDSettings.objects.values_list(
                    "match_on_device_observer_uid", flat=True
                )[0]
            )
        except IndexError:
            match_on_device_observer_uid = False
        if match_on_device_observer_uid and device_observer_uid:
            matched_equip_display_name = UniqueEquipmentNames.objects.filter(
                device_observer_uid=device_observer_uid
            )
            # We just inserted UniqueEquipmentName, so there should be more than one to match on another
            if len(matched_equip_display_name) > 1:
                # check if the first is the same as the just inserted. If it is, take the second object
                object_nr = 0
                if equip_display_name == matched_equip_display_name[object_nr]:
                    object_nr = 1
                equip_display_name.display_name = matched_equip_display_name[
                    object_nr
                ].display_name
                equip_display_name.user_defined_modality = matched_equip_display_name[
                    object_nr
                ].user_defined_modality
        if not equip_display_name.display_name:
            # if no display name, either new unit, existing unit with changes and match on UID False, or existing and
            # first import since match_on_uid added. Code below should then apply name from last version of unit.
            match_without_observer_uid = UniqueEquipmentNames.objects.filter(
                manufacturer_hash=hash_id(equip.manufacturer),
                institution_name_hash=hash_id(equip.institution_name),
                station_name_hash=hash_id(equip.station_name),
                institutional_department_name_hash=hash_id(
                    equip.institutional_department_name
                ),
                manufacturer_model_name_hash=hash_id(equip.manufacturer_model_name),
                device_serial_number_hash=hash_id(equip.device_serial_number),
                software_versions_hash=hash_id(equip.software_versions),
                gantry_id_hash=hash_id(equip.gantry_id),
            ).order_by("-pk")
            if match_without_observer_uid.count() > 1:
                # ordered by -pk; 0 is the new entry, 1 will be the last one before that
                equip_display_name.display_name = match_without_observer_uid[
                    1
                ].display_name
        if not equip_display_name.display_name:
            if equip.institution_name and equip.station_name:
                equip_display_name.display_name = (
                    equip.institution_name + " " + equip.station_name
                )
            elif equip.institution_name:
                equip_display_name.display_name = equip.institution_name
            elif equip.station_name:
                equip_display_name.display_name = equip.station_name
            else:
                equip_display_name.display_name = "Blank"
        equip_display_name.save()

    equip.unique_equipment_name = UniqueEquipmentNames(pk=equip_display_name.pk)

    equip.save()


def patientstudymoduleattributes(dataset, g):  # C.7.2.2

    patientatt = PatientStudyModuleAttr.objects.create(
        general_study_module_attributes=g
    )
    patientatt.patient_age = get_value_kw("PatientAge", dataset)
    patientatt.patient_weight = get_value_kw("PatientWeight", dataset)
    patientatt.patient_size = get_value_kw("PatientSize", dataset)
    patientatt.save()


def generalstudymoduleattributes(dataset, g, logger):  # C.7.2.1
    g.study_instance_uid = get_value_kw("StudyInstanceUID", dataset)
    g.series_instance_uid = get_value_kw("SeriesInstanceUID", dataset)
    g.study_date = get_date("StudyDate", dataset)
    if not g.study_date:
        g.study_date = get_date("ContentDate", dataset)
    if not g.study_date:
        g.study_date = get_date("SeriesDate", dataset)
    if not g.study_date:
        logger.error(
            f"Study UID {g.study_instance_uid} of modality {get_value_kw('ManufacturerModelName', dataset)} has no date"
            f" information which is needed in the interface - date has been set to 1900!"
        )
        g.study_date = make_date("19000101")
    g.study_time = get_time("StudyTime", dataset)
    g.series_time = get_time("SeriesTime", dataset)
    g.content_time = get_time("ContentTime", dataset)
    if not g.study_time:
        if g.content_time:
            g.study_time = g.content_time
        elif g.series_time:
            g.study_time = g.series_time
        else:
            logger.warning(
                "Study UID {0} of modality {1} has no time information which is needed in the interface - "
                "time has been set to midnight.".format(
                    g.study_instance_uid, get_value_kw("ManufacturerModelName", dataset)
                )
            )
            g.study_time = make_time(000000)
    g.study_workload_chart_time = datetime.combine(
        datetime.date(datetime(1900, 1, 1)), datetime.time(g.study_time)
    )
    g.referring_physician_name = list_to_string(
        get_value_kw("ReferringPhysicianName", dataset)
    )
    g.study_id = get_value_kw("StudyID", dataset)
    accession_number = get_value_kw("AccessionNumber", dataset)
    patient_id_settings = PatientIDSettings.objects.get()
    if accession_number and patient_id_settings.accession_hashed:
        accession_number = hash_id(accession_number)
        g.accession_hashed = True
    g.accession_number = accession_number
    g.study_description = get_value_kw("StudyDescription", dataset)
    g.physician_of_record = list_to_string(get_value_kw("PhysiciansOfRecord", dataset))
    g.name_of_physician_reading_study = list_to_string(
        get_value_kw("NameOfPhysiciansReadingStudy", dataset)
    )
    g.performing_physician_name = list_to_string(
        get_value_kw("PerformingPhysicianName", dataset)
    )
    g.operator_name = list_to_string(get_value_kw("OperatorsName", dataset))
    g.procedure_code_value = get_seq_code_value("ProcedureCodeSequence", dataset)
    g.procedure_code_meaning = get_seq_code_meaning("ProcedureCodeSequence", dataset)
    g.requested_procedure_code_value = get_seq_code_value(
        "RequestedProcedureCodeSequence", dataset
    )
    g.requested_procedure_code_meaning = get_seq_code_meaning(
        "RequestedProcedureCodeSequence", dataset
    )
    g.save()<|MERGE_RESOLUTION|>--- conflicted
+++ resolved
@@ -433,75 +433,8 @@
     :param g: GeneralStudyModuleAttr database table
     """
 
-<<<<<<< HEAD
-    # If the modality_type is CR or PX then override it to DX, because all CR, DX and PX studies are stored in the
-    # standard_names table as DX
-    modality = g.modality_type
-    if modality in ["CR", "PX"]:
-        modality = "DX"
-
-    std_names = StandardNames.objects.filter(modality=modality)
-
-    # Obtain a list of standard name IDs that match this GeneralStudyModuleAttr
-    matching_std_name_ids = std_names.filter(
-        (Q(study_description=g.study_description) & Q(study_description__isnull=False))
-        | (
-            Q(requested_procedure_code_meaning=g.requested_procedure_code_meaning)
-            & Q(requested_procedure_code_meaning__isnull=False)
-        )
-        | (
-            Q(procedure_code_meaning=g.procedure_code_meaning)
-            & Q(procedure_code_meaning__isnull=False)
-        )
-    ).values_list("pk", flat=True)
-
-    # Obtain a list of standard name IDs that are already associated with this GeneralStudyModuleAttr
-    std_name_ids_already_in_study = g.standard_names.values_list("pk", flat=True)
-
-    # Names that are in the new list, but not in the existing list
-    std_name_ids_to_add = np.setdiff1d(
-        matching_std_name_ids, std_name_ids_already_in_study
-    )
-
-    if std_name_ids_to_add.size:
-        g.standard_names.add(*std_name_ids_to_add)
-
-    # Add standard name references to the study irradiation events where the acquisition_protocol values match.
-    # Some events will already exist if the new data is adding to an existing study
-    try:
-        if modality == "CT":
-            for event in g.ctradiationdose_set.get().ctirradiationeventdata_set.all():
-                # Only add matching standard name if the event doesn't already have one
-                if not event.standard_protocols.values_list("pk", flat=True):
-                    pk_value = list(
-                        std_names.filter(
-                            Q(acquisition_protocol=event.acquisition_protocol)
-                            & Q(acquisition_protocol__isnull=False)
-                        ).values_list("pk", flat=True)
-                    )
-                    event.standard_protocols.add(*pk_value)
-        elif modality == "NM":
-            pass
-        else:
-            for (
-                event
-            ) in g.projectionxrayradiationdose_set.get().irradeventxraydata_set.all():
-                # Only add matching standard name if the event doesn't already have one
-                if not event.standard_protocols.values_list("pk", flat=True):
-                    pk_value = list(
-                        std_names.filter(
-                            Q(acquisition_protocol=event.acquisition_protocol)
-                            & Q(acquisition_protocol__isnull=False)
-                        ).values_list("pk", flat=True)
-                    )
-                    event.standard_protocols.add(*pk_value)
-
-    except ObjectDoesNotExist:
-        pass
-=======
     assign_standard_names_to_study(g)
     # TODO: check for new DRL alerts
->>>>>>> d054cc37
 
 
 def observercontext(dataset, obs):  # TID 1002
