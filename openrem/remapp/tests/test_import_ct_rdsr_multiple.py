--- conflicted
+++ resolved
@@ -47,9 +47,6 @@
             self.assertEqual(sop_instance_uid_list1, Counter(
                 [u'1.3.6.1.4.1.5962.99.1.792239193.1702185591.1516915727449.11.0']))
 
-<<<<<<< HEAD
-            rdsr.rdsr(dicom_path_2)
-=======
             self.assertEqual(study.number_of_events, 1)
             self.assertAlmostEqual(study.total_dlp, Decimal(7.46))
             self.assertEqual(study.number_of_axial, 0)
@@ -57,8 +54,7 @@
             self.assertEqual(study.number_of_stationary, 0)
             self.assertEqual(study.number_of_const_angle, 1)
 
-            rdsr(dicom_path_2)
->>>>>>> cecf645c
+            rdsr.rdsr(dicom_path_2)
             study = GeneralStudyModuleAttr.objects.order_by('pk')[0]
             num_events = study.ctradiationdose_set.get().ctirradiationeventdata_set.count()
             sop_instance_uid_list2 = Counter(study.objectuidsprocessed_set.values_list('sop_instance_uid', flat=True))
@@ -70,9 +66,6 @@
             self.assertEqual(num_events, 2)
             self.assertEqual(sop_instance_uid_list2, uid_list2)
 
-<<<<<<< HEAD
-            rdsr.rdsr(dicom_path_3)
-=======
             self.assertEqual(study.number_of_events, 2)
             self.assertAlmostEqual(study.total_dlp, Decimal(77.27))
             self.assertEqual(study.number_of_axial, 0)
@@ -80,8 +73,7 @@
             self.assertEqual(study.number_of_stationary, 0)
             self.assertEqual(study.number_of_const_angle, 1)
 
-            rdsr(dicom_path_3)
->>>>>>> cecf645c
+            rdsr.rdsr(dicom_path_3)
             study = GeneralStudyModuleAttr.objects.order_by('pk')[0]
             num_events = study.ctradiationdose_set.get().ctirradiationeventdata_set.count()
             sop_instance_uid_list3 = Counter(study.objectuidsprocessed_set.values_list('sop_instance_uid', flat=True))
@@ -94,9 +86,6 @@
             self.assertEqual(num_events, 3)
             self.assertEqual(sop_instance_uid_list3, uid_list3)
 
-<<<<<<< HEAD
-            rdsr.rdsr(dicom_path_1)
-=======
             self.assertEqual(study.number_of_events, 3)
             self.assertAlmostEqual(study.total_dlp, Decimal(236.09))
             self.assertEqual(study.number_of_axial, 0)
@@ -104,8 +93,7 @@
             self.assertEqual(study.number_of_stationary, 0)
             self.assertEqual(study.number_of_const_angle, 1)
 
-            rdsr(dicom_path_1)
->>>>>>> cecf645c
+            rdsr.rdsr(dicom_path_1)
             study = GeneralStudyModuleAttr.objects.order_by('pk')[0]
             num_events = study.ctradiationdose_set.get().ctirradiationeventdata_set.count()
             sop_instance_uid_list4 = Counter(study.objectuidsprocessed_set.values_list('sop_instance_uid', flat=True))
