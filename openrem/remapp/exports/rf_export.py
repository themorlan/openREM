--- conflicted
+++ resolved
@@ -971,12 +971,8 @@
         except ObjectDoesNotExist:
             device_observer_name = None
         else:
-<<<<<<< HEAD
-            device_observer_name = export_csv_prep(return_for_export(exams.projectionxrayradiationdose_set.get().observercontext_set.get(), 'device_observer_name'))
-=======
-            device_observer_name = export_safe(return_for_export(exams.projectionxrayradiationdose_set.get(
+            device_observer_name = export_csv_prep(return_for_export(exams.projectionxrayradiationdose_set.get(
                 ).observercontext_set.get(), 'device_observer_name'))
->>>>>>> 8eb342f7
 
         try:
             exams.generalequipmentmoduleattr_set.get()
@@ -984,15 +980,10 @@
             institution_name = None
             display_name = None
         else:
-<<<<<<< HEAD
-            institution_name = export_csv_prep(return_for_export(exams.generalequipmentmoduleattr_set.get(), 'institution_name'))
-            display_name = export_csv_prep(return_for_export(exams.generalequipmentmoduleattr_set.get().unique_equipment_name, 'display_name'))
-=======
-            institution_name = export_safe(return_for_export(exams.generalequipmentmoduleattr_set.get(
+            institution_name = export_csv_prep(return_for_export(exams.generalequipmentmoduleattr_set.get(
                 ), 'institution_name'))
-            display_name = export_safe(return_for_export(exams.generalequipmentmoduleattr_set.get(
+            display_name = export_csv_prep(return_for_export(exams.generalequipmentmoduleattr_set.get(
                 ).unique_equipment_name, 'display_name'))
->>>>>>> 8eb342f7
 
         try:
             exams.patientmoduleattr_set.get()
@@ -1251,11 +1242,7 @@
             table_height_position = event.irradeventxraymechanicaldata_set.get(
             ).doserelateddistancemeasurements_set.get().table_height_position
 
-<<<<<<< HEAD
-        acquisition_protocol = export_csv_prep(return_for_export(event, 'acquisition_protocol'))
-=======
-        acquisition_protocol = export_safe(return_for_export(event, u'acquisition_protocol'))
->>>>>>> 8eb342f7
+        acquisition_protocol = export_csv_prep(return_for_export(event, u'acquisition_protocol'))
 
         data = [
             u'Anon',
