#    OpenREM - Radiation Exposure Monitoring tools for the physicist
#    Copyright (C) 2012,2013  The Royal Marsden NHS Foundation Trust
#
#    This program is free software: you can redistribute it and/or modify
#    it under the terms of the GNU General Public License as published by
#    the Free Software Foundation, either version 3 of the License, or
#    (at your option) any later version.
#
#    This program is distributed in the hope that it will be useful,
#    but WITHOUT ANY WARRANTY; without even the implied warranty of
#    MERCHANTABILITY or FITNESS FOR A PARTICULAR PURPOSE.  See the
#    GNU General Public License for more details.
#
#    Additional permission under section 7 of GPLv3:
#    You shall not make any use of the name of The Royal Marsden NHS
#    Foundation trust in connection with this Program in any press or 
#    other public announcement without the prior written consent of 
#    The Royal Marsden NHS Foundation Trust.
#
#    You should have received a copy of the GNU General Public License
#    along with this program.  If not, see <http://www.gnu.org/licenses/>.

"""
..  module:: dx_export.
    :synopsis: Module to export radiographic data to single-sheet CSV files and to multi-sheet XLSX files.

..  moduleauthor:: David Platten and Ed McDonagh

"""

import csv
from xlsxwriter.workbook import Workbook
from celery import shared_task
from django.conf import settings

@shared_task
def exportDX2excel(filterdict):
    """Export filtered DX database data to a single-sheet CSV file.

    :param request: Query parameters from the DX filtered page URL.
    :type request: HTTP get
    
    """

    import os, sys, datetime
    from tempfile import TemporaryFile
    from django.conf import settings
    from django.core.files import File
    from django.shortcuts import redirect
    from remapp.models import GeneralStudyModuleAttr
    from remapp.models import Exports
    from remapp.interface.mod_filters import DXSummaryListFilter
    from remapp.tools.get_values import return_for_export
    from django.db.models import Q # For the Q "OR" query used for DX and CR
    from django.core.exceptions import ObjectDoesNotExist

    tsk = Exports.objects.create()

    tsk.task_id = exportDX2excel.request.id
    tsk.modality = "DX"
    tsk.export_type = "CSV export"
    datestamp = datetime.datetime.now()
    tsk.export_date = datestamp
    tsk.progress = 'Query filters imported, task started'
    tsk.status = 'CURRENT'
    tsk.save()

    try:
        tmpfile = TemporaryFile()
        writer = csv.writer(tmpfile)

        tsk.progress = 'CSV file created'
        tsk.save()
    except:
        messages.error(request, "Unexpected error creating temporary file - please contact an administrator: {0}".format(sys.exc_info()[0]))
        return redirect('/openrem/export/')
        
    # Get the data!
    e = GeneralStudyModuleAttr.objects.filter(Q(modality_type__exact = 'DX') | Q(modality_type__exact = 'CR'))

    f = DXSummaryListFilter.base_filters

    for filt in f:
        if filt in filterdict and filterdict[filt]:
            # One Windows user found filterdict[filt] was a list. See https://bitbucket.org/openrem/openrem/issue/123/
            if isinstance(filterdict[filt], basestring):
                filterstring = filterdict[filt]
            else:
                filterstring = (filterdict[filt])[0]
            if filterstring != '':
                e = e.filter(**{f[filt].name + '__' + f[filt].lookup_type : filterstring})

    # Remove duplicate entries from the results
    e = e.filter(projectionxrayradiationdose__general_study_module_attributes__study_instance_uid__isnull = False).distinct()

    tsk.progress = 'Required study filter complete.'
    tsk.save()
        
    numresults = e.count()

    tsk.progress = '{0} studies in query.'.format(numresults)
    tsk.num_records = numresults
    tsk.save()

    headers = [
        'Institution name', 
        'Manufacturer', 
        'Model name',
        'Station name',
        'Display name',
        'Accession number',
        'Operator',
        'Study date',
        'Patient age',
        'Patient sex',
        'Patient height', 
        'Patient mass (kg)', 
        'Study description',
        'Requested procedure',
        'Number of events',
        'DAP total (cGy.cm^2)',
        ]

    from django.db.models import Max
    max_events = e.aggregate(Max('projectionxrayradiationdose__accumxraydose__accumintegratedprojradiogdose__total_number_of_radiographic_frames'))
    for h in xrange(max_events['projectionxrayradiationdose__accumxraydose__accumintegratedprojradiogdose__total_number_of_radiographic_frames__max']):
        headers += [
            'E' + str(h+1) + ' Protocol',
            'E' + str(h+1) + ' Image view',
            'E' + str(h+1) + ' Exposure control mode',
            'E' + str(h+1) + ' kVp',
            'E' + str(h+1) + ' mAs',
            'E' + str(h+1) + ' mA',
            'E' + str(h+1) + ' Exposure time (ms)',
            'E' + str(h+1) + ' Exposure index',
            'E' + str(h+1) + ' Relative x-ray exposure',
            'E' + str(h+1) + ' DAP (cGy.cm^2)',
            ]
    writer.writerow(headers)

    tsk.progress = 'CSV header row written.'
    tsk.save()

    for i, exams in enumerate(e):

        try:
            exams.generalequipmentmoduleattr_set.get()
        except ObjectDoesNotExist:
            institution_name = None
            manufacturer = None
            manufacturer_model_name = None
            station_name = None
            display_name = None
        else:
            institution_name = return_for_export(exams.generalequipmentmoduleattr_set.get(), 'institution_name')
            manufacturer = return_for_export(exams.generalequipmentmoduleattr_set.get(), 'manufacturer')
            manufacturer_model_name = return_for_export(exams.generalequipmentmoduleattr_set.get(), 'manufacturer_model_name')
            station_name = return_for_export(exams.generalequipmentmoduleattr_set.get(), 'station_name')
            display_name = return_for_export(exams.generalequipmentmoduleattr_set.get().unique_equipment_name, 'display_name')
        try:
            exams.patientmoduleattr_set.get()
        except ObjectDoesNotExist:
            patient_sex = None
        else:
            patient_sex = return_for_export(exams.patientmoduleattr_set.get(), 'patient_sex')

        try:
            exams.patientstudymoduleattr_set.get()
        except ObjectDoesNotExist:
            patient_age = None
            patient_size = None
            patient_weight = None
        else:
            patient_age = return_for_export(exams.patientstudymoduleattr_set.get(), 'patient_age_decimal')
            patient_size = return_for_export(exams.patientstudymoduleattr_set.get(), 'patient_size')
            patient_weight = return_for_export(exams.patientstudymoduleattr_set.get(), 'patient_weight')

        try:
            exams.projectionxrayradiationdose_set.get().accumxraydose_set.get().accumintegratedprojradiogdose_set.get()
        except ObjectDoesNotExist:
            total_number_of_radiographic_frames = None
            cgycm2 = None
        else:
            total_number_of_radiographic_frames = return_for_export(exams.projectionxrayradiationdose_set.get().accumxraydose_set.get().accumintegratedprojradiogdose_set.get(), 'total_number_of_radiographic_frames')
            dap_total = return_for_export(exams.projectionxrayradiationdose_set.get().accumxraydose_set.get().accumintegratedprojradiogdose_set.get(), 'dose_area_product_total')
            if dap_total:
                cgycm2 = exams.projectionxrayradiationdose_set.get().accumxraydose_set.get().accumintegratedprojradiogdose_set.get().convert_gym2_to_cgycm2()
            else:
                cgycm2 = None

        examdata = [
            institution_name,
            manufacturer,
            manufacturer_model_name,
            station_name,
            display_name,
            exams.accession_number,
            exams.operator_name,
            exams.study_date,
            patient_age,
            patient_sex,
            patient_size,
            patient_weight,
            exams.study_description,
            exams.requested_procedure_code_meaning,
            total_number_of_radiographic_frames,
            cgycm2,
            ]

        for s in exams.projectionxrayradiationdose_set.get().irradeventxraydata_set.all():

            try:
                s.irradeventxraysourcedata_set.get()
            except ObjectDoesNotExist:
                exposure_control_mode = None
                kvp = None
                average_xray_tube_current = None
                exposure_time = None
                mas = None
            else:
                exposure_control_mode = return_for_export(s.irradeventxraysourcedata_set.get(), 'exposure_control_mode')
                average_xray_tube_current = return_for_export(s.irradeventxraysourcedata_set.get(), 'average_xray_tube_current')
                exposure_time = return_for_export(s.irradeventxraysourcedata_set.get(), 'exposure_time')
                try:
                    s.irradeventxraysourcedata_set.get().kvp_set.get()
                except ObjectDoesNotExist:
                    kvp = None
                else:
                    kvp = return_for_export(s.irradeventxraysourcedata_set.get().kvp_set.get(), 'kvp')

                try:
                    s.irradeventxraysourcedata_set.get().exposure_set.get()
                except ObjectDoesNotExist:
                    mas = None
                else:
                    uas = return_for_export(s.irradeventxraysourcedata_set.get().exposure_set.get(), 'exposure')
                    if uas:
                        mas = s.irradeventxraysourcedata_set.get().exposure_set.get().convert_uAs_to_mAs()
                    else:
                        mas = None

            try:
                s.irradeventxraydetectordata_set.get()
            except ObjectDoesNotExist:
                exposure_index = None
                relative_xray_exposure = None
            else:
                exposure_index = return_for_export(s.irradeventxraydetectordata_set.get(), 'exposure_index')
                relative_xray_exposure = return_for_export(s.irradeventxraydetectordata_set.get(), 'relative_xray_exposure')

            cgycm2 = s.convert_gym2_to_cgycm2()

            examdata += [
                s.acquisition_protocol,
                s.image_view,
                exposure_control_mode,
                kvp,
                mas,
                average_xray_tube_current,
                exposure_time,
                exposure_index,
                relative_xray_exposure,
                cgycm2,
                ]

        writer.writerow(examdata)
        tsk.progress = "{0} of {1}".format(i+1, numresults)
        tsk.save()
    tsk.progress = 'All study data written.'
    tsk.save()

    csvfilename = "dxexport{0}.csv".format(datestamp.strftime("%Y%m%d-%H%M%S%f"))

    try:
        tsk.filename.save(csvfilename,File(tmpfile))
    except OSError as e:
        tsk.progress = "Error saving export file - please contact an administrator. Error({0}): {1}".format(e.errno, e.strerror)
        tsk.status = 'ERROR'
        tsk.save()
        return
    except:
        tsk.progress = "Unexpected error saving export file - please contact an administrator: {0}".format(sys.exc_info()[0])
        tsk.status = 'ERROR'
        tsk.save()
        return

    tsk.status = 'COMPLETE'
    tsk.processtime = (datetime.datetime.now() - datestamp).total_seconds()
    tsk.save()

@shared_task
def dxxlsx(filterdict):
    """Export filtered DX and CR database data to multi-sheet Microsoft XSLX files.

    :param filterdict: Query parameters from the DX and CR filtered page URL.
    :type filterdict: HTTP get
    
    """

    import os, sys, datetime
    from tempfile import TemporaryFile
    from django.conf import settings
    from django.core.files import File
    from django.shortcuts import redirect
    from remapp.models import GeneralStudyModuleAttr
    from remapp.models import Exports
    from remapp.interface.mod_filters import DXSummaryListFilter
    from remapp.tools.get_values import return_for_export
    from django.db.models import Q # For the Q "OR" query used for DX and CR
    from django.core.exceptions import ObjectDoesNotExist

    tsk = Exports.objects.create()

    tsk.task_id = dxxlsx.request.id
    tsk.modality = "DX"
    tsk.export_type = "XLSX export"
    datestamp = datetime.datetime.now()
    tsk.export_date = datestamp
    tsk.progress = 'Query filters imported, task started'
    tsk.status = 'CURRENT'
    tsk.save()

    try:
        tmpxlsx = TemporaryFile()
        book = Workbook(tmpxlsx, {'default_date_format': 'dd/mm/yyyy',
                                 'strings_to_numbers':  True})
        tsk.progress = 'Workbook created'
        tsk.save()
    except:
        messages.error(request, "Unexpected error creating temporary file - please contact an administrator: {0}".format(sys.exc_info()[0]))
        return redirect('/openrem/export/')

    # Get the data
    e = GeneralStudyModuleAttr.objects.filter(Q(modality_type__exact = 'DX') | Q(modality_type__exact = 'CR'))

    f = DXSummaryListFilter.base_filters

    for filt in f:
        if filt in filterdict and filterdict[filt]:
            # One Windows user found filterdict[filt] was a list. See https://bitbucket.org/openrem/openrem/issue/123/
            if isinstance(filterdict[filt], basestring):
                filterstring = filterdict[filt]
            else:
                filterstring = (filterdict[filt])[0]
            if filterstring != '':
                e = e.filter(**{f[filt].name + '__' + f[filt].lookup_type : filterstring})

    # Remove duplicate entries from the results
    e = e.filter(projectionxrayradiationdose__general_study_module_attributes__study_instance_uid__isnull = False).distinct()

    tsk.progress = 'Required study filter complete.'
    tsk.num_records = e.count()
    tsk.save()

    # Add summary sheet and all data sheet
    summarysheet = book.add_worksheet("Summary")
    wsalldata = book.add_worksheet('All data')       
    wsalldata.set_column('G:G', 10) # allow date to be displayed.

    # Some prep
    commonheaders = [
        'Institution', 
        'Manufacturer', 
        'Model name',
        'Station name',
        'Display name',
        'Accession number',
        'Operator',
        'Study date',
        'Patient age',
        'Patient sex',
        'Patient height', 
        'Patient mass (kg)', 
        'Test patient?',
        'Study description',
        'Requested procedure',
        'Number of events',
        'DAP total (cGy.cm^2)',
        ]
    protocolheaders = commonheaders + [
        'Protocol',
        'Anatomy',
        'Image view',
        'Exposure control mode',
        'kVp',
        'mAs',
        'mA',
        'Exposure time (ms)',
        'Exposure index',
        'Relative x-ray exposure',
        'DAP (cGy.cm^2)',
        'Entrance exposure at RP',
        'SDD Detector Dist',
        'SPD Patient Dist',
        'SIsoD Isocentre Dist',
        'Table Height',
        'Comment'
        ]
        
    # Generate list of protocols in queryset and create worksheets for each
    tsk.progress = 'Generating list of protocols in the dataset...'
    tsk.save()

    sheetlist = {}
    protocolslist = []
    for exams in e:
        for s in exams.projectionxrayradiationdose_set.get().irradeventxraydata_set.all():
            if s.acquisition_protocol:
                safeprotocol = s.acquisition_protocol
            else:
                safeprotocol = u'Unknown'
            if safeprotocol not in protocolslist:
                protocolslist.append(safeprotocol)
    protocolslist.sort()

    tsk.progress = 'Creating an Excel safe version of protocol names and creating a worksheet for each...'
    tsk.save()

    for protocol in protocolslist:
        tabtext = protocol.lower().replace(" ","_")
        translation_table = {ord('['):ord('('), ord(']'):ord(')'), ord(':'):ord(';'), ord('*'):ord('#'), ord('?'):ord(';'), ord('/'):ord('|'), ord('\\'):ord('|')}
        tabtext = tabtext.translate(translation_table) # remove illegal characters
        tabtext = tabtext[:31]
        if tabtext not in sheetlist:
            sheetlist[tabtext] = {
                'sheet': book.add_worksheet(tabtext),
                'count':0,
                'protocolname':[protocol]}
            sheetlist[tabtext]['sheet'].write_row(0,0,protocolheaders)
            sheetlist[tabtext]['sheet'].set_column('G:G', 10) # Date column
        else:
            if protocol not in sheetlist[tabtext]['protocolname']:
                sheetlist[tabtext]['protocolname'].append(protocol)



    ##################
    # All data sheet

    from django.db.models import Max
    max_events = e.aggregate(Max('projectionxrayradiationdose__accumxraydose__accumintegratedprojradiogdose__total_number_of_radiographic_frames'))

    alldataheaders = commonheaders

    tsk.progress = 'Generating headers for the all data sheet...'
    tsk.save()

    for h in xrange(max_events['projectionxrayradiationdose__accumxraydose__accumintegratedprojradiogdose__total_number_of_radiographic_frames__max']):
        alldataheaders += [
            'E' + str(h+1) + ' Protocol',
            'E' + str(h+1) + ' Anatomy',
            'E' + str(h+1) + ' Image view',
            'E' + str(h+1) + ' Exposure control mode',
            'E' + str(h+1) + ' kVp',
            'E' + str(h+1) + ' mAs',
            'E' + str(h+1) + ' mA',
            'E' + str(h+1) + ' Exposure time (ms)',
            'E' + str(h+1) + ' Exposure index',
            'E' + str(h+1) + ' Relative x-ray exposure',
            'E' + str(h+1) + ' DAP (cGy.cm^2)',
            'E' + str(h+1) + ' Entrance Exposure at RP (mGy)',
            'E' + str(h+1) + ' SDD Detector Dist',
            'E' + str(h+1) + ' SPD Patient Dist',
            'E' + str(h+1) + ' SIsoD Isocentre Dist',
            'E' + str(h+1) + ' Table Height',
            'E' + str(h+1) + ' Comment',
            ]
    wsalldata.write_row('A1', alldataheaders)
    numcolumns = (29 * max_events['projectionxrayradiationdose__accumxraydose__accumintegratedprojradiogdose__total_number_of_radiographic_frames__max']) + 14 - 1
    numrows = e.count()
    wsalldata.autofilter(0,0,numrows,numcolumns)

    for row, exams in enumerate(e):

        tsk.progress = 'Writing study {0} of {1} to All data sheet and individual protocol sheets'.format(row + 1, numrows)
        tsk.save()

        try:
            exams.generalequipmentmoduleattr_set.get()
        except ObjectDoesNotExist:
            institution_name = None
            manufacturer = None
            manufacturer_model_name = None
            station_name = None
            display_name = None
        else:
            institution_name = return_for_export(exams.generalequipmentmoduleattr_set.get(), 'institution_name')
            manufacturer = return_for_export(exams.generalequipmentmoduleattr_set.get(), 'manufacturer')
            manufacturer_model_name = return_for_export(exams.generalequipmentmoduleattr_set.get(), 'manufacturer_model_name')
            station_name = return_for_export(exams.generalequipmentmoduleattr_set.get(), 'station_name')
            display_name = return_for_export(exams.generalequipmentmoduleattr_set.get().unique_equipment_name, 'display_name')

        try:
<<<<<<< HEAD
            patient_sex = str(exams.patientstudymoduleattr_set.get().patient_sex)
        except ObjectDoesNotExist:
            patient_sex = None

        try:
            patient_size = str(exams.patientstudymoduleattr_set.get().patient_size)
=======
            exams.patientmoduleattr_set.get()
>>>>>>> 9884213c
        except ObjectDoesNotExist:
            patient_sex = None
        else:
            patient_sex = return_for_export(exams.patientmoduleattr_set.get(), 'patient_sex')

        try:
            exams.patientstudymoduleattr_set.get()
        except ObjectDoesNotExist:
            patient_age  = None
            patient_size = None
            patient_weight = None
        else:
            patient_age = return_for_export(exams.patientstudymoduleattr_set.get(), 'patient_age_decimal')
            patient_size = return_for_export(exams.patientstudymoduleattr_set.get(), 'patient_size')
            patient_weight = return_for_export(exams.patientstudymoduleattr_set.get(), 'patient_weight')

        try:
            exams.patientmoduleattr_set.get()
        except ObjectDoesNotExist:
            not_patient_indicator = None
        else:
            not_patient_indicator = return_for_export(exams.patientmoduleattr_set.get(), 'not_patient_indicator')

        try:
            exams.projectionxrayradiationdose_set.get().accumxraydose_set.get().accumintegratedprojradiogdose_set.get()
        except ObjectDoesNotExist:
            total_number_of_radiographic_frames = None
            cgycm2 = None
        else:
            total_number_of_radiographic_frames = return_for_export(exams.projectionxrayradiationdose_set.get().accumxraydose_set.get().accumintegratedprojradiogdose_set.get(), 'total_number_of_radiographic_frames')
            dap_total = return_for_export(exams.projectionxrayradiationdose_set.get().accumxraydose_set.get().accumintegratedprojradiogdose_set.get(), 'dose_area_product_total')
            if dap_total:
                cgycm2 = exams.projectionxrayradiationdose_set.get().accumxraydose_set.get().accumintegratedprojradiogdose_set.get().convert_gym2_to_cgycm2()
            else:
                cgycm2 = None

        examdata = [
            institution_name,
            manufacturer,
            manufacturer_model_name,
            station_name,
            display_name,
            exams.accession_number,
            exams.operator_name,
            exams.study_date,  # Is a date - cell needs formatting
            patient_age,
            patient_sex,
            patient_size,
            patient_weight,
            not_patient_indicator,
            exams.study_description,
            exams.requested_procedure_code_meaning,
            total_number_of_radiographic_frames,
            cgycm2,
        ]
        for s in exams.projectionxrayradiationdose_set.get().irradeventxraydata_set.all():

            try:
                s.irradeventxraysourcedata_set.get()
            except ObjectDoesNotExist:
                exposure_control_mode = None
                kvp = None
                average_xray_tube_current = None
                exposure_time = None
                mas = None
            else:
                exposure_control_mode = return_for_export(s.irradeventxraysourcedata_set.get(), 'exposure_control_mode')
                average_xray_tube_current = str(s.irradeventxraysourcedata_set.get().average_xray_tube_current)
                exposure_time = str(s.irradeventxraysourcedata_set.get().exposure_time)
                try:
                    s.irradeventxraysourcedata_set.get().kvp_set.get()
                except ObjectDoesNotExist:
                    kvp = None
                else:
                    kvp = return_for_export(s.irradeventxraysourcedata_set.get().kvp_set.get(), 'kvp')

                try:
                    s.irradeventxraysourcedata_set.get().exposure_set.get()
                except ObjectDoesNotExist:
                    mas = None
                else:
                    uas = return_for_export(s.irradeventxraysourcedata_set.get().exposure_set.get(), 'exposure')
                    if uas:
                        mas = s.irradeventxraysourcedata_set.get().exposure_set.get().convert_uAs_to_mAs()
                    else:
                        mas = None

            try:
                s.irradeventxraydetectordata_set.get()
            except ObjectDoesNotExist:
                exposure_index = None
                relative_xray_exposure = None
            else:
                exposure_index = return_for_export(s.irradeventxraydetectordata_set.get(), 'exposure_index')
                relative_xray_exposure = return_for_export(s.irradeventxraydetectordata_set.get(), 'relative_xray_exposure')

            cgycm2 = str(s.convert_gym2_to_cgycm2())


            entrance_exposure_at_rp = return_for_export(s, 'entrance_exposure_at_rp')

            try:
                s.irradeventxraymechanicaldata_set.get().doserelateddistancemeasurements_set.get()
            except:
                distance_source_to_detector = None
                distance_source_to_entrance_surface = None
                distance_source_to_isocenter = None
                table_height_position = None
            else:
                distance_source_to_detector = return_for_export(s.irradeventxraymechanicaldata_set.get().doserelateddistancemeasurements_set.get(), 'distance_source_to_detector')
                distance_source_to_entrance_surface = return_for_export(s.irradeventxraymechanicaldata_set.get().doserelateddistancemeasurements_set.get(), 'distance_source_to_entrance_surface')
                distance_source_to_isocenter = return_for_export(s.irradeventxraymechanicaldata_set.get().doserelateddistancemeasurements_set.get(), 'distance_source_to_isocenter')
                table_height_position = return_for_export(s.irradeventxraymechanicaldata_set.get().doserelateddistancemeasurements_set.get(), 'table_height_position')

            examdata += [
                s.acquisition_protocol,
                str(s.anatomical_structure),
                str(s.image_view),
                exposure_control_mode,
                kvp,
                mas,
                average_xray_tube_current,
                exposure_time,
                exposure_index,
                relative_xray_exposure,
                cgycm2,
                entrance_exposure_at_rp,
                distance_source_to_detector,
                distance_source_to_entrance_surface,
                distance_source_to_isocenter,
                table_height_position,
                s.comment,
            ]

        wsalldata.write_row(row+1,0, examdata)
        
        # Now we need to write a sheet per series protocol for each 'exams'.
        
        for s in exams.projectionxrayradiationdose_set.get().irradeventxraydata_set.all():
            protocol = s.acquisition_protocol
            if not protocol:
                protocol = u'Unknown'
            tabtext = protocol.lower().replace(" ","_")
            translation_table = {ord('['):ord('('), ord(']'):ord(')'), ord(':'):ord(';'), ord('*'):ord('#'), ord('?'):ord(';'), ord('/'):ord('|'), ord('\\'):ord('|')}
            tabtext = tabtext.translate(translation_table) # remove illegal characters
            tabtext = tabtext[:31]
            sheetlist[tabtext]['count'] += 1

            try:
                exams.generalequipmentmoduleattr_set.get()
            except ObjectDoesNotExist:
                institution_name = None
                manufacturer = None
                manufacturer_model_name = None
                station_name = None
                display_name = None
            else:
                institution_name = return_for_export(exams.generalequipmentmoduleattr_set.get(), 'institution_name')
                manufacturer = return_for_export(exams.generalequipmentmoduleattr_set.get(), 'manufacturer')
                manufacturer_model_name = return_for_export(exams.generalequipmentmoduleattr_set.get(), 'manufacturer_model_name')
                station_name = return_for_export(exams.generalequipmentmoduleattr_set.get(), 'station_name')
                display_name = return_for_export(exams.generalequipmentmoduleattr_set.get().unique_equipment_name, 'display_name')

            try:
<<<<<<< HEAD
                patient_sex = str(exams.patientstudymoduleattr_set.get().patient_sex)
            except ObjectDoesNotExist:
                patient_sex = None

            try:
                patient_size = str(exams.patientstudymoduleattr_set.get().patient_size)
=======
                exams.patientmoduleattr_set.get()
>>>>>>> 9884213c
            except ObjectDoesNotExist:
                patient_sex = None
            else:
                patient_sex = return_for_export(exams.patientmoduleattr_set.get(), 'patient_sex')

            try:
                exams.patientstudymoduleattr_set.get()
            except ObjectDoesNotExist:
                patient_age = None
                patient_size = None
                patient_weight = None
            else:
                patient_age = return_for_export(exams.patientstudymoduleattr_set.get(), 'patient_age_decimal')
                patient_size = return_for_export(exams.patientstudymoduleattr_set.get(), 'patient_size')
                patient_weight = return_for_export(exams.patientstudymoduleattr_set.get(), 'patient_weight')

            try:
                exams.patientmoduleattr_set.get()
            except ObjectDoesNotExist:
                not_patient_indicator = None
            else:
                not_patient_indicator = return_for_export(exams.patientmoduleattr_set.get(), 'not_patient_indicator')

            try:
                exams.projectionxrayradiationdose_set.get().accumxraydose_set.get().accumintegratedprojradiogdose_set.get()
            except ObjectDoesNotExist:
                total_number_of_radiographic_frames = None
                cgycm2 = None
            else:
                total_number_of_radiographic_frames = return_for_export(exams.projectionxrayradiationdose_set.get().accumxraydose_set.get().accumintegratedprojradiogdose_set.get(), 'total_number_of_radiographic_frames')
                dap_total = return_for_export(exams.projectionxrayradiationdose_set.get().accumxraydose_set.get().accumintegratedprojradiogdose_set.get(), 'dose_area_product_total')
                if dap_total:
                    cgycm2 = exams.projectionxrayradiationdose_set.get().accumxraydose_set.get().accumintegratedprojradiogdose_set.get().convert_gym2_to_cgycm2()
                else:
                    cgycm2 = None

            examdata = [
                institution_name,
                manufacturer,
                manufacturer_model_name,
                station_name,
                display_name,
                exams.accession_number,
                exams.operator_name,
                exams.study_date,  # Is a date - cell needs formatting
                patient_age,
                patient_sex,
                patient_size,
                patient_weight,
                not_patient_indicator,
                exams.study_description,
                exams.requested_procedure_code_meaning,
                total_number_of_radiographic_frames,
                cgycm2,
                ]

            try:
                s.irradeventxraysourcedata_set.get()
            except ObjectDoesNotExist:
                exposure_control_mode = None
                kvp = None
                average_xray_tube_current = None
                exposure_time = None
                mas = None
            else:
                exposure_control_mode = return_for_export(s.irradeventxraysourcedata_set.get(), 'exposure_control_mode')
                average_xray_tube_current = return_for_export(s.irradeventxraysourcedata_set.get(), 'average_xray_tube_current')
                exposure_time = return_for_export(s.irradeventxraysourcedata_set.get(), 'exposure_time')
                try:
                    s.irradeventxraysourcedata_set.get().kvp_set.get()
                except ObjectDoesNotExist:
                    kvp = None
                else:
                    kvp = return_for_export(s.irradeventxraysourcedata_set.get().kvp_set.get(), 'kvp')

                try:
                    s.irradeventxraysourcedata_set.get().exposure_set.get()
                except ObjectDoesNotExist:
                    mas = None
                else:
                    uas = return_for_export(s.irradeventxraysourcedata_set.get().exposure_set.get(), 'exposure')
                    if uas:
                        mas = s.irradeventxraysourcedata_set.get().exposure_set.get().convert_uAs_to_mAs()
                    else:
                        mas = None

            try:
                s.irradeventxraydetectordata_set.get()
            except ObjectDoesNotExist:
                exposure_index = None
                relative_xray_exposure = None
            else:
                exposure_index = return_for_export(s.irradeventxraydetectordata_set.get(), 'exposure_index')
                relative_xray_exposure = return_for_export(s.irradeventxraydetectordata_set.get(), 'relative_xray_exposure')

            cgycm2 = s.convert_gym2_to_cgycm2()

            entrance_exposure_at_rp = return_for_export(s, 'entrance_exposure_at_rp')

            try:
                s.irradeventxraymechanicaldata_set.get().doserelateddistancemeasurements_set.get()
            except:
                distance_source_to_detector = None
                distance_source_to_entrance_surface = None
                distance_source_to_isocenter = None
                table_height_position = None
            else:
                distance_source_to_detector = return_for_export(s.irradeventxraymechanicaldata_set.get().doserelateddistancemeasurements_set.get(), 'distance_source_to_detector')
                distance_source_to_entrance_surface = return_for_export(s.irradeventxraymechanicaldata_set.get().doserelateddistancemeasurements_set.get(), 'distance_source_to_entrance_surface')
                distance_source_to_isocenter = return_for_export(s.irradeventxraymechanicaldata_set.get().doserelateddistancemeasurements_set.get(), 'distance_source_to_isocenter')
                table_height_position = return_for_export(s.irradeventxraymechanicaldata_set.get().doserelateddistancemeasurements_set.get(), 'table_height_position')

            examdata += [
                s.acquisition_protocol,
                str(s.anatomical_structure),
                str(s.image_view),
                exposure_control_mode,
                kvp,
                mas,
                average_xray_tube_current,
                exposure_time,
                exposure_index,
                relative_xray_exposure,
                cgycm2,
                entrance_exposure_at_rp,
                distance_source_to_detector,
                distance_source_to_entrance_surface,
                distance_source_to_isocenter,
                table_height_position,
                s.comment,
            ]

            sheetlist[tabtext]['sheet'].write_row(sheetlist[tabtext]['count'],0,examdata)

    # Could at this point go through each sheet adding on the auto filter as we now know how many of each there are...
    
    # Populate summary sheet
    tsk.progress = 'Now populating the summary sheet...'
    tsk.save()

    import pkg_resources  # part of setuptools
    import datetime

    try:
        vers = pkg_resources.require("openrem")[0].version
    except:
        vers = ''

    version = vers
    titleformat = book.add_format()
    titleformat.set_font_size=(22)
    titleformat.set_font_color=('#FF0000')
    titleformat.set_bold()
    toplinestring = 'XLSX Export from OpenREM version {0} on {1}'.format(version, str(datetime.datetime.now()))
    linetwostring = 'OpenREM is copyright 2014 The Royal Marsden NHS Foundation Trust, and available under the GPL. See http://openrem.org'
    summarysheet.write(0,0, toplinestring, titleformat)
    summarysheet.write(1,0, linetwostring)

    # Number of exams
    summarysheet.write(3,0,"Total number of exams")
    summarysheet.write(3,1,e.count())

    # Generate list of Study Descriptions
    summarysheet.write(5,0,"Study Description")
    summarysheet.write(5,1,"Frequency")
    from django.db.models import Count
    study_descriptions = e.values("study_description").annotate(n=Count("pk"))
    for row, item in enumerate(study_descriptions.order_by('n').reverse()):
        summarysheet.write(row+6,0,item['study_description'])
        summarysheet.write(row+6,1,item['n'])
    summarysheet.set_column('A:A', 25)

    # Generate list of Requested Procedures
    summarysheet.write(5,3,"Requested Procedure")
    summarysheet.write(5,4,"Frequency")
    from django.db.models import Count
    requested_procedure = e.values("requested_procedure_code_meaning").annotate(n=Count("pk"))
    for row, item in enumerate(requested_procedure.order_by('n').reverse()):
        summarysheet.write(row+6,3,item['requested_procedure_code_meaning'])
        summarysheet.write(row+6,4,item['n'])
    summarysheet.set_column('D:D', 25)

    # Generate list of Series Protocols
    summarysheet.write(5,6,"Series Protocol")
    summarysheet.write(5,7,"Frequency")
    sortedprotocols = sorted(sheetlist.iteritems(), key=lambda (k,v): v['count'], reverse=True)
    for row, item in enumerate(sortedprotocols):
        summarysheet.write(row+6,6,', '.join(item[1]['protocolname'])) # Join as can't write a list to a single cell.
        summarysheet.write(row+6,7,item[1]['count'])
    summarysheet.set_column('G:G', 15)


    book.close()
    tsk.progress = 'XLSX book written.'
    tsk.save()

    xlsxfilename = "dxexport{0}.xlsx".format(datestamp.strftime("%Y%m%d-%H%M%S%f"))

    try:
        tsk.filename.save(xlsxfilename,File(tmpxlsx))
    except OSError as e:
        tsk.progress = "Error saving export file - please contact an administrator. Error({0}): {1}".format(e.errno, e.strerror)
        tsk.status = 'ERROR'
        tsk.save()
        return
    except:
        tsk.progress = "Unexpected error saving export file - please contact an administrator: {0}".format(sys.exc_info()[0])
        tsk.status = 'ERROR'
        tsk.save()
        return

    tsk.status = 'COMPLETE'
    tsk.processtime = (datetime.datetime.now() - datestamp).total_seconds()
    tsk.save()<|MERGE_RESOLUTION|>--- conflicted
+++ resolved
@@ -491,16 +491,7 @@
             display_name = return_for_export(exams.generalequipmentmoduleattr_set.get().unique_equipment_name, 'display_name')
 
         try:
-<<<<<<< HEAD
-            patient_sex = str(exams.patientstudymoduleattr_set.get().patient_sex)
-        except ObjectDoesNotExist:
-            patient_sex = None
-
-        try:
-            patient_size = str(exams.patientstudymoduleattr_set.get().patient_size)
-=======
             exams.patientmoduleattr_set.get()
->>>>>>> 9884213c
         except ObjectDoesNotExist:
             patient_sex = None
         else:
@@ -665,16 +656,7 @@
                 display_name = return_for_export(exams.generalequipmentmoduleattr_set.get().unique_equipment_name, 'display_name')
 
             try:
-<<<<<<< HEAD
-                patient_sex = str(exams.patientstudymoduleattr_set.get().patient_sex)
-            except ObjectDoesNotExist:
-                patient_sex = None
-
-            try:
-                patient_size = str(exams.patientstudymoduleattr_set.get().patient_size)
-=======
                 exams.patientmoduleattr_set.get()
->>>>>>> 9884213c
             except ObjectDoesNotExist:
                 patient_sex = None
             else:
