--- conflicted
+++ resolved
@@ -157,7 +157,6 @@
     for i, exams in enumerate(e):
 
         try:
-<<<<<<< HEAD
             exams.generalequipmentmoduleattr_set.get()
         except ObjectDoesNotExist:
             institution_name = None
@@ -201,18 +200,6 @@
                 cgycm2 = exams.projectionxrayradiationdose_set.get().accumxraydose_set.get().accumintegratedprojradiogdose_set.get().convert_gym2_to_cgycm2()
             else:
                 cgycm2 = None
-=======
-            exams.patientstudymoduleattr_set.get()
-            patient_age = exams.patientstudymoduleattr_set.get().patient_age_decimal
-            patient_sex = exams.patientmoduleattr_set.get().patient_sex
-            patient_size = exams.patientstudymoduleattr_set.get().patient_size
-            patient_weight = exams.patientstudymoduleattr_set.get().patient_weight
-        except:
-            patient_age = None
-            patient_sex = None
-            patient_size = None
-            patient_weight = None
->>>>>>> 49a1c017
 
         examdata = [
             institution_name,
@@ -234,7 +221,6 @@
             ]
 
         for s in exams.projectionxrayradiationdose_set.get().irradeventxraydata_set.all():
-<<<<<<< HEAD
 
             try:
                 s.irradeventxraysourcedata_set.get()
@@ -276,27 +262,6 @@
                 relative_xray_exposure = return_for_export(s.irradeventxraydetectordata_set.get(), 'relative_xray_exposure')
 
             cgycm2 = s.convert_gym2_to_cgycm2()
-=======
-            try:
-                s.irradeventxraysourcedata_set.get()
-                exposure_control_mode = s.irradeventxraysourcedata_set.get().exposure_control_mode
-                kvp = s.irradeventxraysourcedata_set.get().kvp_set.get().kvp
-                mas = s.irradeventxraysourcedata_set.get().exposure_set.get().convert_uAs_to_mAs()
-                average_xray_tube_current = s.irradeventxraysourcedata_set.get().average_xray_tube_current
-                exposure_time = s.irradeventxraysourcedata_set.get().exposure_time
-                exposure_index = s.irradeventxraydetectordata_set.get().exposure_index
-                relative_xray_exposure = s.irradeventxraydetectordata_set.get().relative_xray_exposure
-                cgycm2 = s.convert_gym2_to_cgycm2()
-            except:
-                exposure_control_mode = None
-                kvp = None
-                mas = None
-                average_xray_tube_current = None
-                exposure_time = None
-                exposure_index = None
-                relative_xray_exposure = None
-                cgycm2 = None
->>>>>>> 49a1c017
 
             examdata += [
                 s.acquisition_protocol,
