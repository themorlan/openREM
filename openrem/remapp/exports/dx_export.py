#    OpenREM - Radiation Exposure Monitoring tools for the physicist
#    Copyright (C) 2012,2013  The Royal Marsden NHS Foundation Trust
#
#    This program is free software: you can redistribute it and/or modify
#    it under the terms of the GNU General Public License as published by
#    the Free Software Foundation, either version 3 of the License, or
#    (at your option) any later version.
#
#    This program is distributed in the hope that it will be useful,
#    but WITHOUT ANY WARRANTY; without even the implied warranty of
#    MERCHANTABILITY or FITNESS FOR A PARTICULAR PURPOSE.  See the
#    GNU General Public License for more details.
#
#    Additional permission under section 7 of GPLv3:
#    You shall not make any use of the name of The Royal Marsden NHS
#    Foundation trust in connection with this Program in any press or 
#    other public announcement without the prior written consent of 
#    The Royal Marsden NHS Foundation Trust.
#
#    You should have received a copy of the GNU General Public License
#    along with this program.  If not, see <http://www.gnu.org/licenses/>.

"""
..  module:: dx_export.
    :synopsis: Module to export radiographic data to single-sheet CSV files and to multi-sheet XLSX files.

..  moduleauthor:: David Platten and Ed McDonagh

"""

import csv
from xlsxwriter.workbook import Workbook
from celery import shared_task
from django.conf import settings

<<<<<<< HEAD
=======
def return_if_exists(model, field):
    """
    Prevent errors due to missing data
    :param val: database field
    :return: value or None
    """
    from django.core.exceptions import ObjectDoesNotExist
    try:
        return_value = getattr(model, field)
    except ObjectDoesNotExist:
        return_value = None
    
    return return_value
>>>>>>> 81b238bb

@shared_task
def exportDX2excel(filterdict):
    """Export filtered DX database data to a single-sheet CSV file.

    :param request: Query parameters from the DX filtered page URL.
    :type request: HTTP get
    
    """

    import os, sys, datetime
    from tempfile import TemporaryFile
    from django.conf import settings
    from django.core.files import File
    from django.shortcuts import redirect
    from remapp.models import GeneralStudyModuleAttr
    from remapp.models import Exports
    from remapp.interface.mod_filters import DXSummaryListFilter
    from remapp.tools.get_values import return_for_export
    from django.db.models import Q # For the Q "OR" query used for DX and CR
    from django.core.exceptions import ObjectDoesNotExist

    tsk = Exports.objects.create()

    tsk.task_id = exportDX2excel.request.id
    tsk.modality = "DX"
    tsk.export_type = "CSV export"
    datestamp = datetime.datetime.now()
    tsk.export_date = datestamp
    tsk.progress = 'Query filters imported, task started'
    tsk.status = 'CURRENT'
    tsk.save()

    try:
        tmpfile = TemporaryFile()
        writer = csv.writer(tmpfile)

        tsk.progress = 'CSV file created'
        tsk.save()
    except:
        messages.error(request, "Unexpected error creating temporary file - please contact an administrator: {0}".format(sys.exc_info()[0]))
        return redirect('/openrem/export/')
        
    # Get the data!
    e = GeneralStudyModuleAttr.objects.filter(Q(modality_type__exact = 'DX') | Q(modality_type__exact = 'CR'))

    f = DXSummaryListFilter.base_filters

    for filt in f:
        if filt in filterdict and filterdict[filt]:
            # One Windows user found filterdict[filt] was a list. See https://bitbucket.org/openrem/openrem/issue/123/
            if isinstance(filterdict[filt], basestring):
                filterstring = filterdict[filt]
            else:
                filterstring = (filterdict[filt])[0]
            if filterstring != '':
                e = e.filter(**{f[filt].name + '__' + f[filt].lookup_type : filterstring})

    # Remove duplicate entries from the results
    e = e.filter(projectionxrayradiationdose__general_study_module_attributes__study_instance_uid__isnull = False).distinct()

    tsk.progress = 'Required study filter complete.'
    tsk.save()
        
    numresults = e.count()

    tsk.progress = '{0} studies in query.'.format(numresults)
    tsk.num_records = numresults
    tsk.save()

    headers = [
        'Institution name', 
        'Manufacturer', 
        'Model name',
        'Station name',
        'Display name',
        'Accession number',
        'Operator',
        'Study date',
        'Patient age',
        'Patient sex',
        'Patient height', 
        'Patient mass (kg)', 
        'Study description',
        'Requested procedure',
        'Number of events',
        'DAP total (cGy.cm^2)',
        ]

    from django.db.models import Max
    max_events = e.aggregate(Max('projectionxrayradiationdose__accumxraydose__accumintegratedprojradiogdose__total_number_of_radiographic_frames'))
    for h in xrange(max_events['projectionxrayradiationdose__accumxraydose__accumintegratedprojradiogdose__total_number_of_radiographic_frames__max']):
        headers += [
            'E' + str(h+1) + ' Protocol',
            'E' + str(h+1) + ' Image view',
            'E' + str(h+1) + ' Exposure control mode',
            'E' + str(h+1) + ' kVp',
            'E' + str(h+1) + ' mAs',
            'E' + str(h+1) + ' mA',
            'E' + str(h+1) + ' Exposure time (ms)',
            'E' + str(h+1) + ' Exposure index',
            'E' + str(h+1) + ' Relative x-ray exposure',
            'E' + str(h+1) + ' DAP (cGy.cm^2)',
            ]
    writer.writerow(headers)

    tsk.progress = 'CSV header row written.'
    tsk.save()

    for i, exams in enumerate(e):

<<<<<<< HEAD
        patient_age = return_for_export(exams.patientstudymoduleattr_set.get(), 'patient_age_decimal')
        patient_sex = return_for_export(exams.patientmoduleattr_set.get(), 'patient_sex')
        patient_size = return_for_export(exams.patientstudymoduleattr_set.get(), 'patient_size')
        patient_weight = return_for_export(exams.patientstudymoduleattr_set.get(), 'patient_weight')
=======
        try:
            exams.patientstudymoduleattr_set.get()
            patient_age = exams.patientstudymoduleattr_set.get().patient_age_decimal
            patient_sex = exams.patientmoduleattr_set.get().patient_sex
            patient_size = exams.patientstudymoduleattr_set.get().patient_size
            patient_weight = exams.patientstudymoduleattr_set.get().patient_weight
        except:
            patient_age = None
            patient_sex = None
            patient_size = None
            patient_weight = None
>>>>>>> 81b238bb

        examdata = [
            exams.generalequipmentmoduleattr_set.get().institution_name,
            exams.generalequipmentmoduleattr_set.get().manufacturer,
            exams.generalequipmentmoduleattr_set.get().manufacturer_model_name,
            exams.generalequipmentmoduleattr_set.get().station_name,
            exams.generalequipmentmoduleattr_set.get().unique_equipment_name.display_name,
            exams.accession_number,
            exams.operator_name,
            exams.study_date,
            patient_age,
            patient_sex,
            patient_size,
            patient_weight,
            exams.study_description,
            exams.requested_procedure_code_meaning,
            exams.projectionxrayradiationdose_set.get().accumxraydose_set.get().accumintegratedprojradiogdose_set.get().total_number_of_radiographic_frames,
            exams.projectionxrayradiationdose_set.get().accumxraydose_set.get().accumintegratedprojradiogdose_set.get().convert_gym2_to_cgycm2(),
            ]

        for s in exams.projectionxrayradiationdose_set.get().irradeventxraydata_set.all():
<<<<<<< HEAD
            exposure_control_mode = return_for_export(s.irradeventxraysourcedata_set.get(), 'exposure_control_mode')
            kvp = return_for_export(s.irradeventxraysourcedata_set.get().kvp_set.get(), 'kvp')
            mas = s.irradeventxraysourcedata_set.get().exposure_set.get().convert_uAs_to_mAs()
            average_xray_tube_current = return_for_export(s.irradeventxraysourcedata_set.get(), 'average_xray_tube_current')
            exposure_time = return_for_export(s.irradeventxraysourcedata_set.get(), 'exposure_time')
            exposure_index = return_for_export(s.irradeventxraydetectordata_set.get(), 'exposure_index')
            relative_xray_exposure = return_for_export(s.irradeventxraydetectordata_set.get(), 'relative_xray_exposure')
            cgycm2 = s.convert_gym2_to_cgycm2()
=======
            try:
                s.irradeventxraysourcedata_set.get()
                exposure_control_mode = s.irradeventxraysourcedata_set.get().exposure_control_mode
                kvp = s.irradeventxraysourcedata_set.get().kvp_set.get().kvp
                mas = s.irradeventxraysourcedata_set.get().exposure_set.get().convert_uAs_to_mAs()
                average_xray_tube_current = s.irradeventxraysourcedata_set.get().average_xray_tube_current
                exposure_time = s.irradeventxraysourcedata_set.get().exposure_time
                exposure_index = s.irradeventxraydetectordata_set.get().exposure_index
                relative_xray_exposure = s.irradeventxraydetectordata_set.get().relative_xray_exposure
                cgycm2 = s.convert_gym2_to_cgycm2()
            except:
                exposure_control_mode = None
                kvp = None
                mas = None
                average_xray_tube_current = None
                exposure_time = None
                exposure_index = None
                relative_xray_exposure = None
                cgycm2 = None
>>>>>>> 81b238bb

            examdata += [
                s.acquisition_protocol,
                s.image_view,
                exposure_control_mode,
                kvp,
                mas,
                average_xray_tube_current,
                exposure_time,
                exposure_index,
                relative_xray_exposure,
                cgycm2,
                ]

        writer.writerow(examdata)
        tsk.progress = "{0} of {1}".format(i+1, numresults)
        tsk.save()
    tsk.progress = 'All study data written.'
    tsk.save()

    csvfilename = "dxexport{0}.csv".format(datestamp.strftime("%Y%m%d-%H%M%S%f"))

    try:
        tsk.filename.save(csvfilename,File(tmpfile))
    except OSError as e:
        tsk.progress = "Error saving export file - please contact an administrator. Error({0}): {1}".format(e.errno, e.strerror)
        tsk.status = 'ERROR'
        tsk.save()
        return
    except:
        tsk.progress = "Unexpected error saving export file - please contact an administrator: {0}".format(sys.exc_info()[0])
        tsk.status = 'ERROR'
        tsk.save()
        return

    tsk.status = 'COMPLETE'
    tsk.processtime = (datetime.datetime.now() - datestamp).total_seconds()
    tsk.save()

@shared_task
def dxxlsx(filterdict):
    """Export filtered DX and CR database data to multi-sheet Microsoft XSLX files.

    :param filterdict: Query parameters from the DX and CR filtered page URL.
    :type filterdict: HTTP get
    
    """

    import os, sys, datetime
    from tempfile import TemporaryFile
    from django.conf import settings
    from django.core.files import File
    from django.shortcuts import redirect
    from remapp.models import GeneralStudyModuleAttr
    from remapp.models import Exports
    from remapp.interface.mod_filters import DXSummaryListFilter
    from remapp.tools.get_values import return_for_export
    from django.db.models import Q # For the Q "OR" query used for DX and CR
    from django.core.exceptions import ObjectDoesNotExist

    tsk = Exports.objects.create()

    tsk.task_id = dxxlsx.request.id
    tsk.modality = "DX"
    tsk.export_type = "XLSX export"
    datestamp = datetime.datetime.now()
    tsk.export_date = datestamp
    tsk.progress = 'Query filters imported, task started'
    tsk.status = 'CURRENT'
    tsk.save()

    try:
        tmpxlsx = TemporaryFile()
        book = Workbook(tmpxlsx, {'default_date_format': 'dd/mm/yyyy',
                                 'strings_to_numbers':  True})
        tsk.progress = 'Workbook created'
        tsk.save()
    except:
        messages.error(request, "Unexpected error creating temporary file - please contact an administrator: {0}".format(sys.exc_info()[0]))
        return redirect('/openrem/export/')

    # Get the data
    e = GeneralStudyModuleAttr.objects.filter(Q(modality_type__exact = 'DX') | Q(modality_type__exact = 'CR'))

    f = DXSummaryListFilter.base_filters

    for filt in f:
        if filt in filterdict and filterdict[filt]:
            # One Windows user found filterdict[filt] was a list. See https://bitbucket.org/openrem/openrem/issue/123/
            if isinstance(filterdict[filt], basestring):
                filterstring = filterdict[filt]
            else:
                filterstring = (filterdict[filt])[0]
            if filterstring != '':
                e = e.filter(**{f[filt].name + '__' + f[filt].lookup_type : filterstring})

    # Remove duplicate entries from the results
    e = e.filter(projectionxrayradiationdose__general_study_module_attributes__study_instance_uid__isnull = False).distinct()

    tsk.progress = 'Required study filter complete.'
    tsk.num_records = e.count()
    tsk.save()

    # Add summary sheet and all data sheet
    summarysheet = book.add_worksheet("Summary")
    wsalldata = book.add_worksheet('All data')       
    wsalldata.set_column('G:G', 10) # allow date to be displayed.

    # Some prep
    commonheaders = [
        'Institution', 
        'Manufacturer', 
        'Model name',
        'Station name',
        'Display name',
        'Accession number',
        'Operator',
        'Study date',
        'Patient age',
        'Patient sex',
        'Patient height', 
        'Patient mass (kg)', 
        'Test patient?',
        'Study description',
        'Requested procedure',
        'Number of events',
        'DAP total (cGy.cm^2)',
        ]
    protocolheaders = commonheaders + [
        'Protocol',
        'Anatomy',
        'Image view',
        'Exposure control mode',
        'kVp',
        'mAs',
        'mA',
        'Exposure time (ms)',
        'Exposure index',
        'Relative x-ray exposure',
        'DAP (cGy.cm^2)',
        'Entrance exposure at RP',
        'SDD Detector Dist',
        'SPD Patient Dist',
        'SIsoD Isocentre Dist',
        'Table Height',
        'Comment'
        ]
        
    # Generate list of protocols in queryset and create worksheets for each
    tsk.progress = 'Generating list of protocols in the dataset...'
    tsk.save()

    sheetlist = {}
    protocolslist = []
    for exams in e:
        for s in exams.projectionxrayradiationdose_set.get().irradeventxraydata_set.all():
            if s.acquisition_protocol:
                safeprotocol = s.acquisition_protocol
            else:
                safeprotocol = u'Unknown'
            if safeprotocol not in protocolslist:
                protocolslist.append(safeprotocol)
    protocolslist.sort()

    tsk.progress = 'Creating an Excel safe version of protocol names and creating a worksheet for each...'
    tsk.save()

    for protocol in protocolslist:
        tabtext = protocol.lower().replace(" ","_")
        translation_table = {ord('['):ord('('), ord(']'):ord(')'), ord(':'):ord(';'), ord('*'):ord('#'), ord('?'):ord(';'), ord('/'):ord('|'), ord('\\'):ord('|')}
        tabtext = tabtext.translate(translation_table) # remove illegal characters
        tabtext = tabtext[:31]
        if tabtext not in sheetlist:
            sheetlist[tabtext] = {
                'sheet': book.add_worksheet(tabtext),
                'count':0,
                'protocolname':[protocol]}
            sheetlist[tabtext]['sheet'].write_row(0,0,protocolheaders)
            sheetlist[tabtext]['sheet'].set_column('G:G', 10) # Date column
        else:
            if protocol not in sheetlist[tabtext]['protocolname']:
                sheetlist[tabtext]['protocolname'].append(protocol)



    ##################
    # All data sheet

    from django.db.models import Max
    max_events = e.aggregate(Max('projectionxrayradiationdose__accumxraydose__accumintegratedprojradiogdose__total_number_of_radiographic_frames'))

    alldataheaders = commonheaders

    tsk.progress = 'Generating headers for the all data sheet...'
    tsk.save()

    for h in xrange(max_events['projectionxrayradiationdose__accumxraydose__accumintegratedprojradiogdose__total_number_of_radiographic_frames__max']):
        alldataheaders += [
            'E' + str(h+1) + ' Protocol',
            'E' + str(h+1) + ' Anatomy',
            'E' + str(h+1) + ' Image view',
            'E' + str(h+1) + ' Exposure control mode',
            'E' + str(h+1) + ' kVp',
            'E' + str(h+1) + ' mAs',
            'E' + str(h+1) + ' mA',
            'E' + str(h+1) + ' Exposure time (ms)',
            'E' + str(h+1) + ' Exposure index',
            'E' + str(h+1) + ' Relative x-ray exposure',
            'E' + str(h+1) + ' DAP (cGy.cm^2)',
            'E' + str(h+1) + ' Entrance Exposure at RP (mGy)',
            'E' + str(h+1) + ' SDD Detector Dist',
            'E' + str(h+1) + ' SPD Patient Dist',
            'E' + str(h+1) + ' SIsoD Isocentre Dist',
            'E' + str(h+1) + ' Table Height',
            'E' + str(h+1) + ' Comment',
            ]
    wsalldata.write_row('A1', alldataheaders)
    numcolumns = (29 * max_events['projectionxrayradiationdose__accumxraydose__accumintegratedprojradiogdose__total_number_of_radiographic_frames__max']) + 14 - 1
    numrows = e.count()
    wsalldata.autofilter(0,0,numrows,numcolumns)

    for row, exams in enumerate(e):

        tsk.progress = 'Writing study {0} of {1} to All data sheet and individual protocol sheets'.format(row + 1, numrows)
        tsk.save()

        patient_age = return_for_export(exams.patientstudymoduleattr_set.get(), 'patient_age_decimal')
        patient_sex = return_for_export(exams.patientmoduleattr_set.get(), 'patient_sex')
        patient_size = return_for_export(exams.patientstudymoduleattr_set.get(), 'patient_size')
        patient_weight = return_for_export(exams.patientstudymoduleattr_set.get(), 'patient_weight')
        not_patient_indicator = return_for_export(exams.patientmoduleattr_set.get(), 'not_patient_indicator')

        examdata = [
            exams.generalequipmentmoduleattr_set.get().institution_name,
            exams.generalequipmentmoduleattr_set.get().manufacturer,
            exams.generalequipmentmoduleattr_set.get().manufacturer_model_name,
            exams.generalequipmentmoduleattr_set.get().station_name,
            exams.generalequipmentmoduleattr_set.get().unique_equipment_name.display_name,
            exams.accession_number,
            exams.operator_name,
            exams.study_date,  # Is a date - cell needs formatting
            patient_age,
            patient_sex,
            patient_size,
            patient_weight,
            not_patient_indicator,
            exams.study_description,
            exams.requested_procedure_code_meaning,
            str(exams.projectionxrayradiationdose_set.get().accumxraydose_set.get().accumintegratedprojradiogdose_set.get().total_number_of_radiographic_frames),
            str(exams.projectionxrayradiationdose_set.get().accumxraydose_set.get().accumintegratedprojradiogdose_set.get().convert_gym2_to_cgycm2()),
        ]
        for s in exams.projectionxrayradiationdose_set.get().irradeventxraydata_set.all():
            try:
                exposure_control_mode = str(s.irradeventxraysourcedata_set.get().exposure_control_mode)
            except ObjectDoesNotExist:
                exposure_control_mode = None

            try:
                kvp = str(s.irradeventxraysourcedata_set.get().kvp_set.get().kvp)
            except ObjectDoesNotExist:
                kvp = None

            try:
                mas = str(s.irradeventxraysourcedata_set.get().exposure_set.get().convert_uAs_to_mAs())
            except ObjectDoesNotExist:
                mas = None

            try:
                average_xray_tube_current = str(s.irradeventxraysourcedata_set.get().average_xray_tube_current)
            except ObjectDoesNotExist:
                average_xray_tube_current = None

            try:
                exposure_time = str(s.irradeventxraysourcedata_set.get().exposure_time)
            except ObjectDoesNotExist:
                exposure_time = None

            try:
                exposure_index = str(s.irradeventxraydetectordata_set.get().exposure_index)
            except ObjectDoesNotExist:
                exposure_index = None

            try:
                relative_xray_exposure = str(s.irradeventxraydetectordata_set.get().relative_xray_exposure)
            except ObjectDoesNotExist:
                relative_xray_exposure = None

            try:
                cgycm2 = str(s.convert_gym2_to_cgycm2())
            except ObjectDoesNotExist:
                cgycm2 = None

            try:
                entrance_exposure_at_rp = str(s.entrance_exposure_at_rp)
            except ObjectDoesNotExist:
                entrance_exposure_at_rp = None

            try:
                distance_source_to_detector = str(s.irradeventxraymechanicaldata_set.get().doserelateddistancemeasurements_set.get().distance_source_to_detector)
            except ObjectDoesNotExist:
                distance_source_to_detector = None

            try:
                distance_source_to_entrance_surface = str(s.irradeventxraymechanicaldata_set.get().doserelateddistancemeasurements_set.get().distance_source_to_entrance_surface)
            except ObjectDoesNotExist:
                distance_source_to_entrance_surface = None

            try:
                distance_source_to_isocenter = str(s.irradeventxraymechanicaldata_set.get().doserelateddistancemeasurements_set.get().distance_source_to_isocenter)
            except ObjectDoesNotExist:
                distance_source_to_isocenter = None

            try:
                table_height_position = str(s.irradeventxraymechanicaldata_set.get().doserelateddistancemeasurements_set.get().table_height_position)
            except ObjectDoesNotExist:
                table_height_position = None

            examdata += [
                s.acquisition_protocol,
                str(s.anatomical_structure),
                str(s.image_view),
                exposure_control_mode,
                kvp,
                mas,
                average_xray_tube_current,
                exposure_time,
                exposure_index,
                relative_xray_exposure,
                cgycm2,
                entrance_exposure_at_rp,
                distance_source_to_detector,
                distance_source_to_entrance_surface,
                distance_source_to_isocenter,
                table_height_position,
                s.comment,
            ]

        wsalldata.write_row(row+1,0, examdata)
        
        # Now we need to write a sheet per series protocol for each 'exams'.
        
        for s in exams.projectionxrayradiationdose_set.get().irradeventxraydata_set.all():
            protocol = s.acquisition_protocol
            if not protocol:
                protocol = u'Unknown'
            tabtext = protocol.lower().replace(" ","_")
            translation_table = {ord('['):ord('('), ord(']'):ord(')'), ord(':'):ord(';'), ord('*'):ord('#'), ord('?'):ord(';'), ord('/'):ord('|'), ord('\\'):ord('|')}
            tabtext = tabtext.translate(translation_table) # remove illegal characters
            tabtext = tabtext[:31]
            sheetlist[tabtext]['count'] += 1

            patient_age = return_for_export(exams.patientstudymoduleattr_set.get(), 'patient_age_decimal')
            patient_sex = return_for_export(exams.patientmoduleattr_set.get(), 'patient_sex')
            patient_size = return_for_export(exams.patientstudymoduleattr_set.get(), 'patient_size')
            patient_weight = return_for_export(exams.patientstudymoduleattr_set.get(), 'patient_weight')
            not_patient_indicator = return_for_export(exams.patientmoduleattr_set.get(), 'not_patient_indicator')

            examdata = [
                exams.generalequipmentmoduleattr_set.get().institution_name,
                exams.generalequipmentmoduleattr_set.get().manufacturer,
                exams.generalequipmentmoduleattr_set.get().manufacturer_model_name,
                exams.generalequipmentmoduleattr_set.get().station_name,
                exams.generalequipmentmoduleattr_set.get().unique_equipment_name.display_name,
                exams.accession_number,
                exams.operator_name,
                exams.study_date,  # Is a date - cell needs formatting
                patient_age,
                patient_sex,
                patient_size,
                patient_weight,
                not_patient_indicator,
                exams.study_description,
                exams.requested_procedure_code_meaning,
                str(exams.projectionxrayradiationdose_set.get().accumxraydose_set.get().accumintegratedprojradiogdose_set.get().total_number_of_radiographic_frames),
                str(exams.projectionxrayradiationdose_set.get().accumxraydose_set.get().accumintegratedprojradiogdose_set.get().convert_gym2_to_cgycm2()),
                ]

            try:
                exposure_control_mode = str(s.irradeventxraysourcedata_set.get().exposure_control_mode)
            except ObjectDoesNotExist:
                exposure_control_mode = None

            try:
                kvp = str(s.irradeventxraysourcedata_set.get().kvp_set.get().kvp)
            except ObjectDoesNotExist:
                kvp = None

            try:
                mas = str(s.irradeventxraysourcedata_set.get().exposure_set.get().convert_uAs_to_mAs())
            except ObjectDoesNotExist:
                mas = None

            try:
                average_xray_tube_current = str(s.irradeventxraysourcedata_set.get().average_xray_tube_current)
            except ObjectDoesNotExist:
                average_xray_tube_current = None

            try:
                exposure_time = str(s.irradeventxraysourcedata_set.get().exposure_time)
            except ObjectDoesNotExist:
                exposure_time = None

            try:
                exposure_index = str(s.irradeventxraydetectordata_set.get().exposure_index)
            except ObjectDoesNotExist:
                exposure_index = None

            try:
                relative_xray_exposure = str(s.irradeventxraydetectordata_set.get().relative_xray_exposure)
            except ObjectDoesNotExist:
                relative_xray_exposure = None

            try:
                cgycm2 = str(s.convert_gym2_to_cgycm2())
            except ObjectDoesNotExist:
                cgycm2 = None

            try:
                entrance_exposure_at_rp = str(s.entrance_exposure_at_rp)
            except ObjectDoesNotExist:
                entrance_exposure_at_rp = None

            try:
                distance_source_to_detector = str(s.irradeventxraymechanicaldata_set.get().doserelateddistancemeasurements_set.get().distance_source_to_detector)
            except ObjectDoesNotExist:
                distance_source_to_detector = None

            try:
                distance_source_to_entrance_surface = str(s.irradeventxraymechanicaldata_set.get().doserelateddistancemeasurements_set.get().distance_source_to_entrance_surface)
            except ObjectDoesNotExist:
                distance_source_to_entrance_surface = None

            try:
                distance_source_to_isocenter = str(s.irradeventxraymechanicaldata_set.get().doserelateddistancemeasurements_set.get().distance_source_to_isocenter)
            except ObjectDoesNotExist:
                distance_source_to_isocenter = None

            try:
                table_height_position = str(s.irradeventxraymechanicaldata_set.get().doserelateddistancemeasurements_set.get().table_height_position)
            except ObjectDoesNotExist:
                table_height_position = None

            examdata += [
                s.acquisition_protocol,
                str(s.anatomical_structure),
                str(s.image_view),
                exposure_control_mode,
                kvp,
                mas,
                average_xray_tube_current,
                exposure_time,
                exposure_index,
                relative_xray_exposure,
                cgycm2,
                entrance_exposure_at_rp,
                distance_source_to_detector,
                distance_source_to_entrance_surface,
                distance_source_to_isocenter,
                table_height_position,
                s.comment,
            ]

            sheetlist[tabtext]['sheet'].write_row(sheetlist[tabtext]['count'],0,examdata)

    # Could at this point go through each sheet adding on the auto filter as we now know how many of each there are...
    
    # Populate summary sheet
    tsk.progress = 'Now populating the summary sheet...'
    tsk.save()

    import pkg_resources  # part of setuptools
    import datetime

    try:
        vers = pkg_resources.require("openrem")[0].version
    except:
        vers = ''

    version = vers
    titleformat = book.add_format()
    titleformat.set_font_size=(22)
    titleformat.set_font_color=('#FF0000')
    titleformat.set_bold()
    toplinestring = 'XLSX Export from OpenREM version {0} on {1}'.format(version, str(datetime.datetime.now()))
    linetwostring = 'OpenREM is copyright 2014 The Royal Marsden NHS Foundation Trust, and available under the GPL. See http://openrem.org'
    summarysheet.write(0,0, toplinestring, titleformat)
    summarysheet.write(1,0, linetwostring)

    # Number of exams
    summarysheet.write(3,0,"Total number of exams")
    summarysheet.write(3,1,e.count())

    # Generate list of Study Descriptions
    summarysheet.write(5,0,"Study Description")
    summarysheet.write(5,1,"Frequency")
    from django.db.models import Count
    study_descriptions = e.values("study_description").annotate(n=Count("pk"))
    for row, item in enumerate(study_descriptions.order_by('n').reverse()):
        summarysheet.write(row+6,0,item['study_description'])
        summarysheet.write(row+6,1,item['n'])
    summarysheet.set_column('A:A', 25)

    # Generate list of Requested Procedures
    summarysheet.write(5,3,"Requested Procedure")
    summarysheet.write(5,4,"Frequency")
    from django.db.models import Count
    requested_procedure = e.values("requested_procedure_code_meaning").annotate(n=Count("pk"))
    for row, item in enumerate(requested_procedure.order_by('n').reverse()):
        summarysheet.write(row+6,3,item['requested_procedure_code_meaning'])
        summarysheet.write(row+6,4,item['n'])
    summarysheet.set_column('D:D', 25)

    # Generate list of Series Protocols
    summarysheet.write(5,6,"Series Protocol")
    summarysheet.write(5,7,"Frequency")
    sortedprotocols = sorted(sheetlist.iteritems(), key=lambda (k,v): v['count'], reverse=True)
    for row, item in enumerate(sortedprotocols):
        summarysheet.write(row+6,6,', '.join(item[1]['protocolname'])) # Join as can't write a list to a single cell.
        summarysheet.write(row+6,7,item[1]['count'])
    summarysheet.set_column('G:G', 15)


    book.close()
    tsk.progress = 'XLSX book written.'
    tsk.save()

    xlsxfilename = "dxexport{0}.xlsx".format(datestamp.strftime("%Y%m%d-%H%M%S%f"))

    try:
        tsk.filename.save(xlsxfilename,File(tmpxlsx))
    except OSError as e:
        tsk.progress = "Error saving export file - please contact an administrator. Error({0}): {1}".format(e.errno, e.strerror)
        tsk.status = 'ERROR'
        tsk.save()
        return
    except:
        tsk.progress = "Unexpected error saving export file - please contact an administrator: {0}".format(sys.exc_info()[0])
        tsk.status = 'ERROR'
        tsk.save()
        return

    tsk.status = 'COMPLETE'
    tsk.processtime = (datetime.datetime.now() - datestamp).total_seconds()
    tsk.save()<|MERGE_RESOLUTION|>--- conflicted
+++ resolved
@@ -33,8 +33,6 @@
 from celery import shared_task
 from django.conf import settings
 
-<<<<<<< HEAD
-=======
 def return_if_exists(model, field):
     """
     Prevent errors due to missing data
@@ -48,7 +46,6 @@
         return_value = None
     
     return return_value
->>>>>>> 81b238bb
 
 @shared_task
 def exportDX2excel(filterdict):
@@ -67,7 +64,6 @@
     from remapp.models import GeneralStudyModuleAttr
     from remapp.models import Exports
     from remapp.interface.mod_filters import DXSummaryListFilter
-    from remapp.tools.get_values import return_for_export
     from django.db.models import Q # For the Q "OR" query used for DX and CR
     from django.core.exceptions import ObjectDoesNotExist
 
@@ -160,12 +156,6 @@
 
     for i, exams in enumerate(e):
 
-<<<<<<< HEAD
-        patient_age = return_for_export(exams.patientstudymoduleattr_set.get(), 'patient_age_decimal')
-        patient_sex = return_for_export(exams.patientmoduleattr_set.get(), 'patient_sex')
-        patient_size = return_for_export(exams.patientstudymoduleattr_set.get(), 'patient_size')
-        patient_weight = return_for_export(exams.patientstudymoduleattr_set.get(), 'patient_weight')
-=======
         try:
             exams.patientstudymoduleattr_set.get()
             patient_age = exams.patientstudymoduleattr_set.get().patient_age_decimal
@@ -177,7 +167,6 @@
             patient_sex = None
             patient_size = None
             patient_weight = None
->>>>>>> 81b238bb
 
         examdata = [
             exams.generalequipmentmoduleattr_set.get().institution_name,
@@ -199,16 +188,6 @@
             ]
 
         for s in exams.projectionxrayradiationdose_set.get().irradeventxraydata_set.all():
-<<<<<<< HEAD
-            exposure_control_mode = return_for_export(s.irradeventxraysourcedata_set.get(), 'exposure_control_mode')
-            kvp = return_for_export(s.irradeventxraysourcedata_set.get().kvp_set.get(), 'kvp')
-            mas = s.irradeventxraysourcedata_set.get().exposure_set.get().convert_uAs_to_mAs()
-            average_xray_tube_current = return_for_export(s.irradeventxraysourcedata_set.get(), 'average_xray_tube_current')
-            exposure_time = return_for_export(s.irradeventxraysourcedata_set.get(), 'exposure_time')
-            exposure_index = return_for_export(s.irradeventxraydetectordata_set.get(), 'exposure_index')
-            relative_xray_exposure = return_for_export(s.irradeventxraydetectordata_set.get(), 'relative_xray_exposure')
-            cgycm2 = s.convert_gym2_to_cgycm2()
-=======
             try:
                 s.irradeventxraysourcedata_set.get()
                 exposure_control_mode = s.irradeventxraysourcedata_set.get().exposure_control_mode
@@ -228,7 +207,6 @@
                 exposure_index = None
                 relative_xray_exposure = None
                 cgycm2 = None
->>>>>>> 81b238bb
 
             examdata += [
                 s.acquisition_protocol,
@@ -285,7 +263,6 @@
     from remapp.models import GeneralStudyModuleAttr
     from remapp.models import Exports
     from remapp.interface.mod_filters import DXSummaryListFilter
-    from remapp.tools.get_values import return_for_export
     from django.db.models import Q # For the Q "OR" query used for DX and CR
     from django.core.exceptions import ObjectDoesNotExist
 
@@ -347,8 +324,7 @@
         'Accession number',
         'Operator',
         'Study date',
-        'Patient age',
-        'Patient sex',
+        'Patient age', 
         'Patient height', 
         'Patient mass (kg)', 
         'Test patient?',
@@ -455,11 +431,25 @@
         tsk.progress = 'Writing study {0} of {1} to All data sheet and individual protocol sheets'.format(row + 1, numrows)
         tsk.save()
 
-        patient_age = return_for_export(exams.patientstudymoduleattr_set.get(), 'patient_age_decimal')
-        patient_sex = return_for_export(exams.patientmoduleattr_set.get(), 'patient_sex')
-        patient_size = return_for_export(exams.patientstudymoduleattr_set.get(), 'patient_size')
-        patient_weight = return_for_export(exams.patientstudymoduleattr_set.get(), 'patient_weight')
-        not_patient_indicator = return_for_export(exams.patientmoduleattr_set.get(), 'not_patient_indicator')
+        try:
+            patient_age = str(exams.patientstudymoduleattr_set.get().patient_age_decimal)
+        except ObjectDoesNotExist:
+            patient_age = None
+
+        try:
+            patient_size = str(exams.patientstudymoduleattr_set.get().patient_size)
+        except ObjectDoesNotExist:
+            patient_size = None
+
+        try:
+            patient_weight = str(exams.patientstudymoduleattr_set.get().patient_weight)
+        except ObjectDoesNotExist:
+            patient_weight = None
+
+        try:
+            not_patient_indicator = exams.patientmoduleattr_set.get().not_patient_indicator
+        except ObjectDoesNotExist:
+            not_patient_indicator = None
 
         examdata = [
             exams.generalequipmentmoduleattr_set.get().institution_name,
@@ -471,7 +461,6 @@
             exams.operator_name,
             exams.study_date,  # Is a date - cell needs formatting
             patient_age,
-            patient_sex,
             patient_size,
             patient_weight,
             not_patient_indicator,
@@ -580,11 +569,25 @@
             tabtext = tabtext[:31]
             sheetlist[tabtext]['count'] += 1
 
-            patient_age = return_for_export(exams.patientstudymoduleattr_set.get(), 'patient_age_decimal')
-            patient_sex = return_for_export(exams.patientmoduleattr_set.get(), 'patient_sex')
-            patient_size = return_for_export(exams.patientstudymoduleattr_set.get(), 'patient_size')
-            patient_weight = return_for_export(exams.patientstudymoduleattr_set.get(), 'patient_weight')
-            not_patient_indicator = return_for_export(exams.patientmoduleattr_set.get(), 'not_patient_indicator')
+            try:
+                patient_age = str(exams.patientstudymoduleattr_set.get().patient_age_decimal)
+            except ObjectDoesNotExist:
+                patient_age = None
+
+            try:
+                patient_size = str(exams.patientstudymoduleattr_set.get().patient_size)
+            except ObjectDoesNotExist:
+                patient_size = None
+
+            try:
+                patient_weight = str(exams.patientstudymoduleattr_set.get().patient_weight)
+            except ObjectDoesNotExist:
+                patient_weight = None
+
+            try:
+                not_patient_indicator = exams.patientmoduleattr_set.get().not_patient_indicator
+            except ObjectDoesNotExist:
+                not_patient_indicator = None
 
             examdata = [
                 exams.generalequipmentmoduleattr_set.get().institution_name,
@@ -596,7 +599,6 @@
                 exams.operator_name,
                 exams.study_date,  # Is a date - cell needs formatting
                 patient_age,
-                patient_sex,
                 patient_size,
                 patient_weight,
                 not_patient_indicator,
