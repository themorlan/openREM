--- conflicted
+++ resolved
@@ -473,7 +473,6 @@
             userProfile.plotCTStudyMeanDLPOverTimePeriod = chartOptionsForm.cleaned_data['plotCTStudyMeanDLPOverTimePeriod']
             userProfile.save()
 
-<<<<<<< HEAD
     # if a GET (or any other method) we'll create a blank form
     else:
         formData = {'plotCharts': userProfile.plotCharts,
@@ -486,19 +485,6 @@
                     'plotCTStudyMeanDLPOverTime': userProfile.plotCTStudyMeanDLPOverTime,
                     'plotCTStudyMeanDLPOverTimePeriod': userProfile.plotCTStudyMeanDLPOverTimePeriod}
         chartOptionsForm = CTChartOptionsForm(formData)
-=======
-        # If submit was not clicked then use the settings already stored in the user's profile
-        else:
-            formData = {'plotCharts': userProfile.plotCharts,
-                        'plotCTAcquisitionMeanDLP': userProfile.plotCTAcquisitionMeanDLP,
-                        'plotCTAcquisitionFreq': userProfile.plotCTAcquisitionFreq,
-                        'plotCTStudyMeanDLP': userProfile.plotCTStudyMeanDLP,
-                        'plotCTStudyFreq': userProfile.plotCTStudyFreq,
-                        'plotCTStudyPerDayAndHour': userProfile.plotCTStudyPerDayAndHour,
-                        'plotCTStudyMeanDLPOverTime': userProfile.plotCTStudyMeanDLPOverTime,
-                        'plotCTStudyMeanDLPOverTimePeriod': userProfile.plotCTStudyMeanDLPOverTimePeriod}
-            chartOptionsForm = CTChartOptionsForm(formData)
->>>>>>> 5f0fef57
 
     plotCharts = userProfile.plotCharts
     plotCTAcquisitionMeanDLP = userProfile.plotCTAcquisitionMeanDLP
@@ -695,7 +681,7 @@
             userProfile.plotCTStudyMeanDLPOverTime = chartOptionsForm.cleaned_data['plotCTStudyMeanDLPOverTime']
             userProfile.plotCTStudyMeanDLPOverTimePeriod = chartOptionsForm.cleaned_data['plotCTStudyMeanDLPOverTimePeriod']
             userProfile.save()
-<<<<<<< HEAD
+
     else:
         formData = {'plotCharts': userProfile.plotCharts,
                     'plotCTAcquisitionMeanDLP': userProfile.plotCTAcquisitionMeanDLP,
@@ -707,20 +693,6 @@
                     'plotCTStudyMeanDLPOverTime': userProfile.plotCTStudyMeanDLPOverTime,
                     'plotCTStudyMeanDLPOverTimePeriod': userProfile.plotCTStudyMeanDLPOverTimePeriod}
         chartOptionsForm = CTChartOptionsForm(formData)
-=======
-
-        # If submit was not clicked then use the settings already stored in the user's profile
-        else:
-            formData = {'plotCharts': userProfile.plotCharts,
-                        'plotCTAcquisitionMeanDLP': userProfile.plotCTAcquisitionMeanDLP,
-                        'plotCTAcquisitionFreq': userProfile.plotCTAcquisitionFreq,
-                        'plotCTStudyMeanDLP': userProfile.plotCTStudyMeanDLP,
-                        'plotCTStudyFreq': userProfile.plotCTStudyFreq,
-                        'plotCTStudyPerDayAndHour': userProfile.plotCTStudyPerDayAndHour,
-                        'plotCTStudyMeanDLPOverTime': userProfile.plotCTStudyMeanDLPOverTime,
-                        'plotCTStudyMeanDLPOverTimePeriod': userProfile.plotCTStudyMeanDLPOverTimePeriod}
-            chartOptionsForm = CTChartOptionsForm(formData)
->>>>>>> 5f0fef57
 
     plotCharts = userProfile.plotCharts
     plotCTAcquisitionMeanDLP = userProfile.plotCTAcquisitionMeanDLP
