--- conflicted
+++ resolved
@@ -990,29 +990,16 @@
                         qss = qsstats.QuerySetStats(subqs, 'study_date', aggregate=Avg('ctradiationdose__ctaccumulateddosedata__ct_dose_length_product_total'))
                         studyDLPoverTime[idx] = qss.time_series(startDate, today,interval=plotCTStudyMeanDLPOverTimePeriod)
 
-<<<<<<< HEAD
-        if plotCTStudyPerDayAndHour:
-            # Required for studies per weekday and studies per hour in each weekday plot
-            studiesPerHourInWeekdays = [[0 for x in range(24)] for x in range(7)]
-            for day in range(7):
-                studyTimesOnThisWeekday = study_events.filter(study_date__week_day=day+1).values('study_datetime_time')
-                if studyTimesOnThisWeekday:
-                    qss = qsstats.QuerySetStats(studyTimesOnThisWeekday, 'study_datetime_time')
-                    hourlyBreakdown = qss.time_series(datetime.datetime(1900,1,1,0,0), datetime.datetime(1900,1,1,23,59),interval='hours')
-                    for hour in range(24):
-                        studiesPerHourInWeekdays[day][hour] = hourlyBreakdown[hour][1]
-=======
             if plotCTStudyPerDayAndHour:
                 # Required for studies per weekday and studies per hour in each weekday plot
                 studiesPerHourInWeekdays = [[0 for x in range(24)] for x in range(7)]
                 for day in range(7):
-                    studyTimesOnThisWeekday = study_events.filter(study_date__week_day=day+1).values('study_time')
+                    studyTimesOnThisWeekday = study_events.filter(study_date__week_day=day+1).values('study_datetime_time')
                     if studyTimesOnThisWeekday:
+                        qss = qsstats.QuerySetStats(studyTimesOnThisWeekday, 'study_datetime_time')
+                        hourlyBreakdown = qss.time_series(datetime.datetime(1900,1,1,0,0), datetime.datetime(1900,1,1,23,59),interval='hours')
                         for hour in range(24):
-                            try:
-                                studiesPerHourInWeekdays[day][hour] = studyTimesOnThisWeekday.filter(study_time__gte = str(hour)+':00').filter(study_time__lte = str(hour)+':59').values('study_time').count()
-                            except:
-                                studiesPerHourInWeekdays[day][hour] = 0
+                            studiesPerHourInWeekdays[day][hour] = hourlyBreakdown[hour][1]
 
         if plotCTRequestMeanDLP or plotCTRequestFreq:
             requestSummary = request_events.values('requested_procedure_code_meaning').distinct().annotate(mean_dlp = Avg('ctradiationdose__ctaccumulateddosedata__ct_dose_length_product_total'), num_req = Count('ctradiationdose__ctaccumulateddosedata__ct_dose_length_product_total')).order_by('requested_procedure_code_meaning')
@@ -1024,7 +1011,6 @@
                     subqs = study_events.filter(requested_procedure_code_meaning=study.get('requested_procedure_code_meaning'))
                     dlpValues = subqs.values_list('ctradiationdose__ctaccumulateddosedata__ct_dose_length_product_total', flat=True)
                     requestHistogramData[idx][0], requestHistogramData[idx][1] = np.histogram([float(x) for x in dlpValues], bins=20)
->>>>>>> 3a61433a
 
     try:
         vers = pkg_resources.require("openrem")[0].version
