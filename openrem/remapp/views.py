#    OpenREM - Radiation Exposure Monitoring tools for the physicist
#    Copyright (C) 2012,2013  The Royal Marsden NHS Foundation Trust
#
#    This program is free software: you can redistribute it and/or modify
#    it under the terms of the GNU General Public License as published by
#    the Free Software Foundation, either version 3 of the License, or
#    (at your option) any later version.
#
#    This program is distributed in the hope that it will be useful,
#    but WITHOUT ANY WARRANTY; without even the implied warranty of
#    MERCHANTABILITY or FITNESS FOR A PARTICULAR PURPOSE.  See the
#    GNU General Public License for more details.
#
#    Additional permission under section 7 of GPLv3:
#    You shall not make any use of the name of The Royal Marsden NHS
#    Foundation trust in connection with this Program in any press or
#    other public announcement without the prior written consent of
#    The Royal Marsden NHS Foundation Trust.
#
#    You should have received a copy of the GNU General Public License
#    along with this program.  If not, see <http://www.gnu.org/licenses/>.
#
#    8/10/2014: DJP added new DX section and added DX to home page.
#    9/10/2014: DJP changed DX to CR
#
"""
..  module:: views.
    :synopsis: Module to render appropriate content according to request.

..  moduleauthor:: Ed McDonagh

"""
from __future__ import absolute_import
# from __future__ import unicode_literals
# Following two lines added so that sphinx autodocumentation works.
from future import standard_library
standard_library.install_aliases()
from builtins import map  # pylint: disable=redefined-builtin
from builtins import str  # pylint: disable=redefined-builtin
from builtins import zip  # pylint: disable=redefined-builtin
from builtins import next  # pylint: disable=redefined-builtin
import os

os.environ['DJANGO_SETTINGS_MODULE'] = 'openremproject.settings'

import csv
from django.contrib import messages
from django.contrib.auth import logout
from django.contrib.auth.decorators import login_required
from django.contrib.auth.models import Group
from django.core.exceptions import ObjectDoesNotExist
from django.core.urlresolvers import reverse_lazy
from django.http import HttpResponseRedirect, HttpResponse
from django.shortcuts import render, render_to_response, redirect, get_object_or_404
from django.template import RequestContext
from django.template.loader import render_to_string
from django.views.decorators.csrf import csrf_exempt
from django.views.generic.edit import CreateView, UpdateView, DeleteView
import json
import logging
import remapp
from openremproject.settings import MEDIA_ROOT, FLOWER_PORT
from remapp.forms import SizeUploadForm
from remapp.models import GeneralStudyModuleAttr, create_user_profile
from remapp.models import SizeUpload

try:
    from numpy import *

    plotting = 1
except ImportError:
    plotting = 0


from django.template.defaultfilters import register


logger = logging.getLogger(__name__)


@register.filter
def multiply(value, arg):
    """
    Return multiplication within Django templates

    :param value: the value to multiply
    :param arg: the second value to multiply
    :return: the multiplication
    """
    try:
        value = float(value)
        arg = float(arg)
        return value * arg
    except ValueError:
        return None


def logout_page(request):
    """
    Log users out and re-direct them to the main page.
    """
    logout(request)
    return HttpResponseRedirect(reverse_lazy('home'))


@login_required
def dx_summary_list_filter(request):
    """Obtain data for radiographic summary view
    """
    from remapp.interface.mod_filters import dx_acq_filter
    from remapp.forms import DXChartOptionsForm, itemsPerPageForm
    from openremproject import settings

    pid = bool(request.user.groups.filter(name='pidgroup'))
    f = dx_acq_filter(request.GET, pid=pid)

    try:
        # See if the user has plot settings in userprofile
        user_profile = request.user.userprofile
    except:
        # Create a default userprofile for the user if one doesn't exist
        create_user_profile(sender=request.user, instance=request.user, created=True)
        user_profile = request.user.userprofile

    if user_profile.median_available and 'postgresql' in settings.DATABASES['default']['ENGINE']:
        median_available = True
    elif 'postgresql' in settings.DATABASES['default']['ENGINE']:
        user_profile.median_available = True
        user_profile.save()
        median_available = True
    else:
        user_profile.median_available = False
        user_profile.save()
        median_available = False

    # Obtain the chart options from the request
    chart_options_form = DXChartOptionsForm(request.GET)
    # check whether the form data is valid
    if chart_options_form.is_valid():
        # Use the form data if the user clicked on the submit button
        if "submit" in request.GET:
            # process the data in form.cleaned_data as required
            user_profile.plotCharts = chart_options_form.cleaned_data['plotCharts']
            user_profile.plotDXAcquisitionMeanDAP = chart_options_form.cleaned_data['plotDXAcquisitionMeanDAP']
            user_profile.plotDXAcquisitionFreq = chart_options_form.cleaned_data['plotDXAcquisitionFreq']
            user_profile.plotDXStudyMeanDAP = chart_options_form.cleaned_data['plotDXStudyMeanDAP']
            user_profile.plotDXStudyFreq = chart_options_form.cleaned_data['plotDXStudyFreq']
            user_profile.plotDXRequestMeanDAP = chart_options_form.cleaned_data['plotDXRequestMeanDAP']
            user_profile.plotDXRequestFreq = chart_options_form.cleaned_data['plotDXRequestFreq']
            user_profile.plotDXAcquisitionMeankVp = chart_options_form.cleaned_data['plotDXAcquisitionMeankVp']
            user_profile.plotDXAcquisitionMeanmAs = chart_options_form.cleaned_data['plotDXAcquisitionMeanmAs']
            user_profile.plotDXStudyPerDayAndHour = chart_options_form.cleaned_data['plotDXStudyPerDayAndHour']
            user_profile.plotDXAcquisitionMeankVpOverTime = chart_options_form.cleaned_data[
                'plotDXAcquisitionMeankVpOverTime']
            user_profile.plotDXAcquisitionMeanmAsOverTime = chart_options_form.cleaned_data[
                'plotDXAcquisitionMeanmAsOverTime']
            user_profile.plotDXAcquisitionMeanDAPOverTime = chart_options_form.cleaned_data[
                'plotDXAcquisitionMeanDAPOverTime']
            user_profile.plotDXAcquisitionMeanDAPOverTimePeriod = chart_options_form.cleaned_data[
                'plotDXAcquisitionMeanDAPOverTimePeriod']
            if median_available:
                user_profile.plotAverageChoice = chart_options_form.cleaned_data['plotMeanMedianOrBoth']
            user_profile.plotSeriesPerSystem = chart_options_form.cleaned_data['plotSeriesPerSystem']
            user_profile.plotHistograms = chart_options_form.cleaned_data['plotHistograms']
            user_profile.save()

        # If submit was not clicked then use the settings already stored in the user's profile
        else:
            form_data = {'plotCharts': user_profile.plotCharts,
                         'plotDXAcquisitionMeanDAP': user_profile.plotDXAcquisitionMeanDAP,
                         'plotDXAcquisitionFreq': user_profile.plotDXAcquisitionFreq,
                         'plotDXStudyMeanDAP': user_profile.plotDXStudyMeanDAP,
                         'plotDXStudyFreq': user_profile.plotDXStudyFreq,
                         'plotDXRequestMeanDAP': user_profile.plotDXRequestMeanDAP,
                         'plotDXRequestFreq': user_profile.plotDXRequestFreq,
                         'plotDXAcquisitionMeankVp': user_profile.plotDXAcquisitionMeankVp,
                         'plotDXAcquisitionMeanmAs': user_profile.plotDXAcquisitionMeanmAs,
                         'plotDXStudyPerDayAndHour': user_profile.plotDXStudyPerDayAndHour,
                         'plotDXAcquisitionMeankVpOverTime': user_profile.plotDXAcquisitionMeankVpOverTime,
                         'plotDXAcquisitionMeanmAsOverTime': user_profile.plotDXAcquisitionMeanmAsOverTime,
                         'plotDXAcquisitionMeanDAPOverTime': user_profile.plotDXAcquisitionMeanDAPOverTime,
                         'plotDXAcquisitionMeanDAPOverTimePeriod': user_profile.plotDXAcquisitionMeanDAPOverTimePeriod,
                         'plotMeanMedianOrBoth': user_profile.plotAverageChoice,
                         'plotSeriesPerSystem': user_profile.plotSeriesPerSystem,
                         'plotHistograms': user_profile.plotHistograms}
            chart_options_form = DXChartOptionsForm(form_data)

    # Obtain the number of items per page from the request
    items_per_page_form = itemsPerPageForm(request.GET)
    # check whether the form data is valid
    if items_per_page_form.is_valid():
        # Use the form data if the user clicked on the submit button
        if "submit" in request.GET:
            # process the data in form.cleaned_data as required
            user_profile.itemsPerPage = items_per_page_form.cleaned_data['itemsPerPage']
            user_profile.save()

        # If submit was not clicked then use the settings already stored in the user's profile
        else:
            form_data = {'itemsPerPage': user_profile.itemsPerPage}
            items_per_page_form = itemsPerPageForm(form_data)

    admin = {'openremversion': remapp.__version__, 'docsversion': remapp.__docs_version__}

    for group in request.user.groups.all():
        admin[group.name] = True

    return_structure = {'filter': f, 'admin': admin, 'chartOptionsForm': chart_options_form, 'itemsPerPageForm': items_per_page_form}

    return render_to_response(
        'remapp/dxfiltered.html',
        return_structure,
        context_instance=RequestContext(request)
    )


@login_required
def dx_summary_chart_data(request):
    """Obtain data for Ajax chart call
    """
    from remapp.interface.mod_filters import DXSummaryListFilter
    from django.db.models import Q
    from openremproject import settings
    from django.http import JsonResponse

    f = DXSummaryListFilter(request.GET, queryset=GeneralStudyModuleAttr.objects.filter(
        Q(modality_type__exact='DX') | Q(modality_type__exact='CR')
    ).order_by().distinct())

    try:
        # See if the user has plot settings in userprofile
        user_profile = request.user.userprofile
    except:
        # Create a default userprofile for the user if one doesn't exist
        create_user_profile(sender=request.user, instance=request.user, created=True)
        user_profile = request.user.userprofile

    if user_profile.median_available and 'postgresql' in settings.DATABASES['default']['ENGINE']:
        median_available = True
    elif 'postgresql' in settings.DATABASES['default']['ENGINE']:
        user_profile.median_available = True
        user_profile.save()
        median_available = True
    else:
        user_profile.median_available = False
        user_profile.save()
        median_available = False

    return_structure = \
        dx_plot_calculations(f, user_profile.plotDXAcquisitionMeanDAP, user_profile.plotDXAcquisitionFreq,
                             user_profile.plotDXStudyMeanDAP, user_profile.plotDXStudyFreq,
                             user_profile.plotDXRequestMeanDAP, user_profile.plotDXRequestFreq,
                             user_profile.plotDXAcquisitionMeankVpOverTime, user_profile.plotDXAcquisitionMeanmAsOverTime,
                             user_profile.plotDXAcquisitionMeanDAPOverTime, user_profile.plotDXAcquisitionMeanDAPOverTimePeriod,
                             user_profile.plotDXAcquisitionMeankVp, user_profile.plotDXAcquisitionMeanmAs,
                             user_profile.plotDXStudyPerDayAndHour,
                             median_available, user_profile.plotAverageChoice, user_profile.plotSeriesPerSystem,
                             user_profile.plotHistogramBins, user_profile.plotHistograms,
                             user_profile.plotCaseInsensitiveCategories)

    return JsonResponse(return_structure, safe=False)


def dx_plot_calculations(f, plot_acquisition_mean_dap, plot_acquisition_freq,
                         plot_study_mean_dap, plot_study_freq,
                         plot_request_mean_dap, plot_request_freq,
                         plot_acquisition_mean_kvp_over_time, plot_acquisition_mean_mas_over_time,
                         plot_acquisition_mean_dap_over_time, plot_acquisition_mean_dap_over_time_period,
                         plot_acquisition_mean_kvp, plot_acquisition_mean_mas,
                         plot_study_per_day_and_hour,
                         median_available, plot_average_choice, plot_series_per_systems,
                         plot_histogram_bins, plot_histograms, plot_case_insensitive_categories):
    """Calculations for radiographic charts
    """
    from .interface.chart_functions import average_chart_inc_histogram_data, average_chart_over_time_data, workload_chart_data
    from django.utils.datastructures import MultiValueDictKeyError

    return_structure = {}

    if plot_study_mean_dap or plot_study_freq or plot_study_per_day_and_hour or plot_request_mean_dap or plot_request_freq:
        try:
            if f.form.data['acquisition_protocol']:
                exp_include = f.qs.values_list('study_instance_uid')
        except MultiValueDictKeyError:
            pass
        except KeyError:
            pass

    if plot_study_mean_dap or plot_study_freq or plot_study_per_day_and_hour:
        try:
            if f.form.data['acquisition_protocol']:
                # The user has filtered on acquisition_protocol, so need to use the slow method of querying the database
                # to avoid studies being duplicated when there is more than one of a particular acquisition type in a
                # study.
                study_events = GeneralStudyModuleAttr.objects.exclude(
                    projectionxrayradiationdose__accumxraydose__accumintegratedprojradiogdose__dose_area_product_total__isnull=True
                ).filter(study_instance_uid__in=exp_include)
            else:
                # The user hasn't filtered on acquisition, so we can use the faster database querying.
                study_events = f.qs
        except MultiValueDictKeyError:
            study_events = f.qs
        except KeyError:
            pass

    if plot_request_mean_dap or plot_request_freq:
        try:
            if f.form.data['acquisition_protocol']:
                # The user has filtered on acquisition_protocol, so need to use the slow method of querying the database
                # to avoid studies being duplicated when there is more than one of a particular acquisition type in a
                # study.
                request_events = GeneralStudyModuleAttr.objects.exclude(
                    projectionxrayradiationdose__accumxraydose__accumintegratedprojradiogdose__dose_area_product_total__isnull=True
                ).filter(study_instance_uid__in=exp_include)
            else:
                # The user hasn't filtered on acquisition, so we can use the faster database querying.
                request_events = f.qs
        except MultiValueDictKeyError:
            request_events = f.qs
        except KeyError:
            request_events = f.qs

    if plot_acquisition_mean_dap or plot_acquisition_freq:
        result = average_chart_inc_histogram_data(f.qs,
                                                  'generalequipmentmoduleattr__unique_equipment_name_id__display_name',
                                                  'projectionxrayradiationdose__irradeventxraydata__acquisition_protocol',
                                                  'projectionxrayradiationdose__irradeventxraydata__dose_area_product',
                                                  1000000,
                                                  plot_acquisition_mean_dap, plot_acquisition_freq,
                                                  plot_series_per_systems, plot_average_choice,
                                                  median_available, plot_histogram_bins,
                                                  calculate_histograms=plot_histograms,
                                                  case_insensitive_categories=plot_case_insensitive_categories)

        return_structure['acquisitionSystemList'] = result['system_list']
        return_structure['acquisition_names'] = result['series_names']
        return_structure['acquisitionSummary'] = result['summary']
        if plot_acquisition_mean_dap and plot_histograms:
            return_structure['acquisitionHistogramData'] = result['histogram_data']

    if plot_request_mean_dap or plot_request_freq:
        result = average_chart_inc_histogram_data(request_events,
                                                  'generalequipmentmoduleattr__unique_equipment_name_id__display_name',
                                                  'requested_procedure_code_meaning',
                                                  'projectionxrayradiationdose__accumxraydose__accumintegratedprojradiogdose__dose_area_product_total',
                                                  1000000,
                                                  plot_request_mean_dap, plot_request_freq,
                                                  plot_series_per_systems, plot_average_choice,
                                                  median_available, plot_histogram_bins,
                                                  calculate_histograms=plot_histograms,
                                                  case_insensitive_categories=plot_case_insensitive_categories)

        return_structure['requestSystemList'] = result['system_list']
        return_structure['request_names'] = result['series_names']
        return_structure['requestSummary'] = result['summary']
        if plot_request_mean_dap and plot_histograms:
            return_structure['requestHistogramData'] = result['histogram_data']

    if plot_study_mean_dap or plot_study_freq:
        result = average_chart_inc_histogram_data(study_events,
                                                  'generalequipmentmoduleattr__unique_equipment_name_id__display_name',
                                                  'study_description',
                                                  'projectionxrayradiationdose__accumxraydose__accumintegratedprojradiogdose__dose_area_product_total',
                                                  1000000,
                                                  plot_study_mean_dap, plot_study_freq,
                                                  plot_series_per_systems, plot_average_choice,
                                                  median_available, plot_histogram_bins,
                                                  calculate_histograms=plot_histograms,
                                                  case_insensitive_categories=plot_case_insensitive_categories)

        return_structure['studySystemList'] = result['system_list']
        return_structure['study_names'] = result['series_names']
        return_structure['studySummary'] = result['summary']
        if plot_study_mean_dap and plot_histograms:
            return_structure['studyHistogramData'] = result['histogram_data']

    if plot_acquisition_mean_kvp:
        result = average_chart_inc_histogram_data(f.qs,
                                                  'generalequipmentmoduleattr__unique_equipment_name_id__display_name',
                                                  'projectionxrayradiationdose__irradeventxraydata__acquisition_protocol',
                                                  'projectionxrayradiationdose__irradeventxraydata__irradeventxraysourcedata__kvp__kvp',
                                                  1,
                                                  plot_acquisition_mean_kvp, 0,
                                                  plot_series_per_systems, plot_average_choice,
                                                  median_available, plot_histogram_bins,
                                                  calculate_histograms=plot_histograms,
                                                  case_insensitive_categories=plot_case_insensitive_categories)

        return_structure['acquisitionkVpSystemList'] = result['system_list']
        return_structure['acquisition_kvp_names'] = result['series_names']
        return_structure['acquisitionkVpSummary'] = result['summary']
        if plot_histograms:
            return_structure['acquisitionHistogramkVpData'] = result['histogram_data']

    if plot_acquisition_mean_mas:
        result = average_chart_inc_histogram_data(f.qs,
                                                  'generalequipmentmoduleattr__unique_equipment_name_id__display_name',
                                                  'projectionxrayradiationdose__irradeventxraydata__acquisition_protocol',
                                                  'projectionxrayradiationdose__irradeventxraydata__irradeventxraysourcedata__exposure__exposure',
                                                  0.001,
                                                  plot_acquisition_mean_mas, 0,
                                                  plot_series_per_systems, plot_average_choice,
                                                  median_available, plot_histogram_bins,
                                                  calculate_histograms=plot_histograms,
                                                  case_insensitive_categories=plot_case_insensitive_categories)

        return_structure['acquisitionmAsSystemList'] = result['system_list']
        return_structure['acquisition_mas_names'] = result['series_names']
        return_structure['acquisitionmAsSummary'] = result['summary']
        if plot_histograms:
            return_structure['acquisitionHistogrammAsData'] = result['histogram_data']

    if plot_acquisition_mean_dap_over_time:
        result = average_chart_over_time_data(f.qs,
                                              'projectionxrayradiationdose__irradeventxraydata__acquisition_protocol',
                                              'projectionxrayradiationdose__irradeventxraydata__dose_area_product',
                                              'study_date',
                                              'projectionxrayradiationdose__irradeventxraydata__date_time_started',
                                              median_available, plot_average_choice,
                                              1000000, plot_acquisition_mean_dap_over_time_period,
                                              case_insensitive_categories=plot_case_insensitive_categories)
        if median_available and (plot_average_choice == 'median' or plot_average_choice == 'both'):
            return_structure['acquisitionMedianDAPoverTime'] = result['median_over_time']
        if plot_average_choice == 'mean' or plot_average_choice == 'both':
            return_structure['acquisitionMeanDAPoverTime'] = result['mean_over_time']
        if not plot_acquisition_mean_dap and not plot_acquisition_freq:
            return_structure['acquisition_names'] = result['series_names']

    if plot_acquisition_mean_kvp_over_time:
        result = average_chart_over_time_data(f.qs,
                                              'projectionxrayradiationdose__irradeventxraydata__acquisition_protocol',
                                              'projectionxrayradiationdose__irradeventxraydata__irradeventxraysourcedata__kvp__kvp',
                                              'study_date',
                                              'projectionxrayradiationdose__irradeventxraydata__date_time_started',
                                              median_available, plot_average_choice,
                                              1, plot_acquisition_mean_dap_over_time_period,
                                              case_insensitive_categories=plot_case_insensitive_categories)
        if median_available and (plot_average_choice == 'median' or plot_average_choice == 'both'):
            return_structure['acquisitionMediankVpoverTime'] = result['median_over_time']
        if plot_average_choice == 'mean' or plot_average_choice == 'both':
            return_structure['acquisitionMeankVpoverTime'] = result['mean_over_time']
        return_structure['acquisition_kvp_names'] = result['series_names']

    if plot_acquisition_mean_mas_over_time:
        result = average_chart_over_time_data(f.qs,
                                              'projectionxrayradiationdose__irradeventxraydata__acquisition_protocol',
                                              'projectionxrayradiationdose__irradeventxraydata__irradeventxraysourcedata__exposure__exposure',
                                              'study_date',
                                              'projectionxrayradiationdose__irradeventxraydata__date_time_started',
                                              median_available, plot_average_choice,
                                              0.001, plot_acquisition_mean_dap_over_time_period,
                                              case_insensitive_categories=plot_case_insensitive_categories)
        if median_available and (plot_average_choice == 'median' or plot_average_choice == 'both'):
            return_structure['acquisitionMedianmAsoverTime'] = result['median_over_time']
        if plot_average_choice == 'mean' or plot_average_choice == 'both':
            return_structure['acquisitionMeanmAsoverTime'] = result['mean_over_time']
        return_structure['acquisition_mas_names'] = result['series_names']

    if plot_study_per_day_and_hour:
        result = workload_chart_data(study_events)
        return_structure['studiesPerHourInWeekdays'] = result['workload']

    return return_structure


@login_required
def dx_detail_view(request, pk=None):
    """Detail view for a DX study
    """

    try:
        study = GeneralStudyModuleAttr.objects.get(pk=pk)
    except:
        messages.error(request, 'That study was not found')
        return redirect(reverse_lazy('dx_summary_list_filter'))

    admin = {'openremversion': remapp.__version__, 'docsversion': remapp.__docs_version__}

    for group in request.user.groups.all():
        admin[group.name] = True

    projection_set = study.projectionxrayradiationdose_set.get()
    events_all = projection_set.irradeventxraydata_set.select_related(
        'anatomical_structure', 'laterality', 'target_region', 'image_view',
        'patient_orientation_modifier_cid', 'acquisition_plane').all()
    accum_set = projection_set.accumxraydose_set.all()
    # accum_integrated = projection_set.accumxraydose_set.get().accumintegratedprojradiogdose_set.get()

    return render_to_response(
        'remapp/dxdetail.html',
        {'generalstudymoduleattr': study, 'admin': admin,
         'projection_set': projection_set, 'events_all': events_all, 'accum_set': accum_set},
        context_instance=RequestContext(request)
    )


@login_required
def rf_summary_list_filter(request):
    """Obtain data for radiographic summary view
    """
    from remapp.interface.mod_filters import RFSummaryListFilter, RFFilterPlusPid
    from openremproject import settings
    from remapp.forms import RFChartOptionsForm, itemsPerPageForm
    from remapp.models import HighDoseMetricAlertSettings

    if request.user.groups.filter(name='pidgroup'):
        f = RFFilterPlusPid(
            request.GET, queryset=GeneralStudyModuleAttr.objects.filter(modality_type__exact='RF').order_by(
            ).distinct())
    else:
        f = RFSummaryListFilter(
            request.GET, queryset=GeneralStudyModuleAttr.objects.filter(modality_type__exact='RF').order_by(
            ).distinct())

    try:
        # See if the user has plot settings in userprofile
        user_profile = request.user.userprofile
    except:
        # Create a default userprofile for the user if one doesn't exist
        create_user_profile(sender=request.user, instance=request.user, created=True)
        user_profile = request.user.userprofile

    if user_profile.median_available and 'postgresql' in settings.DATABASES['default']['ENGINE']:
        median_available = True
    elif 'postgresql' in settings.DATABASES['default']['ENGINE']:
        user_profile.median_available = True
        user_profile.save()
        median_available = True
    else:
        user_profile.median_available = False
        user_profile.save()
        median_available = False

    # Obtain the chart options from the request
    chart_options_form = RFChartOptionsForm(request.GET)
    # Check whether the form data is valid
    if chart_options_form.is_valid():
        # Use the form data if the user clicked on the submit button
        if "submit" in request.GET:
            # process the data in form.cleaned_data as required
            user_profile.plotCharts = chart_options_form.cleaned_data['plotCharts']
            user_profile.plotRFStudyPerDayAndHour = chart_options_form.cleaned_data['plotRFStudyPerDayAndHour']
            user_profile.plotRFStudyFreq = chart_options_form.cleaned_data['plotRFStudyFreq']
            user_profile.plotRFStudyDAP = chart_options_form.cleaned_data['plotRFStudyDAP']
            user_profile.plotRFRequestFreq = chart_options_form.cleaned_data['plotRFRequestFreq']
            user_profile.plotRFRequestDAP = chart_options_form.cleaned_data['plotRFRequestDAP']
            if median_available:
                user_profile.plotAverageChoice = chart_options_form.cleaned_data['plotMeanMedianOrBoth']
            user_profile.plotSeriesPerSystem = chart_options_form.cleaned_data['plotSeriesPerSystem']
            user_profile.plotHistograms = chart_options_form.cleaned_data['plotHistograms']
            user_profile.save()

        else:
            form_data = {'plotCharts': user_profile.plotCharts,
                         'plotRFStudyPerDayAndHour': user_profile.plotRFStudyPerDayAndHour,
                         'plotRFStudyFreq': user_profile.plotRFStudyFreq,
                         'plotRFStudyDAP': user_profile.plotRFStudyDAP,
                         'plotRFRequestFreq': user_profile.plotRFRequestFreq,
                         'plotRFRequestDAP': user_profile.plotRFRequestDAP,
                         'plotMeanMedianOrBoth': user_profile.plotAverageChoice,
                         'plotSeriesPerSystem': user_profile.plotSeriesPerSystem,
                         'plotHistograms': user_profile.plotHistograms}
            chart_options_form = RFChartOptionsForm(form_data)

    # Obtain the number of items per page from the request
    items_per_page_form = itemsPerPageForm(request.GET)
    # check whether the form data is valid
    if items_per_page_form.is_valid():
        # Use the form data if the user clicked on the submit button
        if "submit" in request.GET:
            # process the data in form.cleaned_data as required
            user_profile.itemsPerPage = items_per_page_form.cleaned_data['itemsPerPage']
            user_profile.save()

        # If submit was not clicked then use the settings already stored in the user's profile
        else:
            form_data = {'itemsPerPage': user_profile.itemsPerPage}
            items_per_page_form = itemsPerPageForm(form_data)

    # Import total DAP and total dose at reference point alert levels. Create with default values if not found.
    try:
        HighDoseMetricAlertSettings.objects.get()
    except ObjectDoesNotExist:
        HighDoseMetricAlertSettings.objects.create()
    alert_levels = HighDoseMetricAlertSettings.objects.values('show_accum_dose_over_delta_weeks', 'alert_total_dap_rf', 'alert_total_rp_dose_rf', 'accum_dose_delta_weeks')[0]

    admin = {'openremversion': remapp.__version__, 'docsversion': remapp.__docs_version__}


    # # Calculate skin dose map for all objects in the database
    # import cPickle as pickle
    # import gzip
    # num_studies = f.count()
    # current_study = 0
    # for study in f:
    #     current_study += 1
    #     print "working on " + str(study.pk) + " (" + str(current_study) + " of " + str(num_studies) + ")"
    #     # Check to see if there is already a skin map pickle with the same study ID.
    #     try:
    #         study_date = study.study_date
    #         if study_date:
    #             skin_map_path = os.path.join(MEDIA_ROOT, 'skin_maps', "{0:0>4}".format(study_date.year), "{0:0>2}".format(study_date.month), "{0:0>2}".format(study_date.day), 'skin_map_'+str(study.pk)+'.p')
    #         else:
    #             skin_map_path = os.path.join(MEDIA_ROOT, 'skin_maps', 'skin_map_' + str(study.pk) + '.p')
    #     except:
    #         skin_map_path = os.path.join(MEDIA_ROOT, 'skin_maps', 'skin_map_'+str(study.pk)+'.p')
    #
    #     from remapp.version import __skin_map_version__
    #     loaded_existing_data = False
    #     if os.path.exists(skin_map_path):
    #         with gzip.open(skin_map_path, 'rb') as pickle_file:
    #             existing_skin_map_data = pickle.load(pickle_file)
    #         try:
    #             if existing_skin_map_data['skin_map_version'] == __skin_map_version__:
    #                 loaded_existing_data = True
    #                 print str(study.pk) + " already calculated"
    #         except KeyError:
    #             pass
    #
    #     if not loaded_existing_data:
    #         from remapp.tools.make_skin_map import make_skin_map
    #         make_skin_map(study.pk)
    #         print str(study.pk) + " done"

    for group in request.user.groups.all():
        admin[group.name] = True

    return_structure = {'filter': f, 'admin': admin, 'chartOptionsForm': chart_options_form, 'itemsPerPageForm': items_per_page_form, 'alertLevels': alert_levels}

    return render_to_response(
        'remapp/rffiltered.html',
        return_structure,
        context_instance=RequestContext(request)
    )


@login_required
def rf_summary_chart_data(request):
    """Obtain data for Ajax chart call
    """
    from remapp.interface.mod_filters import RFSummaryListFilter, RFFilterPlusPid
    from openremproject import settings
    from django.http import JsonResponse

    if request.user.groups.filter(name='pidgroup'):
        f = RFFilterPlusPid(request.GET, queryset=GeneralStudyModuleAttr.objects.filter(
            modality_type__exact='RF').order_by().distinct())
    else:
        f = RFSummaryListFilter(request.GET, queryset=GeneralStudyModuleAttr.objects.filter(
            modality_type__exact='RF').order_by().distinct())

    try:
        # See if the user has plot settings in userprofile
        user_profile = request.user.userprofile
    except:
        # Create a default userprofile for the user if one doesn't exist
        create_user_profile(sender=request.user, instance=request.user, created=True)
        user_profile = request.user.userprofile

    if user_profile.median_available and 'postgresql' in settings.DATABASES['default']['ENGINE']:
        median_available = True
    elif 'postgresql' in settings.DATABASES['default']['ENGINE']:
        user_profile.median_available = True
        user_profile.save()
        median_available = True
    else:
        user_profile.median_available = False
        user_profile.save()
        median_available = False

    return_structure =\
        rf_plot_calculations(f, median_available, user_profile.plotAverageChoice,
                             user_profile.plotSeriesPerSystem, user_profile.plotHistogramBins,
                             user_profile.plotRFStudyPerDayAndHour,
                             user_profile.plotRFStudyFreq, user_profile.plotRFStudyDAP,
                             user_profile.plotRFRequestFreq, user_profile.plotRFRequestDAP,
                             user_profile.plotHistograms, user_profile.plotCaseInsensitiveCategories)

    return JsonResponse(return_structure, safe=False)


def rf_plot_calculations(f, median_available, plot_average_choice,
                         plot_series_per_systems, plot_histogram_bins,
                         plot_study_per_day_and_hour,
                         plot_study_freq, plot_study_dap,
                         plot_request_freq, plot_request_dap,
                         plot_histograms, plot_case_insensitive_categories):
    """Calculations for fluoroscopy charts
    """
    from .interface.chart_functions import average_chart_inc_histogram_data, workload_chart_data

    return_structure = {}

    if plot_study_per_day_and_hour or plot_study_freq or plot_study_dap or plot_request_freq or plot_request_dap:
        # No acquisition-level filters, so can use f.qs for all charts at the moment.
        #exp_include = f.qs.values_list('study_instance_uid')
        #study_events = GeneralStudyModuleAttr.objects.filter(study_instance_uid__in=exp_include)
        study_and_request_events = f.qs

    if plot_study_per_day_and_hour:
        result = workload_chart_data(study_and_request_events)
        return_structure['studiesPerHourInWeekdays'] = result['workload']

    if plot_study_freq or plot_study_dap:
        result = average_chart_inc_histogram_data(study_and_request_events,
                                                  'generalequipmentmoduleattr__unique_equipment_name_id__display_name',
                                                  'study_description',
                                                  'projectionxrayradiationdose__accumxraydose__accumintegratedprojradiogdose__dose_area_product_total',
                                                  1000000,
                                                  plot_study_dap, plot_study_freq,
                                                  plot_series_per_systems, plot_average_choice,
                                                  median_available, plot_histogram_bins,
                                                  calculate_histograms=plot_histograms,
                                                  case_insensitive_categories=plot_case_insensitive_categories)

        return_structure['studySystemList'] = result['system_list']
        return_structure['studyNameList'] = result['series_names']
        return_structure['studySummary'] = result['summary']
        if plot_study_dap and plot_histograms:
            return_structure['studyHistogramData'] = result['histogram_data']

    if plot_request_freq or plot_request_dap:
        result = average_chart_inc_histogram_data(study_and_request_events,
                                                  'generalequipmentmoduleattr__unique_equipment_name_id__display_name',
                                                  'requested_procedure_code_meaning',
                                                  'projectionxrayradiationdose__accumxraydose__accumintegratedprojradiogdose__dose_area_product_total',
                                                  1000000,
                                                  plot_request_dap, plot_request_freq,
                                                  plot_series_per_systems, plot_average_choice,
                                                  median_available, plot_histogram_bins,
                                                  calculate_histograms=plot_histograms,
                                                  case_insensitive_categories=plot_case_insensitive_categories)

        return_structure['requestSystemList'] = result['system_list']
        return_structure['requestNameList'] = result['series_names']
        return_structure['requestSummary'] = result['summary']
        if plot_request_dap and plot_histograms:
            return_structure['requestHistogramData'] = result['histogram_data']

    return return_structure


@login_required
def rf_detail_view(request, pk=None):
    """Detail view for an RF study
    """
    from django.db.models import Sum
    import numpy as np
    import operator
    from remapp.models import HighDoseMetricAlertSettings, SkinDoseMapCalcSettings
    from django.core.exceptions import ObjectDoesNotExist
    from datetime import timedelta

    try:
        study = GeneralStudyModuleAttr.objects.get(pk=pk)
    except ObjectDoesNotExist:
        messages.error(request, 'That study was not found')
        return redirect(reverse_lazy('rf_summary_list_filter'))

    # get the totals
    irradiation_types = [(u'Fluoroscopy',), (u'Acquisition',)]
    stu_dose_totals = [(0, 0), (0, 0)]
    stu_time_totals = [0, 0]
    total_dap = 0
    total_dose = 0
    # Iterate over the planes (for bi-plane systems, for single plane systems there is only one)
    projection_xray_dose_set = study.projectionxrayradiationdose_set.get()
    accumxraydose_set_all_planes = projection_xray_dose_set.accumxraydose_set.select_related('acquisition_plane').all()
    events_all = projection_xray_dose_set.irradeventxraydata_set.select_related(
        'irradiation_event_type', 'patient_table_relationship_cid', 'patient_orientation_cid',
        'patient_orientation_modifier_cid', 'acquisition_plane').all()
    for dose_ds in accumxraydose_set_all_planes:
        accum_dose_ds = dose_ds.accumprojxraydose_set.get()
        stu_dose_totals[0] = tuple(map(operator.add, stu_dose_totals[0],
                                       (accum_dose_ds.fluoro_dose_area_product_total*1000000,
                                        accum_dose_ds.fluoro_dose_rp_total)))
        stu_dose_totals[1] = tuple(map(operator.add, stu_dose_totals[1],
                                       (accum_dose_ds.acquisition_dose_area_product_total*1000000,
                                        accum_dose_ds.acquisition_dose_rp_total)))
        stu_time_totals[0] = stu_time_totals[0] + accum_dose_ds.total_fluoro_time
        stu_time_totals[1] = stu_time_totals[1] + accum_dose_ds.total_acquisition_time
        total_dap = total_dap + accum_dose_ds.dose_area_product_total
        total_dose = total_dose + accum_dose_ds.dose_rp_total

    # get info for different Acquisition Types
    stu_inc_totals = GeneralStudyModuleAttr.objects.filter(
            pk=pk,
            projectionxrayradiationdose__irradeventxraydata__irradiation_event_type__code_meaning__contains=
            'Acquisition'
        ).annotate(
            sum_dap=Sum('projectionxrayradiationdose__irradeventxraydata__dose_area_product')*1000000,
            sum_dose_rp=Sum('projectionxrayradiationdose__irradeventxraydata__irradeventxraysourcedata__dose_rp')
        ).order_by('projectionxrayradiationdose__irradeventxraydata__irradiation_event_type')
    stu_dose_totals.extend(stu_inc_totals.values_list('sum_dap', 'sum_dose_rp').order_by(
        'projectionxrayradiationdose__irradeventxraydata__irradiation_event_type'))
    acq_irr_types = stu_inc_totals.values_list(
        'projectionxrayradiationdose__irradeventxraydata__irradiation_event_type__code_meaning').order_by(
            'projectionxrayradiationdose__irradeventxraydata__irradiation_event_type').distinct()
    # stu_time_totals = [None] * len(stu_irr_types)
    for _, irr_type in enumerate(acq_irr_types):
        stu_time_totals.append(list(GeneralStudyModuleAttr.objects.filter(
            pk=pk,
            projectionxrayradiationdose__irradeventxraydata__irradiation_event_type__code_meaning=
            irr_type[0]).aggregate(
                Sum('projectionxrayradiationdose__irradeventxraydata__irradeventxraysourcedata__irradiation_duration')
            ).values())[0])
    irradiation_types.extend([(u'- ' + acq_type[0],) for acq_type in acq_irr_types])

    # Add the study totals
    irradiation_types.append((u'Total',))
    stu_dose_totals.append((total_dap*1000000, total_dose))
    # does total duration (summed over fluoroscopy and acquisitions) means something?
    stu_time_totals.append(stu_time_totals[0]+stu_time_totals[1])

    study_totals = np.column_stack((irradiation_types, stu_dose_totals, stu_time_totals)).tolist()

    try:
        SkinDoseMapCalcSettings.objects.get()
    except ObjectDoesNotExist:
        SkinDoseMapCalcSettings.objects.create()

    # Import total DAP and total dose at reference point alert levels. Create with default values if not found.
    try:
        HighDoseMetricAlertSettings.objects.get()
    except ObjectDoesNotExist:
        HighDoseMetricAlertSettings.objects.create()
    alert_levels = HighDoseMetricAlertSettings.objects.values('show_accum_dose_over_delta_weeks', 'alert_total_dap_rf', 'alert_total_rp_dose_rf', 'accum_dose_delta_weeks')[0]

    # Obtain the studies that are within delta weeks if needed
    if alert_levels['show_accum_dose_over_delta_weeks']:
        patient_id = study.patientmoduleattr_set.values_list('patient_id', flat=True)[0]
        if patient_id:
            study_date = study.study_date
            week_delta = HighDoseMetricAlertSettings.objects.values_list('accum_dose_delta_weeks', flat=True)[0]
            oldest_date = (study_date - timedelta(weeks=week_delta))
            included_studies = GeneralStudyModuleAttr.objects.filter(modality_type__exact='RF', patientmoduleattr__patient_id__exact=patient_id, study_date__range=[oldest_date, study_date])
        else:
            included_studies = None
    else:
        included_studies = None

    admin = {'openremversion': remapp.__version__,
             'docsversion': remapp.__docs_version__,
             'enable_skin_dose_maps': SkinDoseMapCalcSettings.objects.values_list('enable_skin_dose_maps', flat=True)[0]}

    for group in request.user.groups.all():
        admin[group.name] = True

    return render_to_response(
        'remapp/rfdetail.html',
        {'generalstudymoduleattr': study, 'admin': admin,
         'study_totals': study_totals,
         'projection_xray_dose_set': projection_xray_dose_set,
         'accumxraydose_set_all_planes': accumxraydose_set_all_planes,
         'events_all': events_all,
         'alert_levels': alert_levels,
         'studies_in_week_delta': included_studies},
        context_instance=RequestContext(request)
    )


@login_required
def rf_detail_view_skin_map(request, pk=None):
    """View to calculate a skin dose map. Currently just a copy of rf_detail_view
    """
    from django.contrib import messages
    from remapp.models import GeneralStudyModuleAttr
    from django.http import JsonResponse
    import pickle as pickle
    import gzip

    from django.core.exceptions import ObjectDoesNotExist
    try:
        GeneralStudyModuleAttr.objects.get(pk=pk)
    except ObjectDoesNotExist:
        messages.error(request, 'That study was not found')
        return redirect(reverse_lazy('rf_summary_list_filter'))

    admin = {'openremversion': remapp.__version__, 'docsversion': remapp.__docs_version__}

    for group in request.user.groups.all():
        admin[group.name] = True

    # Check to see if there is already a skin map pickle with the same study ID.
    try:
        study_date = GeneralStudyModuleAttr.objects.get(pk=pk).study_date
        if study_date:
            skin_map_path = os.path.join(MEDIA_ROOT, 'skin_maps', "{0:0>4}".format(study_date.year), "{0:0>2}".format(study_date.month), "{0:0>2}".format(study_date.day), 'skin_map_'+str(pk)+'.p')
        else:
            skin_map_path = os.path.join(MEDIA_ROOT, 'skin_maps', 'skin_map_' + str(pk) + '.p')
    except:
        skin_map_path = os.path.join(MEDIA_ROOT, 'skin_maps', 'skin_map_'+str(pk)+'.p')

    from remapp.version import __skin_map_version__

    # If patient weight is missing from the database then db_pat_mass will be undefined
    try:
        db_pat_mass = float(GeneralStudyModuleAttr.objects.get(pk=pk).patientstudymoduleattr_set.get().patient_weight)
    except (ValueError, TypeError):
        db_pat_mass = 73.2
    if not db_pat_mass:
        db_pat_mass = 73.2

    # If patient weight is missing from the database then db_pat_mass will be undefined
    try:
        db_pat_height = float(
            GeneralStudyModuleAttr.objects.get(pk=pk).patientstudymoduleattr_set.get().patient_size) * 100
    except (ValueError, TypeError):
        db_pat_height = 178.6
    if not db_pat_height:
        db_pat_height = 178.6

    loaded_existing_data = False
    pat_mass_unchanged = False
    pat_height_unchanged = False
    if os.path.exists(skin_map_path):
        with gzip.open(skin_map_path, 'rb') as f:
            existing_skin_map_data = pickle.load(f)
        try:
            if existing_skin_map_data['skin_map_version'] == __skin_map_version__:
                # Round the float values to 1 decimal place and convert to string before comparing
                if str(round(existing_skin_map_data['patient_height'], 1)) == str(round(db_pat_height, 1)):
                    pat_height_unchanged = True

                # Round the float values to 1 decimal place and convert to string before comparing
                if str(round(existing_skin_map_data['patient_mass'], 1)) == str(round(db_pat_mass, 1)):
                    pat_mass_unchanged = True

                if pat_height_unchanged and pat_mass_unchanged:
                    return_structure = existing_skin_map_data
                    loaded_existing_data = True
        except KeyError:
            pass

    if not loaded_existing_data:
        from remapp.tools.make_skin_map import make_skin_map
        make_skin_map(pk)
        with gzip.open(skin_map_path, 'rb') as f:
            return_structure = pickle.load(f)

    return_structure['primary_key'] = pk
    return JsonResponse(return_structure, safe=False)


@login_required
def ct_summary_list_filter(request):
    """Obtain data for CT summary view
    """
    from remapp.interface.mod_filters import ct_acq_filter
    from remapp.forms import CTChartOptionsForm, itemsPerPageForm
    from openremproject import settings

    pid = bool(request.user.groups.filter(name='pidgroup'))
    f = ct_acq_filter(request.GET, pid=pid)

    try:
        # See if the user has plot settings in userprofile
        user_profile = request.user.userprofile
    except:
        # Create a default userprofile for the user if one doesn't exist
        create_user_profile(sender=request.user, instance=request.user, created=True)
        user_profile = request.user.userprofile

    if user_profile.median_available and 'postgresql' in settings.DATABASES['default']['ENGINE']:
        median_available = True
    elif 'postgresql' in settings.DATABASES['default']['ENGINE']:
        user_profile.median_available = True
        user_profile.save()
        median_available = True
    else:
        user_profile.median_available = False
        user_profile.save()
        median_available = False

    # Obtain the chart options from the request
    chart_options_form = CTChartOptionsForm(request.GET)
    # Check whether the form data is valid
    if chart_options_form.is_valid():
        # Use the form data if the user clicked on the submit button
        if "submit" in request.GET:
            # process the data in form.cleaned_data as required
            user_profile.plotCharts = chart_options_form.cleaned_data['plotCharts']
            user_profile.plotCTAcquisitionMeanDLP = chart_options_form.cleaned_data['plotCTAcquisitionMeanDLP']
            user_profile.plotCTAcquisitionMeanCTDI = chart_options_form.cleaned_data['plotCTAcquisitionMeanCTDI']
            user_profile.plotCTAcquisitionFreq = chart_options_form.cleaned_data['plotCTAcquisitionFreq']
            user_profile.plotCTStudyMeanDLP = chart_options_form.cleaned_data['plotCTStudyMeanDLP']
            user_profile.plotCTStudyMeanCTDI = chart_options_form.cleaned_data['plotCTStudyMeanCTDI']
            user_profile.plotCTStudyFreq = chart_options_form.cleaned_data['plotCTStudyFreq']
            user_profile.plotCTStudyNumEvents = chart_options_form.cleaned_data['plotCTStudyNumEvents']
            user_profile.plotCTRequestMeanDLP = chart_options_form.cleaned_data['plotCTRequestMeanDLP']
            user_profile.plotCTRequestFreq = chart_options_form.cleaned_data['plotCTRequestFreq']
            user_profile.plotCTRequestNumEvents = chart_options_form.cleaned_data['plotCTRequestNumEvents']
            user_profile.plotCTStudyPerDayAndHour = chart_options_form.cleaned_data['plotCTStudyPerDayAndHour']
            user_profile.plotCTStudyMeanDLPOverTime = chart_options_form.cleaned_data['plotCTStudyMeanDLPOverTime']
            user_profile.plotCTStudyMeanDLPOverTimePeriod = chart_options_form.cleaned_data[
                'plotCTStudyMeanDLPOverTimePeriod']
            if median_available:
                user_profile.plotAverageChoice = chart_options_form.cleaned_data['plotMeanMedianOrBoth']
            user_profile.plotSeriesPerSystem = chart_options_form.cleaned_data['plotSeriesPerSystem']
            user_profile.plotHistograms = chart_options_form.cleaned_data['plotHistograms']
            user_profile.save()

        else:
            form_data = {'plotCharts': user_profile.plotCharts,
                         'plotCTAcquisitionMeanDLP': user_profile.plotCTAcquisitionMeanDLP,
                         'plotCTAcquisitionMeanCTDI': user_profile.plotCTAcquisitionMeanCTDI,
                         'plotCTAcquisitionFreq': user_profile.plotCTAcquisitionFreq,
                         'plotCTStudyMeanDLP': user_profile.plotCTStudyMeanDLP,
                         'plotCTStudyMeanCTDI': user_profile.plotCTStudyMeanCTDI,
                         'plotCTStudyFreq': user_profile.plotCTStudyFreq,
                         'plotCTStudyNumEvents': user_profile.plotCTStudyNumEvents,
                         'plotCTRequestMeanDLP': user_profile.plotCTRequestMeanDLP,
                         'plotCTRequestFreq': user_profile.plotCTRequestFreq,
                         'plotCTRequestNumEvents': user_profile.plotCTRequestNumEvents,
                         'plotCTStudyPerDayAndHour': user_profile.plotCTStudyPerDayAndHour,
                         'plotCTStudyMeanDLPOverTime': user_profile.plotCTStudyMeanDLPOverTime,
                         'plotCTStudyMeanDLPOverTimePeriod': user_profile.plotCTStudyMeanDLPOverTimePeriod,
                         'plotMeanMedianOrBoth': user_profile.plotAverageChoice,
                         'plotSeriesPerSystem': user_profile.plotSeriesPerSystem,
                         'plotHistograms': user_profile.plotHistograms}
            chart_options_form = CTChartOptionsForm(form_data)

    # Obtain the number of items per page from the request
    items_per_page_form = itemsPerPageForm(request.GET)
    # check whether the form data is valid
    if items_per_page_form.is_valid():
        # Use the form data if the user clicked on the submit button
        if "submit" in request.GET:
            # process the data in form.cleaned_data as required
            user_profile.itemsPerPage = items_per_page_form.cleaned_data['itemsPerPage']
            user_profile.save()

        # If submit was not clicked then use the settings already stored in the user's profile
        else:
            form_data = {'itemsPerPage': user_profile.itemsPerPage}
            items_per_page_form = itemsPerPageForm(form_data)

    admin = {'openremversion': remapp.__version__, 'docsversion': remapp.__docs_version__}

    for group in request.user.groups.all():
        admin[group.name] = True

    return_structure = {'filter': f, 'admin': admin, 'chartOptionsForm': chart_options_form, 'itemsPerPageForm': items_per_page_form}

    return render_to_response(
        'remapp/ctfiltered.html',
        return_structure,
        context_instance=RequestContext(request)
    )


@login_required
def ct_summary_chart_data(request):
    """Obtain data for CT charts Ajax call
    """
    from remapp.interface.mod_filters import ct_acq_filter
    from openremproject import settings
    from django.http import JsonResponse

    pid = bool(request.user.groups.filter(name='pidgroup'))
    f = ct_acq_filter(request.GET, pid=pid)

    try:
        # See if the user has plot settings in userprofile
        user_profile = request.user.userprofile
    except:
        # Create a default userprofile for the user if one doesn't exist
        create_user_profile(sender=request.user, instance=request.user, created=True)
        user_profile = request.user.userprofile

    if user_profile.median_available and 'postgresql' in settings.DATABASES['default']['ENGINE']:
        median_available = True
    elif 'postgresql' in settings.DATABASES['default']['ENGINE']:
        user_profile.median_available = True
        user_profile.save()
        median_available = True
    else:
        user_profile.median_available = False
        user_profile.save()
        median_available = False

    return_structure =\
        ct_plot_calculations(f, user_profile.plotCTAcquisitionFreq, user_profile.plotCTAcquisitionMeanCTDI, user_profile.plotCTAcquisitionMeanDLP,
                             user_profile.plotCTRequestFreq, user_profile.plotCTRequestMeanDLP, user_profile.plotCTRequestNumEvents,
                             user_profile.plotCTStudyFreq, user_profile.plotCTStudyMeanDLP, user_profile.plotCTStudyMeanCTDI, user_profile.plotCTStudyNumEvents,
                             user_profile.plotCTStudyMeanDLPOverTime, user_profile.plotCTStudyMeanDLPOverTimePeriod, user_profile.plotCTStudyPerDayAndHour,
                             median_available, user_profile.plotAverageChoice, user_profile.plotSeriesPerSystem,
                             user_profile.plotHistogramBins, user_profile.plotHistograms, user_profile.plotCaseInsensitiveCategories)

    return JsonResponse(return_structure, safe=False)


def ct_plot_calculations(f, plot_acquisition_freq, plot_acquisition_mean_ctdi, plot_acquisition_mean_dlp,
                         plot_request_freq, plot_request_mean_dlp, plot_request_num_events,
                         plot_study_freq, plot_study_mean_dlp, plot_study_mean_ctdi, plot_study_num_events,
                         plot_study_mean_dlp_over_time, plot_study_mean_dlp_over_time_period, plot_study_per_day_and_hour,
                         median_available, plot_average_choice, plot_series_per_systems, plot_histogram_bins,
                         plot_histograms, plot_case_insensitive_categories):
    """CT chart data calculations
    """
    from .interface.chart_functions import average_chart_inc_histogram_data, average_chart_over_time_data, workload_chart_data

    return_structure = {}

    if plot_study_mean_dlp or plot_study_mean_ctdi or plot_study_freq or plot_study_num_events or plot_study_mean_dlp_over_time or plot_study_per_day_and_hour or plot_request_mean_dlp or plot_request_freq or plot_request_num_events:
        prefetch_list = ['generalequipmentmoduleattr__unique_equipment_name_id__display_name']
        if plot_study_mean_dlp or plot_study_freq or plot_study_mean_ctdi or plot_study_num_events or plot_study_mean_dlp_over_time or plot_study_per_day_and_hour:
            prefetch_list.append('study_description')
        if plot_study_mean_dlp or plot_study_freq or plot_request_mean_dlp or plot_request_freq:
            prefetch_list.append('ctradiationdose__ctaccumulateddosedata__ct_dose_length_product_total')
        if plot_study_mean_ctdi:
            prefetch_list.append('ctradiationdose__ctirradiationeventdata__mean_ctdivol')
        if plot_study_num_events:
            prefetch_list.append('ctradiationdose__ctaccumulateddosedata__total_number_of_irradiation_events')
        if plot_study_mean_dlp_over_time:
            prefetch_list.append('study_date')
        if plot_request_freq or plot_request_mean_dlp or plot_request_num_events:
            prefetch_list.append('requested_procedure_code_meaning')
        if plot_request_num_events:
            prefetch_list.append('ctradiationdose__ctaccumulateddosedata__total_number_of_irradiation_events')

        if ('acquisition_protocol' in f.form.data and f.form.data['acquisition_protocol']) or ('ct_acquisition_type' in f.form.data and f.form.data['ct_acquisition_type']):
            # The user has filtered on acquisition_protocol, so need to use the slow method of querying the database
            # to avoid studies being duplicated when there is more than one of a particular acquisition type in a
            # study.
            try:
                exp_include = f.qs.values_list('study_instance_uid')
                study_and_request_events = GeneralStudyModuleAttr.objects.exclude(
                    ctradiationdose__ctaccumulateddosedata__ct_dose_length_product_total__isnull=True
                ).filter(study_instance_uid__in=exp_include).values(*prefetch_list)
            except KeyError:
                study_and_request_events = f.qs.values(*prefetch_list)
        else:
            # The user hasn't filtered on acquisition, so we can use the faster database querying.
            study_and_request_events = f.qs.values(*prefetch_list)

    if plot_acquisition_mean_dlp or plot_acquisition_freq or plot_acquisition_mean_ctdi:
        prefetch_list = ['generalequipmentmoduleattr__unique_equipment_name_id__display_name',
                         'ctradiationdose__ctirradiationeventdata__acquisition_protocol']
        if plot_acquisition_mean_dlp:
            prefetch_list.append('ctradiationdose__ctirradiationeventdata__dlp')
        if plot_acquisition_mean_ctdi:
            prefetch_list.append('ctradiationdose__ctirradiationeventdata__mean_ctdivol')

        if plot_histograms and 'ct_acquisition_type' in f.form.data and f.form.data['ct_acquisition_type']:
            # The user has filtered on acquisition_protocol, so need to use the slow method of querying the database
            # to avoid studies being duplicated when there is more than one of a particular acquisition type in a
            # study.
            try:
                exp_include = f.qs.values_list('study_instance_uid')
                acquisition_events = GeneralStudyModuleAttr.objects.exclude(
                    ctradiationdose__ctaccumulateddosedata__ct_dose_length_product_total__isnull=True
                ).filter(study_instance_uid__in=exp_include,
                         ctradiationdose__ctirradiationeventdata__ct_acquisition_type__code_meaning__iexact=f.form.data['ct_acquisition_type']).values(*prefetch_list)
            except KeyError:
                acquisition_events = f.qs.values(*prefetch_list)
        else:
            acquisition_events = f.qs.values(*prefetch_list)

    if plot_acquisition_mean_dlp or plot_acquisition_freq:
        result = average_chart_inc_histogram_data(acquisition_events,
                                                  'generalequipmentmoduleattr__unique_equipment_name_id__display_name',
                                                  'ctradiationdose__ctirradiationeventdata__acquisition_protocol',
                                                  'ctradiationdose__ctirradiationeventdata__dlp',
                                                  1,
                                                  plot_acquisition_mean_dlp, plot_acquisition_freq,
                                                  plot_series_per_systems, plot_average_choice,
                                                  median_available, plot_histogram_bins,
                                                  exclude_constant_angle=True,
                                                  calculate_histograms=plot_histograms,
                                                  case_insensitive_categories=plot_case_insensitive_categories)

        return_structure['acquisitionSystemList'] = result['system_list']
        return_structure['acquisitionNameList'] = result['series_names']
        return_structure['acquisitionSummary'] = result['summary']
        if plot_acquisition_mean_dlp and plot_histograms:
            return_structure['acquisitionHistogramData'] = result['histogram_data']

    if plot_acquisition_mean_ctdi:
        result = average_chart_inc_histogram_data(acquisition_events,
                                                  'generalequipmentmoduleattr__unique_equipment_name_id__display_name',
                                                  'ctradiationdose__ctirradiationeventdata__acquisition_protocol',
                                                  'ctradiationdose__ctirradiationeventdata__mean_ctdivol',
                                                  1,
                                                  plot_acquisition_mean_ctdi, plot_acquisition_freq,
                                                  plot_series_per_systems, plot_average_choice,
                                                  median_available, plot_histogram_bins,
                                                  exclude_constant_angle=True,
                                                  calculate_histograms=plot_histograms,
                                                  case_insensitive_categories=plot_case_insensitive_categories)

        return_structure['acquisitionSystemListCTDI'] = result['system_list']
        return_structure['acquisitionNameListCTDI'] = result['series_names']
        return_structure['acquisitionSummaryCTDI'] = result['summary']
        if plot_histograms:
            return_structure['acquisitionHistogramDataCTDI'] = result['histogram_data']

    if plot_study_mean_dlp or plot_study_freq:
        result = average_chart_inc_histogram_data(study_and_request_events,
                                                  'generalequipmentmoduleattr__unique_equipment_name_id__display_name',
                                                  'study_description',
                                                  'ctradiationdose__ctaccumulateddosedata__ct_dose_length_product_total',
                                                  1,
                                                  plot_study_mean_dlp, plot_study_freq,
                                                  plot_series_per_systems, plot_average_choice,
                                                  median_available, plot_histogram_bins,
                                                  calculate_histograms=plot_histograms,
                                                  case_insensitive_categories=plot_case_insensitive_categories)

        return_structure['studySystemList'] = result['system_list']
        return_structure['studyNameList'] = result['series_names']
        return_structure['studySummary'] = result['summary']
        if plot_study_mean_dlp and plot_histograms:
            return_structure['studyHistogramData'] = result['histogram_data']

    if plot_study_mean_ctdi:
        result = average_chart_inc_histogram_data(study_and_request_events,
                                                  'generalequipmentmoduleattr__unique_equipment_name_id__display_name',
                                                  'study_description',
                                                  'ctradiationdose__ctirradiationeventdata__mean_ctdivol',
                                                  1,
                                                  plot_study_mean_ctdi, 0,
                                                  plot_series_per_systems, plot_average_choice,
                                                  median_available, plot_histogram_bins,
                                                  exclude_constant_angle=True,
                                                  calculate_histograms=plot_histograms,
                                                  case_insensitive_categories=plot_case_insensitive_categories)

        return_structure['studySystemListCTDI'] = result['system_list']
        return_structure['studyNameListCTDI'] = result['series_names']
        return_structure['studySummaryCTDI'] = result['summary']
        if plot_histograms:
            return_structure['studyHistogramDataCTDI'] = result['histogram_data']

    if plot_study_num_events:
        result = average_chart_inc_histogram_data(study_and_request_events,
                                                  'generalequipmentmoduleattr__unique_equipment_name_id__display_name',
                                                  'study_description',
                                                  'ctradiationdose__ctaccumulateddosedata__total_number_of_irradiation_events',
                                                  1,
                                                  plot_study_num_events, 0,
                                                  plot_series_per_systems, plot_average_choice,
                                                  median_available, plot_histogram_bins,
                                                  calculate_histograms=plot_histograms,
                                                  case_insensitive_categories=plot_case_insensitive_categories)

        return_structure['studySummaryNumEvents'] = result['summary']
        if not plot_study_mean_dlp and not plot_study_freq:
            return_structure['studySystemList'] = result['system_list']
            return_structure['studyNameList'] = result['series_names']
        if plot_study_num_events and plot_histograms:
            return_structure['studyHistogramDataNumEvents'] = result['histogram_data']

    if plot_request_mean_dlp or plot_request_freq:
        result = average_chart_inc_histogram_data(study_and_request_events,
                                                  'generalequipmentmoduleattr__unique_equipment_name_id__display_name',
                                                  'requested_procedure_code_meaning',
                                                  'ctradiationdose__ctaccumulateddosedata__ct_dose_length_product_total',
                                                  1,
                                                  plot_request_mean_dlp, plot_request_freq,
                                                  plot_series_per_systems, plot_average_choice,
                                                  median_available, plot_histogram_bins,
                                                  calculate_histograms=plot_histograms,
                                                  case_insensitive_categories=plot_case_insensitive_categories)

        return_structure['requestSystemList'] = result['system_list']
        return_structure['requestNameList'] = result['series_names']
        return_structure['requestSummary'] = result['summary']
        if plot_request_mean_dlp and plot_histograms:
            return_structure['requestHistogramData'] = result['histogram_data']

    if plot_request_num_events:
        result = average_chart_inc_histogram_data(study_and_request_events,
                                                  'generalequipmentmoduleattr__unique_equipment_name_id__display_name',
                                                  'requested_procedure_code_meaning',
                                                  'ctradiationdose__ctaccumulateddosedata__total_number_of_irradiation_events',
                                                  1,
                                                  plot_request_num_events, 0,
                                                  plot_series_per_systems, plot_average_choice,
                                                  median_available, plot_histogram_bins,
                                                  calculate_histograms=plot_histograms,
                                                  case_insensitive_categories=plot_case_insensitive_categories)

        return_structure['requestSummaryNumEvents'] = result['summary']
        if not plot_request_mean_dlp and not plot_request_freq:
            return_structure['requestSystemList'] = result['system_list']
            return_structure['requestNameList'] = result['series_names']
        if plot_request_num_events and plot_histograms:
            return_structure['requestHistogramDataNumEvents'] = result['histogram_data']

    if plot_study_mean_dlp_over_time:
        result = average_chart_over_time_data(study_and_request_events,
                                              'study_description',
                                              'ctradiationdose__ctaccumulateddosedata__ct_dose_length_product_total',
                                              'study_date', 'study_date',
                                              median_available, plot_average_choice,
                                              1, plot_study_mean_dlp_over_time_period,
                                              case_insensitive_categories=plot_case_insensitive_categories)
        if median_available and (plot_average_choice == 'median' or plot_average_choice == 'both'):
            return_structure['studyMedianDLPoverTime'] = result['median_over_time']
        if plot_average_choice == 'mean' or plot_average_choice == 'both':
            return_structure['studyMeanDLPoverTime'] = result['mean_over_time']
        if not plot_study_mean_dlp and not plot_study_freq:
            return_structure['studyNameList'] = result['series_names']

    if plot_study_per_day_and_hour:
        result = workload_chart_data(study_and_request_events)
        return_structure['studiesPerHourInWeekdays'] = result['workload']

    return return_structure


@login_required
def ct_detail_view(request, pk=None):
    """Detail view for a CT study
    """
    from django.contrib import messages
    from remapp.models import GeneralStudyModuleAttr

    try:
        study = GeneralStudyModuleAttr.objects.get(pk=pk)
    except ObjectDoesNotExist:
        messages.error(request, 'That study was not found')
        return redirect(reverse_lazy('ct_summary_list_filter'))

    events_all = study.ctradiationdose_set.get().ctirradiationeventdata_set.select_related(
        'ct_acquisition_type', 'ctdiw_phantom_type').all()

    admin = {'openremversion': remapp.__version__, 'docsversion': remapp.__docs_version__}

    for group in request.user.groups.all():
        admin[group.name] = True

    return render_to_response(
        'remapp/ctdetail.html',
        {'generalstudymoduleattr': study, 'admin': admin, 'events_all': events_all},
        context_instance=RequestContext(request)
    )


@login_required
def mg_summary_list_filter(request):
    """Mammography data for summary view
    """
    from remapp.interface.mod_filters import MGSummaryListFilter, MGFilterPlusPid
    from openremproject import settings
    from remapp.forms import MGChartOptionsForm, itemsPerPageForm

    filter_data = request.GET.copy()
    if 'page' in filter_data:
        del filter_data['page']

    if request.user.groups.filter(name='pidgroup'):
        f = MGFilterPlusPid(
            filter_data, queryset=GeneralStudyModuleAttr.objects.filter(modality_type__exact='MG').order_by(
            ).distinct())
    else:
        f = MGSummaryListFilter(
            filter_data, queryset=GeneralStudyModuleAttr.objects.filter(modality_type__exact='MG').order_by(
            ).distinct())

    try:
        # See if the user has plot settings in userprofile
        user_profile = request.user.userprofile
    except:
        # Create a default userprofile for the user if one doesn't exist
        create_user_profile(sender=request.user, instance=request.user, created=True)
        user_profile = request.user.userprofile

    if 'postgresql' in settings.DATABASES['default']['ENGINE']:
        user_profile.median_available = True
        user_profile.save()
    else:
        user_profile.median_available = False
        user_profile.save()

    # Obtain the chart options from the request
    chart_options_form = MGChartOptionsForm(request.GET)
    # Check whether the form data is valid
    if chart_options_form.is_valid():
        # Use the form data if the user clicked on the submit button
        if "submit" in request.GET:
            # process the data in form.cleaned_data as required
            user_profile.plotCharts = chart_options_form.cleaned_data['plotCharts']
            user_profile.plotMGStudyPerDayAndHour = chart_options_form.cleaned_data['plotMGStudyPerDayAndHour']
            user_profile.plotMGAGDvsThickness = chart_options_form.cleaned_data['plotMGAGDvsThickness']
            user_profile.plotMGkVpvsThickness = chart_options_form.cleaned_data['plotMGkVpvsThickness']
            user_profile.plotMGmAsvsThickness = chart_options_form.cleaned_data['plotMGmAsvsThickness']
            user_profile.plotSeriesPerSystem = chart_options_form.cleaned_data['plotSeriesPerSystem']
            # Uncomment the following line when there's at least one bar chart for mammo
            #user_profile.plotHistograms = chart_options_form.cleaned_data['plotHistograms']
            user_profile.save()

        else:
            form_data = {'plotCharts': user_profile.plotCharts,
                         'plotMGStudyPerDayAndHour': user_profile.plotMGStudyPerDayAndHour,
                         'plotMGAGDvsThickness': user_profile.plotMGAGDvsThickness,
                         'plotMGkVpvsThickness': user_profile.plotMGkVpvsThickness,
                         'plotMGmAsvsThickness': user_profile.plotMGmAsvsThickness,
                         'plotSeriesPerSystem': user_profile.plotSeriesPerSystem}
                         # Uncomment the following line when there's at least one bar chart for mammo
                         #'plotHistograms': user_profile.plotHistograms}
            chart_options_form = MGChartOptionsForm(form_data)

    # Obtain the number of items per page from the request
    items_per_page_form = itemsPerPageForm(request.GET)
    # check whether the form data is valid
    if items_per_page_form.is_valid():
        # Use the form data if the user clicked on the submit button
        if "submit" in request.GET:
            # process the data in form.cleaned_data as required
            user_profile.itemsPerPage = items_per_page_form.cleaned_data['itemsPerPage']
            user_profile.save()

        # If submit was not clicked then use the settings already stored in the user's profile
        else:
            form_data = {'itemsPerPage': user_profile.itemsPerPage}
            items_per_page_form = itemsPerPageForm(form_data)

    admin = {'openremversion': remapp.__version__, 'docsversion': remapp.__docs_version__}

    for group in request.user.groups.all():
        admin[group.name] = True

    return_structure = {'filter': f, 'admin': admin, 'chartOptionsForm': chart_options_form, 'itemsPerPageForm': items_per_page_form}

    return render_to_response(
        'remapp/mgfiltered.html',
        return_structure,
        context_instance=RequestContext(request)
    )


@login_required
def mg_summary_chart_data(request):
    """Obtain data for mammography chart data Ajax view
    """
    from remapp.interface.mod_filters import MGSummaryListFilter, MGFilterPlusPid
    from openremproject import settings
    from django.http import JsonResponse

    if request.user.groups.filter(name='pidgroup'):
        f = MGFilterPlusPid(request.GET, queryset=GeneralStudyModuleAttr.objects.filter(
            modality_type__exact='MG').order_by().distinct())
    else:
        f = MGSummaryListFilter(request.GET, queryset=GeneralStudyModuleAttr.objects.filter(
            modality_type__exact='MG').order_by().distinct())

    try:
        # See if the user has plot settings in userprofile
        user_profile = request.user.userprofile
    except:
        # Create a default userprofile for the user if one doesn't exist
        create_user_profile(sender=request.user, instance=request.user, created=True)
        user_profile = request.user.userprofile

    if user_profile.median_available and 'postgresql' in settings.DATABASES['default']['ENGINE']:
        median_available = True
    elif 'postgresql' in settings.DATABASES['default']['ENGINE']:
        user_profile.median_available = True
        user_profile.save()
        median_available = True
    else:
        user_profile.median_available = False
        user_profile.save()
        median_available = False

    return_structure =\
        mg_plot_calculations(f, median_available, user_profile.plotAverageChoice,
                             user_profile.plotSeriesPerSystem, user_profile.plotHistogramBins,
                             user_profile.plotMGStudyPerDayAndHour, user_profile.plotMGAGDvsThickness,
                             user_profile.plotMGkVpvsThickness, user_profile.plotMGmAsvsThickness)

    return JsonResponse(return_structure, safe=False)


def mg_plot_calculations(f, median_available, plot_average_choice, plot_series_per_systems,
                         plot_histogram_bins, plot_study_per_day_and_hour, plot_agd_vs_thickness,
                         plot_kvp_vs_thickness, plot_mas_vs_thickness):
    """Calculations for mammography charts
    """
    from .interface.chart_functions import workload_chart_data, scatter_plot_data

    return_structure = {}

    if plot_study_per_day_and_hour:
        # No acquisition-level filters, so can use f.qs for all charts at the moment.
        # exp_include = f.qs.values_list('study_instance_uid')
        # study_events = GeneralStudyModuleAttr.objects.filter(study_instance_uid__in=exp_include)
        study_events = f.qs

        result = workload_chart_data(study_events)
        return_structure['studiesPerHourInWeekdays'] = result['workload']

    if plot_agd_vs_thickness:
        result = scatter_plot_data(f.qs,
                                   'projectionxrayradiationdose__irradeventxraydata__irradeventxraymechanicaldata__compression_thickness',
                                   'projectionxrayradiationdose__irradeventxraydata__irradeventxraysourcedata__average_glandular_dose',
                                   1,
                                   plot_series_per_systems,
                                   'generalequipmentmoduleattr__unique_equipment_name_id__display_name')
        return_structure['AGDvsThickness'] = result['scatterData']
        return_structure['maxThicknessAndAGD'] = result['maxXandY']
        return_structure['AGDvsThicknessSystems'] = result['system_list']

    if plot_kvp_vs_thickness:
        result = scatter_plot_data(f.qs,
                                   'projectionxrayradiationdose__irradeventxraydata__irradeventxraymechanicaldata__compression_thickness',
                                   'projectionxrayradiationdose__irradeventxraydata__irradeventxraysourcedata__kvp__kvp',
                                   1,
                                   plot_series_per_systems,
                                   'generalequipmentmoduleattr__unique_equipment_name_id__display_name')
        return_structure['kVpvsThickness'] = result['scatterData']
        return_structure['maxThicknessAndkVp'] = result['maxXandY']
        return_structure['kVpvsThicknessSystems'] = result['system_list']

    if plot_mas_vs_thickness:
        result = scatter_plot_data(f.qs,
                                   'projectionxrayradiationdose__irradeventxraydata__irradeventxraymechanicaldata__compression_thickness',
                                   'projectionxrayradiationdose__irradeventxraydata__irradeventxraysourcedata__exposure__exposure',
                                   0.001,
                                   plot_series_per_systems,
                                   'generalequipmentmoduleattr__unique_equipment_name_id__display_name')
        return_structure['mAsvsThickness'] = result['scatterData']
        return_structure['maxThicknessAndmAs'] = result['maxXandY']
        return_structure['mAsvsThicknessSystems'] = result['system_list']

    return return_structure


@login_required
def mg_detail_view(request, pk=None):
    """Detail view for a CT study
    """
    from django.contrib import messages
    from remapp.models import GeneralStudyModuleAttr

    try:
        study = GeneralStudyModuleAttr.objects.get(pk=pk)
    except:
        messages.error(request, 'That study was not found')
        return redirect(reverse_lazy('mg_summary_list_filter'))

    admin = {'openremversion': remapp.__version__, 'docsversion': remapp.__docs_version__}

    for group in request.user.groups.all():
        admin[group.name] = True

    projection_xray_dose_set = study.projectionxrayradiationdose_set.get()
    accum_mammo_set = projection_xray_dose_set.accumxraydose_set.get().accummammographyxraydose_set.select_related(
        'laterality').all()
    events_all = projection_xray_dose_set.irradeventxraydata_set.select_related(
        'laterality', 'image_view').all()

    return render_to_response(
        'remapp/mgdetail.html',
        {'generalstudymoduleattr': study, 'admin': admin,
         'projection_xray_dose_set': projection_xray_dose_set,
         'accum_mammo_set': accum_mammo_set,
         'events_all': events_all},
        context_instance=RequestContext(request)
    )


def openrem_home(request):
    from remapp.models import PatientIDSettings, DicomDeleteSettings, AdminTaskQuestions, HomePageAdminSettings
    from django.db.models import Q  # For the Q "OR" query used for DX and CR
    from collections import OrderedDict

    try:
        HomePageAdminSettings.objects.get()
    except ObjectDoesNotExist:
        HomePageAdminSettings.objects.create()

    test_dicom_store_settings = DicomDeleteSettings.objects.all()
    if not test_dicom_store_settings:
        DicomDeleteSettings.objects.create()

    if not Group.objects.filter(name="viewgroup"):
        vg = Group(name="viewgroup")
        vg.save()
    if not Group.objects.filter(name="exportgroup"):
        eg = Group(name="exportgroup")
        eg.save()
    if not Group.objects.filter(name="admingroup"):
        ag = Group(name="admingroup")
        ag.save()
    if not Group.objects.filter(name="pidgroup"):
        pg = Group(name="pidgroup")
        pg.save()
    if not Group.objects.filter(name="importsizegroup"):
        sg = Group(name="importsizegroup")
        sg.save()
    if not Group.objects.filter(name="importqrgroup"):
        qg = Group(name="importqrgroup")
        qg.save()

    id_settings = PatientIDSettings.objects.all()
    if not id_settings:
        PatientIDSettings.objects.create()

    users_in_groups = {'any': False, 'admin': False}
    for g in Group.objects.all():
        if Group.objects.get(name=g).user_set.all():
            users_in_groups['any'] = True
            if g.name == 'admingroup':
                users_in_groups['admin'] = True

    try:
        # See if the user has plot settings in userprofile
        user_profile = request.user.userprofile
    except:
        if request.user.is_authenticated():
            # Create a default userprofile for the user if one doesn't exist
            create_user_profile(sender=request.user, instance=request.user, created=True)
            user_profile = request.user.userprofile

    allstudies = GeneralStudyModuleAttr.objects.all()
    modalities = OrderedDict()
    modalities['CT'] = {'name': 'CT', 'count': allstudies.filter(modality_type__exact='CT').count()}
    modalities['RF'] = {'name': 'Fluoroscopy', 'count': allstudies.filter(modality_type__exact='RF').count()}
    modalities['MG'] = {'name': 'Mammography', 'count': allstudies.filter(modality_type__exact='MG').count()}
    modalities['DX'] = {'name': 'Radiography', 'count': allstudies.filter(
        Q(modality_type__exact='DX') | Q(modality_type__exact='CR')).count()}

    mods_to_delete = []
    for modality in modalities:
        if not modalities[modality]['count']:
            mods_to_delete += [modality,]
            if request.user.is_authenticated():
                setattr(user_profile, "display{0}".format(modality), False)
        else:
            if request.user.is_authenticated():
                setattr(user_profile, "display{0}".format(modality), True)
    if request.user.is_authenticated():
        user_profile.save()

    for modality in mods_to_delete:
        del modalities[modality]

    homedata = {
        'total': allstudies.count(),
    }

    # Determine whether to calculate workload settings
    display_workload_stats = HomePageAdminSettings.objects.values_list('enable_workload_stats', flat=True)[0]
    home_config = {'display_workload_stats': display_workload_stats}
    if display_workload_stats:
        if request.user.is_authenticated():
            home_config['day_delta_a'] = user_profile.summaryWorkloadDaysA
            home_config['day_delta_b'] = user_profile.summaryWorkloadDaysB
        else:
            home_config['day_delta_a'] = 7
            home_config['day_delta_b'] = 28

    admin = dict(openremversion=remapp.__version__, docsversion=remapp.__docs_version__)

    for group in request.user.groups.all():
        admin[group.name] = True

    admin_questions = {}
    admin_questions_true = False
    if request.user.groups.filter(name="admingroup"):
        not_patient_indicator_question = AdminTaskQuestions.get_solo().ask_revert_to_074_question
        admin_questions['not_patient_indicator_question'] = not_patient_indicator_question
        # if any(value for value in admin_questions.itervalues()):
        #     admin_questions_true = True  # Don't know why this doesn't work
        if not_patient_indicator_question:
            admin_questions_true = True  # Doing this instead

    #from remapp.tools.send_high_dose_alert_emails import send_rf_high_dose_alert_email
    #send_rf_high_dose_alert_email(417637)
    #send_rf_high_dose_alert_email(417973)
    # # Send a test e-mail
    # from django.core.mail import send_mail
    # from openremproject import settings
    # from remapp.models import HighDoseMetricAlertSettings
    # from django.contrib.auth.models import User
    #
    # try:
    #     HighDoseMetricAlertSettings.objects.get()
    # except ObjectDoesNotExist:
    #     HighDoseMetricAlertSettings.objects.create()
    #
    # send_alert_emails = HighDoseMetricAlertSettings.objects.values_list('send_high_dose_metric_alert_emails', flat=True)[0]
    # if send_alert_emails:
    #     recipients = User.objects.filter(highdosemetricalertrecipients__receive_high_dose_metric_alerts__exact=True).values_list('email', flat=True)
    #     send_mail('OpenREM high dose alert test',
    #               'This is a test for high dose alert e-mails from OpenREM',
    #               settings.EMAIL_DOSE_ALERT_SENDER,
    #               recipients,
    #               fail_silently=False)
    # # End of sending a test e-mail

    return render(request, "remapp/home.html",
                  {'homedata': homedata, 'admin': admin, 'users_in_groups': users_in_groups,
                   'admin_questions': admin_questions, 'admin_questions_true': admin_questions_true,
                   'modalities': modalities, 'home_config': home_config})


@csrf_exempt
def update_modality_totals(request):
    """AJAX function to update study numbers automatically

    :param request: request object
    :return: dictionary of totals
    """
    from django.db.models import Q

    if request.is_ajax():
        allstudies = GeneralStudyModuleAttr.objects.all()
        resp = {
            'total': allstudies.count(),
            'total_mg': allstudies.filter(modality_type__exact='MG').count(),
            'total_ct': allstudies.filter(modality_type__exact='CT').count(),
            'total_rf': allstudies.filter(modality_type__contains='RF').count(),
            'total_dx': allstudies.filter(Q(modality_type__exact='DX') | Q(modality_type__exact='CR')).count(),
        }

        return HttpResponse(json.dumps(resp), content_type="application/json")


@csrf_exempt
def update_latest_studies(request):
    """AJAX function to calculate the latest studies for each display name for a particular modality.

    :param request: Request object
    :return: HTML table of modalities
    """
    from django.db.models import Q, Min
    from datetime import datetime
    from collections import OrderedDict
    from remapp.models import HomePageAdminSettings

    if request.is_ajax():
        data = request.POST
        modality = data.get('modality')
        if modality == 'DX':
            studies = GeneralStudyModuleAttr.objects.filter(
                Q(modality_type__exact='DX') | Q(modality_type__exact='CR')).all()
        else:
            studies = GeneralStudyModuleAttr.objects.filter(modality_type__exact=modality).all()

        display_names = studies.values_list(
            'generalequipmentmoduleattr__unique_equipment_name__display_name').distinct().annotate(
            pk_value=Min('generalequipmentmoduleattr__unique_equipment_name__pk'))

        modalitydata = {}

        if request.user.is_authenticated():
            day_delta_a = request.user.userprofile.summaryWorkloadDaysA
            day_delta_b = request.user.userprofile.summaryWorkloadDaysB
        else:
            day_delta_a = 7
            day_delta_b = 28

        for display_name, pk in display_names:
            display_name_studies = studies.filter(generalequipmentmoduleattr__unique_equipment_name__display_name__exact=display_name)
            latestdate = display_name_studies.latest('study_date').study_date
            latestuid = display_name_studies.filter(study_date__exact=latestdate).latest('study_time')
            latestdatetime = datetime.combine(latestuid.study_date, latestuid.study_time)
            deltaseconds = int((datetime.now() - latestdatetime).total_seconds())

            try:
                displayname = display_name.encode('utf-8')
            except AttributeError:
                displayname = u"Unexpected display name non-ASCII issue"

            modalitydata[display_name] = {
                'total': display_name_studies.count(),
                'latest': latestdatetime,
                'deltaseconds': deltaseconds,
                'displayname': displayname,
                'displayname_pk': modality.lower() + str(pk)
            }
        ordereddata = OrderedDict(sorted(list(modalitydata.items()), key=lambda t: t[1]['latest'], reverse=True))

        admin = {}
        for group in request.user.groups.all():
            admin[group.name] = True

        template = 'remapp/home-list-modalities.html'
        data = ordereddata

        display_workload_stats = HomePageAdminSettings.objects.values_list('enable_workload_stats', flat=True)[0]
        home_config = {
            'display_workload_stats': display_workload_stats,
            'day_delta_a': day_delta_a,
            'day_delta_b': day_delta_b
        }

        return render(request, template, {'data': data, 'modality': modality.lower(), 'home_config': home_config,
                                          'admin': admin})


@csrf_exempt
def update_study_workload(request):
    """AJAX function to calculate the number of studies in two user-defined time periods for a particular modality.

    :param request: Request object
    :return: HTML table of modalities
    """
    from django.db.models import Q, Min
    from datetime import datetime, timedelta
    from collections import OrderedDict

    if request.is_ajax():
        data = request.POST
        modality = data.get('modality')
        if modality == 'DX':
            studies = GeneralStudyModuleAttr.objects.filter(
                Q(modality_type__exact='DX') | Q(modality_type__exact='CR')).all()
        else:
            studies = GeneralStudyModuleAttr.objects.filter(modality_type__exact=modality).all()

        display_names = studies.values_list(
            'generalequipmentmoduleattr__unique_equipment_name__display_name').distinct().annotate(
            pk_value=Min('generalequipmentmoduleattr__unique_equipment_name__pk'))

        modalitydata = {}

        if request.user.is_authenticated():
            day_delta_a = request.user.userprofile.summaryWorkloadDaysA
            day_delta_b = request.user.userprofile.summaryWorkloadDaysB
        else:
            day_delta_a = 7
            day_delta_b = 28

        today = datetime.now()
        date_a = (today - timedelta(days=day_delta_a))
        date_b = (today - timedelta(days=day_delta_b))

        for display_name, pk in display_names:
            display_name_studies = studies.filter(generalequipmentmoduleattr__unique_equipment_name__display_name__exact=display_name)

            try:
                displayname = display_name.encode('utf-8')
            except AttributeError:
                displayname = u"Unexpected display name non-ASCII issue"

            modalitydata[display_name] = {
                'studies_in_past_days_a': display_name_studies.filter(study_date__range=[date_a, today]).count(),
                'studies_in_past_days_b': display_name_studies.filter(study_date__range=[date_b, today]).count(),
                'displayname': displayname,
                'displayname_pk': modality.lower() + str(pk)
            }
        data = OrderedDict(sorted(list(modalitydata.items()), key=lambda t: t[1]['displayname_pk'], reverse=True))

        template = 'remapp/home-modality-workload.html'

        return render(request, template, {'data': data, 'modality': modality.lower()})


@login_required
def study_delete(request, pk, template_name='remapp/study_confirm_delete.html'):
    study = get_object_or_404(GeneralStudyModuleAttr, pk=pk)

    if request.method == 'POST':
        if request.user.groups.filter(name="admingroup"):
            study.delete()
            messages.success(request, "Study deleted")
        else:
            messages.error(request, "Only members of the admingroup are allowed to delete studies")
        return redirect(request.POST['return_url'])

    if request.user.groups.filter(name="admingroup"):
        return render(request, template_name, {'exam': study,'return_url': request.META['HTTP_REFERER']})

    if 'HTTP_REFERER' in list(request.META.keys()):
        return redirect(request.META['HTTP_REFERER'])
    else:
        return redirect(reverse_lazy('home'))


@login_required
def size_upload(request):
    """Form for upload of csv file containing patient size information. POST request passes database entry ID to size_process

    :param request: If POST, contains the file upload information
    """

    if not request.user.groups.filter(name="importsizegroup"):
        messages.error(request, "You are not in the import size group - please contact your administrator")
        return redirect(reverse_lazy('home'))

    # Handle file upload
    if request.method == 'POST' and request.user.groups.filter(name="importsizegroup"):
        form = SizeUploadForm(request.POST, request.FILES)
        if form.is_valid():
            newcsv = SizeUpload(sizefile=request.FILES['sizefile'])
            newcsv.save()

            # Redirect to the document list after POST
            return HttpResponseRedirect(reverse_lazy('size_process', kwargs={'pk': newcsv.id}))

    else:
        form = SizeUploadForm()  # A empty, unbound form

    admin = {'openremversion': remapp.__version__, 'docsversion': remapp.__docs_version__}

    for group in request.user.groups.all():
        admin[group.name] = True

    # Render list page with the documents and the form
    return render_to_response(
        'remapp/sizeupload.html',
        {'form': form, 'admin': admin},
        context_instance=RequestContext(request)
    )


from remapp.forms import SizeHeadersForm


@login_required
def size_process(request, *args, **kwargs):
    """Form for csv column header patient size imports through the web interface. POST request launches import task

    :param request: If POST, contains the field header information
    :param pk: From URL, identifies database patient size import record
    :type pk: kwarg
    """
    from remapp.extractors.ptsizecsv2db import websizeimport

    if not request.user.groups.filter(name="importsizegroup"):
        messages.error(request, "You are not in the import size group - please contact your administrator")
        return redirect(reverse_lazy('home'))

    if request.method == 'POST':

        itemsInPost = len(list(request.POST.values()))
        uniqueItemsInPost = len(set(request.POST.values()))

        if itemsInPost == uniqueItemsInPost:
            csvrecord = SizeUpload.objects.all().filter(id__exact=kwargs['pk'])[0]

            if not csvrecord.sizefile:
                messages.error(request, "File to be processed doesn't exist. Do you wish to try again?")
                return HttpResponseRedirect(reverse_lazy('size_upload'))

            csvrecord.height_field = request.POST['height_field']
            csvrecord.weight_field = request.POST['weight_field']
            csvrecord.id_field = request.POST['id_field']
            csvrecord.id_type = request.POST['id_type']
            csvrecord.save()

            websizeimport.delay(csv_pk=kwargs['pk'])

            return HttpResponseRedirect(reverse_lazy('size_imports'))

        else:
            messages.error(request, "Duplicate column header selection. Each field must have a different header.")
            return HttpResponseRedirect(reverse_lazy('size_process', kwargs={'pk': kwargs['pk']}))

    else:

        csvrecord = SizeUpload.objects.all().filter(id__exact=kwargs['pk'])
        with open(os.path.join(MEDIA_ROOT, csvrecord[0].sizefile.name), 'rb') as csvfile:
            try:
                # dialect = csv.Sniffer().sniff(csvfile.read(1024))
                csvfile.seek(0)
                if csv.Sniffer().has_header(csvfile.read(1024)):
                    csvfile.seek(0)
                    dataset = csv.DictReader(csvfile)
                    messages.success(request, "CSV file with column headers found.")
                    fieldnames = tuple(zip(dataset.fieldnames, dataset.fieldnames))
                    form = SizeHeadersForm(my_choice=fieldnames)
                else:
                    csvfile.seek(0)
                    messages.error(request,
                                   "Doesn't appear to have a header row. First row: {0}. The uploaded file has been deleted.".format(
                                       next(csvfile)))
                    csvrecord[0].sizefile.delete()
                    return HttpResponseRedirect(reverse_lazy('size_upload'))
            except csv.Error as e:
                messages.error(request,
                               "Doesn't appear to be a csv file. Error({0}). The uploaded file has been deleted.".format(
                                   e))
                csvrecord[0].sizefile.delete()
                return HttpResponseRedirect(reverse_lazy('size_upload'))
            except:
                messages.error(request,
                               "Unexpected error - please contact an administrator: {0}.".format(sys.exc_info()[0]))
                csvrecord[0].sizefile.delete()
                return HttpResponseRedirect(reverse_lazy('size_upload'))

    admin = {'openremversion': remapp.__version__, 'docsversion': remapp.__docs_version__}

    for group in request.user.groups.all():
        admin[group.name] = True

    return render_to_response(
        'remapp/sizeprocess.html',
        {'form': form, 'csvid': kwargs['pk'], 'admin': admin},
        context_instance=RequestContext(request)
    )


def size_imports(request, *args, **kwargs):
    """Lists patient size imports in the web interface

    :param request:
    """
    if not request.user.groups.filter(name="importsizegroup") and not request.user.groups.filter(name="admingroup"):
        messages.error(request, "You are not in the import size group - please contact your administrator")
        return redirect(reverse_lazy('home'))

    imports = SizeUpload.objects.all().order_by('-import_date')

    current = imports.filter(status__contains='CURRENT')
    complete = imports.filter(status__contains='COMPLETE')
    errors = imports.filter(status__contains='ERROR')

    admin = {'openremversion': remapp.__version__, 'docsversion': remapp.__docs_version__}

    for group in request.user.groups.all():
        admin[group.name] = True

    return render_to_response(
        'remapp/sizeimports.html',
        {'admin': admin, 'current': current, 'complete': complete, 'errors': errors},
        context_instance=RequestContext(request)
    )


@csrf_exempt
@login_required
def size_delete(request):
    """Task to delete records of patient size imports through the web interface

    :param request: Contains the task ID
    :type request: POST
    """
    from django.core.urlresolvers import reverse
    from django.contrib import messages

    for task in request.POST:
        uploads = SizeUpload.objects.filter(task_id__exact=request.POST[task])
        for upload in uploads:
            try:
                upload.logfile.delete()
                upload.delete()
                messages.success(request, "Export file and database entry deleted successfully.")
            except OSError as e:
                messages.error(request,
                               "Export file delete failed - please contact an administrator. Error({0}): {1}".format(
                                   e.errno, e.strerror))
            except:
                messages.error(request,
                               "Unexpected error - please contact an administrator: {0}".format(sys.exc_info()[0]))

    return HttpResponseRedirect(reverse('size_imports'))


@login_required
def size_abort(request, pk):
    """View to abort current patient size imports

    :param request: Contains the task primary key
    :type request: POST
    """
    from openremproject.celeryapp import app

    size_import = get_object_or_404(SizeUpload, pk=pk)

    if request.user.groups.filter(name="importsizegroup") or request.users.groups.filter(name="admingroup"):
        app.control.revoke(size_import.task_id, terminate=True)
        size_import.logfile.delete()
        size_import.sizefile.delete()
        size_import.delete()
        logger.info(u"Size import task {0} terminated from the patient size imports interface".format(
            size_import.task_id))
    else:
        messages.error(request, "Only members of the importsizegroup or admingroup can abort a size import task")

    return HttpResponseRedirect(reverse_lazy('size_imports'))


@login_required
def size_download(request, task_id):
    """View to handle downloads of files from the server

    Originally used for download of the export spreadsheets, now also used
    for downloading the patient size import logfiles.

    :param request: Used to get user group.
    :param file_name: Passes name of file to be downloaded.
    :type filename: string

    """
    import mimetypes
    from django.core.servers.basehttp import FileWrapper
    from django.utils.encoding import smart_str

    importperm = False
    if request.user.groups.filter(name="importsizegroup"):
        importperm = True
    try:
        exp = SizeUpload.objects.get(task_id__exact = task_id)
    except:
        messages.error(request, "Can't match the task ID, download aborted")
        return redirect(reverse_lazy('size_imports'))

    if not importperm:
        messages.error(request, "You don't have permission to download import logs")
        return redirect(reverse_lazy('size_imports'))

    file_path = os.path.join(MEDIA_ROOT, exp.logfile.name)
    file_wrapper = FileWrapper(file(file_path,'rb'))
    file_mimetype = mimetypes.guess_type(file_path)
    response = HttpResponse(file_wrapper, content_type=file_mimetype )
    response['X-Sendfile'] = file_path
    response['Content-Length'] = os.stat(file_path).st_size
    response['Content-Disposition'] = 'attachment; filename=%s' % smart_str(exp.logfile)
    return response


def charts_off(request):
    try:
        # See if the user has plot settings in userprofile
        user_profile = request.user.userprofile
    except:
        if request.user.is_authenticated():
            # Create a default userprofile for the user if one doesn't exist
            create_user_profile(sender=request.user, instance=request.user, created=True)
            user_profile = request.user.userprofile

    # Switch chart plotting off
    user_profile.plotCharts = False
    user_profile.save()
    if request.user.get_full_name():
        name = request.user.get_full_name()
    else:
        name = request.user.get_username()
    messages.success(request, "Chart plotting has been turned off for {0}".format(name))

    # Redirect to the calling page, removing '&plotCharts=on' from the url
    return redirect((request.META['HTTP_REFERER']).replace('&plotCharts=on', ''))


@login_required
def display_names_view(request):
    from django.db.models import Q
    from remapp.models import UniqueEquipmentNames, MergeOnDeviceObserverUIDSettings
    from .forms import MergeOnDeviceObserverUIDForm

    try:
        match_on_device_observer_uid = MergeOnDeviceObserverUIDSettings.objects.values_list(
            'match_on_device_observer_uid', flat=True)[0]
    except IndexError:
        match_on_device_observer_uid = False
        m = MergeOnDeviceObserverUIDSettings(match_on_device_observer_uid=False)
        m.save()

    if request.method == 'POST':
        merge_options_form = MergeOnDeviceObserverUIDForm(request.POST)
        if merge_options_form.is_valid():
            if merge_options_form.cleaned_data['match_on_device_observer_uid'] != match_on_device_observer_uid:
                merge_options_settings = MergeOnDeviceObserverUIDSettings.objects.all()[0]
                merge_options_settings.match_on_device_observer_uid = \
                    merge_options_form.cleaned_data['match_on_device_observer_uid']
                merge_options_settings.save()
                if merge_options_form.cleaned_data['match_on_device_observer_uid']:
                    messages.info(request, "Display name and Modality type are set automatically based on "
                                           "Device Observer UID")
                else:
                    messages.info(request, "Display name and Modality type are NOT set automatically")
        return HttpResponseRedirect(reverse_lazy('display_names_view'))

    f = UniqueEquipmentNames.objects.order_by('display_name')

    # if user_defined_modality is filled, we should use this value, otherwise the value of modality type in the
    # general_study module. So we look if the concatenation of the user_defined_modality (empty if not used) and
    # modality_type starts with a specific modality type
    ct_names = f.filter(generalequipmentmoduleattr__general_study_module_attributes__modality_type="CT").distinct()
    mg_names = f.filter(generalequipmentmoduleattr__general_study_module_attributes__modality_type="MG").distinct()
    dx_names = f.filter(Q(user_defined_modality="DX") | Q(user_defined_modality="dual") | (
            Q(user_defined_modality__isnull=True) & (
            Q(generalequipmentmoduleattr__general_study_module_attributes__modality_type="DX") |
            Q(generalequipmentmoduleattr__general_study_module_attributes__modality_type="CR")))).distinct()
    rf_names = f.filter(Q(user_defined_modality="RF") | Q(user_defined_modality="dual") | (
            Q(user_defined_modality__isnull=True) &
            Q(generalequipmentmoduleattr__general_study_module_attributes__modality_type="RF"))).distinct()
    ot_names = f.filter(~Q(user_defined_modality__isnull=True) | (
            ~Q(generalequipmentmoduleattr__general_study_module_attributes__modality_type="RF") &
            ~Q(generalequipmentmoduleattr__general_study_module_attributes__modality_type="MG") &
            ~Q(generalequipmentmoduleattr__general_study_module_attributes__modality_type="CT") &
            ~Q(generalequipmentmoduleattr__general_study_module_attributes__modality_type="DX") &
            ~Q(generalequipmentmoduleattr__general_study_module_attributes__modality_type="CR"))).distinct()

    admin = {'openremversion': remapp.__version__, 'docsversion': remapp.__docs_version__}

    merge_options_form = MergeOnDeviceObserverUIDForm({'match_on_device_observer_uid': match_on_device_observer_uid})

    for group in request.user.groups.all():
        admin[group.name] = True

    return_structure = {'name_list': f, 'admin': admin, 'MergeOptionsForm': merge_options_form,
                        'ct_names': ct_names, 'mg_names': mg_names, 'dx_names': dx_names, 'rf_names': rf_names,
                        'ot_names': ot_names, 'modalities': ['CT', 'RF', 'MG', 'DX', 'OT']}

    return render_to_response(
        'remapp/displaynameview.html',
        return_structure,
        context_instance=RequestContext(request)
    )


def display_name_gen_hash(eq):
    from remapp.tools.hash_id import hash_id

    eq.manufacturer_hash = hash_id(eq.manufacturer)
    eq.institution_name_hash = hash_id(eq.institution_name)
    eq.station_name_hash = hash_id(eq.station_name)
    eq.institutional_department_name_hash = hash_id(eq.institutional_department_name)
    eq.manufacturer_model_name_hash = hash_id(eq.manufacturer_model_name)
    eq.device_serial_number_hash = hash_id(eq.device_serial_number)
    eq.software_versions_hash = hash_id(eq.software_versions)
    eq.gantry_id_hash = hash_id(eq.gantry_id)
    eq.hash_generated = True
    eq.save()


@login_required
def display_name_update(request):
    from remapp.models import UniqueEquipmentNames
    from remapp.forms import UpdateDisplayNamesForm

    if request.method == 'POST':
        error_message = ''
        new_display_name = request.POST.get('new_display_name')
        new_user_defined_modality = request.POST.get('new_user_defined_modality')
        for pk in request.POST.get('pks').split(','):
            display_name_data = UniqueEquipmentNames.objects.get(pk=int(pk))
            if not display_name_data.hash_generated:
                display_name_gen_hash(display_name_data)
            if new_display_name:
                display_name_data.display_name = new_display_name
            if new_user_defined_modality and (not display_name_data.user_defined_modality == new_user_defined_modality):
                # See if change is valid otherwise return validation error
                # Assuming modality is always the same, so we take the first
                try:
                    modality = \
                        GeneralStudyModuleAttr.objects.filter(generalequipmentmoduleattr__unique_equipment_name__pk=pk)[
                            0].modality_type
                except:
                    modality = ''
                if modality in {'DX', 'CR', 'RF', 'dual', 'OT'}:
                    display_name_data.user_defined_modality = new_user_defined_modality
                    # We can't reimport as new modality type, instead we just change the modality type value
                    if new_user_defined_modality == 'dual':
                        status_message = reset_dual(pk=pk)
                        messages.info(request, status_message)
                        display_name_data.save()
                        continue
                    GeneralStudyModuleAttr.objects.filter(
                        generalequipmentmoduleattr__unique_equipment_name__pk=pk).update(
                        modality_type=new_user_defined_modality)
                elif not modality:
                    error_message = error_message + 'Can\'t determine modality type for' \
                                                    ' ' + display_name_data.display_name + ', ' \
                                                                                           'user defined modality type not set.\n'
                else:
                    error_message = error_message + 'Modality type change is not allowed for' \
                                                    ' ' + display_name_data.display_name + ' (only changing from DX ' \
                                                                                           'to RF and vice versa is allowed).\n'
            display_name_data.save()

        if error_message:
            messages.error(request, error_message)
        return HttpResponseRedirect(reverse_lazy('display_names_view'))

    else:
        if request.GET.__len__() == 0:
            return HttpResponseRedirect(reverse_lazy('display_names_view'))

        max_pk = UniqueEquipmentNames.objects.all().order_by('-pk').values_list('pk')[0][0]
        for current_pk in request.GET:
            if int(current_pk) > max_pk:
                return HttpResponseRedirect(reverse_lazy('display_names_view'))

        f = UniqueEquipmentNames.objects.filter(pk__in=list(map(int, list(request.GET.values()))))

        form = UpdateDisplayNamesForm(
            initial={'display_names': [x.encode('utf-8') for x in f.values_list('display_name', flat=True)]},
            auto_id=False)

        admin = {'openremversion': remapp.__version__, 'docsversion': remapp.__docs_version__}

        for group in request.user.groups.all():
            admin[group.name] = True

        return_structure = {'name_list': f, 'admin': admin, 'form': form}

    return render_to_response('remapp/displaynameupdate.html',
                              return_structure,
                              context_instance=RequestContext(request))


def display_name_populate(request):
    """AJAX view to populate the modality tables for the display names view

    :param request: Request object containing modality
    :return: HTML table
    """
    from django.db.models import Q
    from remapp.models import UniqueEquipmentNames

    if request.is_ajax():
        data = request.POST
        modality = data.get('modality')
        f = UniqueEquipmentNames.objects.order_by('display_name')
        admin = {'openremversion': remapp.__version__, 'docsversion': remapp.__docs_version__}
        for group in request.user.groups.all():
            admin[group.name] = True
        if modality in ['MG', 'CT']:
            name_set = f.filter(
                generalequipmentmoduleattr__general_study_module_attributes__modality_type=modality).distinct()
            dual = False
        elif modality == 'DX':
            name_set = f.filter(Q(user_defined_modality="DX") | Q(user_defined_modality="dual") | (
                    Q(user_defined_modality__isnull=True) & (
                    Q(generalequipmentmoduleattr__general_study_module_attributes__modality_type="DX") |
                    Q(generalequipmentmoduleattr__general_study_module_attributes__modality_type="CR")))).distinct()
            dual = True
        elif modality == 'RF':
            name_set = f.filter(Q(user_defined_modality="RF") | Q(user_defined_modality="dual") | (
                    Q(user_defined_modality__isnull=True) &
                    Q(generalequipmentmoduleattr__general_study_module_attributes__modality_type="RF"))).distinct()
            dual = True
        elif modality == 'OT':
            name_set = f.filter(  # ~Q(user_defined_modality__isnull=True) | (
                ~Q(generalequipmentmoduleattr__general_study_module_attributes__modality_type="RF") &
                ~Q(generalequipmentmoduleattr__general_study_module_attributes__modality_type="MG") &
                ~Q(generalequipmentmoduleattr__general_study_module_attributes__modality_type="CT") &
                ~Q(generalequipmentmoduleattr__general_study_module_attributes__modality_type="DX") &
                ~Q(generalequipmentmoduleattr__general_study_module_attributes__modality_type="CR")).distinct()
            dual = False
        else:
            name_set = None
            dual = False
        template = 'remapp/displayname-modality.html'
        return render(request, template, {
            'name_set': name_set,
            'admin': admin,
            'modality': modality,
            'dual': dual,
        })


def display_name_modality_filter(equip_name_pk=None, modality=None):
    """Function to filter the studies to a particular unique_name entry and particular modality.

    :param equip_name_pk: Primary key of entry in unique names table
    :param modality: Modality to filter on
    :return: Reduced queryset of studies, plus count of pre-modality filtered studies for modality OT
    """
    from django.db.models import Q

    if not equip_name_pk:
        logger.error("Display name modality filter function called without a primary key ID for the unique names table")
        return
    if not modality or modality not in ['CT', 'RF', 'MG', 'DX', 'OT']:
        logger.error("Display name modality filter function called without an appropriate modality specified")
        return

    studies_all = GeneralStudyModuleAttr.objects.filter(
        generalequipmentmoduleattr__unique_equipment_name__pk=equip_name_pk)
    count_all = studies_all.count()
    if modality in ['CT', 'MG', 'RF']:
        studies = studies_all.filter(modality_type__exact=modality)
    elif modality == 'DX':
        studies = studies_all.filter(
            Q(generalequipmentmoduleattr__general_study_module_attributes__modality_type__exact="DX") |
            Q(generalequipmentmoduleattr__general_study_module_attributes__modality_type__exact="CR")
        )
    else:  # modality == 'OT'
        studies = studies_all.exclude(
            modality_type__exact='CT'
        ).exclude(
            modality_type__exact='MG'
        ).exclude(
            modality_type__exact='DX'
        ).exclude(
            modality_type__exact='CR'
        ).exclude(
            modality_type__exact='RF'
        )
    return studies, count_all


def display_name_last_date_and_count(request):
    """AJAX view to return the most recent study date associated with an entry in the equipment database along with
    the number of studies

    :param request: Request object containing modality and equipment table ID
    :return: HTML table data element
    """

    if request.is_ajax():
        data = request.POST
        modality = data.get('modality')
        equip_name_pk = data.get('equip_name_pk')
        latest = None
        studies, count_all = display_name_modality_filter(equip_name_pk=equip_name_pk, modality=modality)
        count = studies.count()
        if count:
            latest = studies.latest('study_date').study_date
        template_latest = 'remapp/displayname-last-date.html'
        template_count = 'remapp/displayname-count.html'
        count_html = render_to_string(template_count, {'count': count, 'count_all': count_all, }, request=request)
        latest_html = render_to_string(template_latest, {'latest': latest, }, request=request)
        return_html = {'count_html': count_html, 'latest_html': latest_html}
        html_dict = json.dumps(return_html)
        return HttpResponse(html_dict, content_type='application/json')


@login_required
def review_summary_list(request, equip_name_pk=None, modality=None, delete_equip=None):
    """View to list partial and broken studies

    :param request:
    :param equip_name_pk: UniqueEquipmentNames primary key
    :param modality: modality to filter by
    :return:
    """
    from django.core.paginator import Paginator, EmptyPage, PageNotAnInteger
    from remapp.models import UniqueEquipmentNames

    if not equip_name_pk:
        logger.error("Attempt to load review_summary_list without equip_name_pk")
        messages.error(request,
                       "Partial and broken imports can only be reviewed with the correct "
                       "link from the display name page")
        return HttpResponseRedirect(reverse_lazy('display_names_view'))

    if not request.user.groups.filter(name="admingroup"):
        messages.error(request, "You are not in the administrator group - please contact your administrator")
        return redirect(reverse_lazy('display_names_view'))

    if request.method == 'GET':
        equipment = UniqueEquipmentNames.objects.get(pk=equip_name_pk)
        studies_list, count_all = display_name_modality_filter(equip_name_pk=equip_name_pk, modality=modality)
        paginator = Paginator(studies_list, 25)
        page = request.GET.get('page')
        try:
            studies = paginator.page(page)
        except PageNotAnInteger:
            studies = paginator.page(1)
        except EmptyPage:
            studies = paginator.page(paginator.num_pages)

        admin = {'openremversion': remapp.__version__, 'docsversion': remapp.__docs_version__}

        for group in request.user.groups.all():
            admin[group.name] = True

        template = 'remapp/review_summary_list.html'
        return render(request, template, {
            'modality': modality, 'equipment': equipment, 'equip_name_pk': equip_name_pk, 'studies': studies,
            'studies_count': studies_list.count(), 'count_all': count_all, 'admin': admin})

    if request.method == 'POST' and request.user.groups.filter(name="admingroup") and equip_name_pk and modality:
        delete_equip = bool(request.POST['delete_equip'] == u"True")
        if not delete_equip:
            studies, count_all = display_name_modality_filter(equip_name_pk=equip_name_pk, modality=modality)
            studies.delete()
            messages.info(request, "Studies deleted")
            return redirect(reverse_lazy('review_summary_list', kwargs={'equip_name_pk': equip_name_pk,
                                                                        'modality': modality}))
        else:
            studies, count_all = display_name_modality_filter(equip_name_pk=equip_name_pk, modality=modality)
            if count_all > studies.count():
                messages.warning(request,
                                 "Can't delete table entry - non-{0} studies are associated with it".format(modality))
                logger.warning("Can't delete table entry - non-{0} studies are associated with it".format(modality))
                return redirect(reverse_lazy('review_summary_list', kwargs={'equip_name_pk': equip_name_pk,
                                                                            'modality': modality}))
            else:
                studies.delete()
                UniqueEquipmentNames.objects.get(pk=equip_name_pk).delete()
                messages.info(request, "Studies and equipment name table entry deleted")
                return redirect(reverse_lazy('display_names_view'))
    else:
        messages.error(request, "Incorrect attempt to delete studies.")
        return redirect(reverse_lazy('review_summary_list', kwargs={'equip_name_pk': equip_name_pk,
                                                                    'modality': modality}))


@login_required
def review_studies_delete(request):
    """AJAX function to replace Delete button with delete form for associated studies

    :param request:
    :return:
    """
    if request.is_ajax() and request.user.groups.filter(name="admingroup"):
        data = request.POST
        template = 'remapp/review_studies_delete_button.html'
        return render(request, template, {'delete_equip': False, 'modality': data['modality'],
                                          'equip_name_pk': data['equip_name_pk']})


@login_required
def review_studies_equip_delete(request):
    """AJAX function to replace Delete button with delete form for equipment table entry and studies

    :param request:
    :return:
    """
    if request.is_ajax() and request.user.groups.filter(name="admingroup"):
        data = request.POST
        template = 'remapp/review_studies_delete_button.html'
        return render(request, template, {'delete_equip': True, 'modality': data['modality'],
                                          'equip_name_pk': data['equip_name_pk']})


@login_required
def review_failed_studies_delete(request):
    """AJAX function to replace Delete button with delete form for studies without ubique_equipment_name table

    :param request:
    :return:
    """
    if request.is_ajax() and request.user.groups.filter(name="admingroup"):
        data = request.POST
        template = 'remapp/review_studies_delete_button.html'
        return render(request, template, {'delete_equip': False, 'modality': data['modality'],
                                          'equip_name_pk': 'n/a'})


def reset_dual(pk=None):
    """function to set modality to DX or RF depending on presence of fluoro information.

    :param pk: Unique equipment names table prmary key
    :return: status message
    """

    if not pk:
        logger.error("Reset dual called with no primary key")
        return

    studies = GeneralStudyModuleAttr.objects.filter(generalequipmentmoduleattr__unique_equipment_name__pk=pk)
    not_dx_rf_cr = studies.exclude(modality_type__exact='DX').exclude(
        modality_type__exact='RF').exclude(modality_type__exact='CR')
    message_start = "Reprocessing dual for {0}. Number of studies is {1}, of which {2} are " \
                    "DX, {3} are CR, {4} are RF and {5} are something else before processing,".format(
        studies[0].generalequipmentmoduleattr_set.get().unique_equipment_name.display_name,
        studies.count(),
        studies.filter(modality_type__exact='DX').count(),
        studies.filter(modality_type__exact='CR').count(),
        studies.filter(modality_type__exact='RF').count(),
        not_dx_rf_cr.count(),
    )

    logger.debug(message_start)

    for study in studies:
        try:
            projection_xray_dose = study.projectionxrayradiationdose_set.get()
            if projection_xray_dose.acquisition_device_type_cid:
                device_type = projection_xray_dose.acquisition_device_type_cid.code_meaning
                if 'Fluoroscopy-Guided' in device_type:
                    study.modality_type = 'RF'
                    study.save()
                    continue
                elif any(x in device_type for x in ['Integrated', 'Cassette-based']):
                    study.modality_type = 'DX'
                    study.save()
                    continue
            try:
                accum_xray_dose = projection_xray_dose.accumxraydose_set.order_by('pk')[0]  # consider just first plane
                try:
                    accum_fluoro_proj = accum_xray_dose.accumprojxraydose_set.get()
                    if accum_fluoro_proj.fluoro_dose_area_product_total or accum_fluoro_proj.total_fluoro_time:
                        study.modality_type = 'RF'
                        study.save()
                        continue
                    else:
                        study.modality_type = 'DX'
                        study.save()
                        continue
                except ObjectDoesNotExist:
                    try:
                        if accum_xray_dose.accumintegratedprojradiogdose_set.get():
                            study.modality_type = 'DX'
                            study.save()
                            continue
                    except ObjectDoesNotExist:
                        study.modality_type = 'OT'
                        study.save()
                        logger.debug(
                            "Unable to reprocess study - no device type or accumulated data to go on. "
                            "Modality set to OT.")
                study.modality_type = 'OT'
                study.save()
                logger.debug(
                    "Unable to reprocess study - no device type or accumulated data to go on. Modality set to OT.")
            except ObjectDoesNotExist:
                study.modality_type = 'OT'
                study.save()
                logger.debug(
                    "Unable to reprocess study - no device type or accumulated data to go on. Modality set to OT.")
        except ObjectDoesNotExist:
            study.modality_type = 'OT'
            study.save()
            logger.debug("Unable to reprocess study - no device type or accumulated data to go on. Modality set to OT.")

    not_dx_rf_cr = studies.exclude(modality_type__exact='DX').exclude(
        modality_type__exact='RF').exclude(modality_type__exact='CR')
    message_finish = "and after processing  {0} are DX, {1} are CR, {2} are RF and {3} are something else".format(
                                                        studies.filter(modality_type='DX').count(),
                                                        studies.filter(modality_type='CR').count(),
                                                        studies.filter(modality_type='RF').count(),
                                                        not_dx_rf_cr.count(),
    )
    logger.debug(message_finish)
    return " ".join([message_start, message_finish])


@login_required
def reprocess_dual(request, pk=None):
    """View to reprocess the studies from a modality that produces planar radiography and fluoroscopy to recategorise
    them to DX or RF.

    :param request: Request object
    :return: Redirect back to display names view
    """

    if not request.user.groups.filter(name="admingroup"):
        messages.error(request, "You are not in the administrator group - please contact your administrator")
        return redirect(reverse_lazy('display_names_view'))

    if request.method == 'GET' and pk:
        status_message = reset_dual(pk=pk)
        messages.info(request, status_message)

    return HttpResponseRedirect(reverse_lazy('display_names_view'))


def _get_review_study_data(study):
    """Get study data common to normal review and failed study review

    :param study: GeneralStudyModuleAttr object
    :return: Dict of study data
        """
    study_data = {
        'study_date': study.study_date,
        'study_time': study.study_time,
        'accession_number': study.accession_number,
        'study_description': study.study_description,
    }
    try:
        patient = study.patientmoduleattr_set.get()
        study_data['patientmoduleattr'] = u"Yes"
        if patient.not_patient_indicator:
            study_data['patientmoduleattr'] += u"<br>?not patient"
    except ObjectDoesNotExist:
        study_data['patientmoduleattr'] = u"Missing"
    try:
        patientstudymoduleattr = study.patientstudymoduleattr_set.get()
        age = patientstudymoduleattr.patient_age_decimal
        if age:
            study_data['patientstudymoduleattr'] = u"Yes. Age {0:.1f}".format(
                patientstudymoduleattr.patient_age_decimal)
        else:
            study_data['patientstudymoduleattr'] = u"Yes."
    except ObjectDoesNotExist:
        study_data['patientstudymoduleattr'] = u"Missing"
    try:
        ctradiationdose = study.ctradiationdose_set.get()
        study_data['ctradiationdose'] = u"Yes"
        try:
            ctaccumulateddosedata = ctradiationdose.ctaccumulateddosedata_set.get()
            num_events = ctaccumulateddosedata.total_number_of_irradiation_events
            study_data['ctaccumulateddosedata'] = "Yes, {0} events".format(num_events)
        except ObjectDoesNotExist:
            study_data['ctaccumulateddosedata'] = u""
        try:
            ctirradiationeventdata_set = ctradiationdose.ctirradiationeventdata_set.order_by('pk')

            study_data['cteventdata'] = u"{0} events.<br>".format(
                ctirradiationeventdata_set.count())
            for index, event in enumerate(ctirradiationeventdata_set):
                if event.acquisition_protocol:
                    protocol = event.acquisition_protocol
                else:
                    protocol = u""
                if event.dlp:
                    study_data['cteventdata'] += u"e{0}: {1} {2:.2f}&nbsp;mGycm<br>".format(
                        index,
                        protocol,
                        event.dlp
                    )
                else:
                    study_data['cteventdata'] += u"e{0}: {1}<br>".format(
                        index,
                        protocol
                    )
        except ObjectDoesNotExist:
            study_data['cteventdata'] = u""
    except ObjectDoesNotExist:
        study_data['ctradiationdose'] = u""
        study_data['ctaccumulateddosedata'] = u""
        study_data['cteventdata'] = u""
    try:
        projectionxraydata = study.projectionxrayradiationdose_set.get()
        study_data['projectionxraydata'] = u"Yes"
        try:
            accumxraydose_set = projectionxraydata.accumxraydose_set.order_by('pk')
            accumxraydose_set_count = accumxraydose_set.count()
            if accumxraydose_set_count == 1:
                study_data['accumxraydose'] = u"Yes"
            elif accumxraydose_set_count:
                study_data['accumxraydose'] = u"{0} present".format(accumxraydose_set_count)
            else:
                study_data['accumxraydose'] = u""
            try:
                accumfluoroproj = {}
                study_data['accumfluoroproj'] = u""
                for index, accumxraydose in enumerate(accumxraydose_set):
                    accumfluoroproj[index] = accumxraydose.accumprojxraydose_set.get()
                    study_data['accumfluoroproj'] += u"P{0} ".format(index + 1)
                    if accumfluoroproj[index].fluoro_dose_area_product_total:
                        study_data['accumfluoroproj'] += u"Total fluoro DA: {0:.2f}&nbsp;cGy.cm<sup>2</sup>" \
                                                         u"; ".format(accumfluoroproj[index].fluoro_gym2_to_cgycm2())
                    if accumfluoroproj[index].acquisition_dose_area_product_total:
                        study_data['accumfluoroproj'] += u"Acq: {0:.2f}&nbsp;cGy.cm<sup>2</sup>. ".format(
                            accumfluoroproj[index].acq_gym2_to_cgycm2())
            except ObjectDoesNotExist:
                study_data['accumfluoroproj'] = u""
            try:
                accummammo_set = accumxraydose_set[0].accummammographyxraydose_set.order_by('pk')
                if accummammo_set.count() == 0:
                    study_data['accummammo'] = u""
                else:
                    study_data['accummammo'] = u""
                    for accummammo in accummammo_set:
                        study_data['accummammo'] += u"{0}: {1:.3f}&nbsp;mGy".format(
                            accummammo.laterality, accummammo.accumulated_average_glandular_dose)
            except ObjectDoesNotExist:
                study_data['accummammo'] = u""
            try:
                accumcassproj = {}
                study_data['accumcassproj'] = u""
                for index, accumxraydose in enumerate(accumxraydose_set):
                    accumcassproj[index] = accumxraydose.accumcassettebsdprojradiogdose_set.get()
                    study_data['accumcassproj'] += u"Number of frames {0}".format(
                        accumcassproj[index].total_number_of_radiographic_frames)
            except ObjectDoesNotExist:
                study_data['accumcassproj'] = u""
            try:
                accumproj = {}
                study_data['accumproj'] = u""
                for index, accumxraydose in enumerate(accumxraydose_set):
                    accumproj[index] = accumxraydose.accumintegratedprojradiogdose_set.get()
                    study_data['accumproj'] += u"DAP total {0:.2f}&nbsp;cGy.cm<sup>2</sup> ".format(
                        accumproj[index].convert_gym2_to_cgycm2())
            except ObjectDoesNotExist:
                study_data['accumproj'] = u""
        except ObjectDoesNotExist:
            study_data['accumxraydose'] = u""
            study_data['accumfluoroproj'] = u""
            study_data['accummammo'] = u""
            study_data['accumcassproj'] = u""
            study_data['accumproj'] = u""
        try:
            study_data['eventdetector'] = u""
            study_data['eventsource'] = u""
            study_data['eventmech'] = u""
            irradevent_set = projectionxraydata.irradeventxraydata_set.order_by('pk')
            irradevent_set_count = irradevent_set.count()
            if irradevent_set_count == 1:
                study_data['irradevent'] = u"{0} event. ".format(irradevent_set_count)
            else:
                study_data['irradevent'] = u"{0} events. <br>".format(irradevent_set_count)
            for index, irradevent in enumerate(irradevent_set):
                if index == 4:
                    study_data['irradevent'] += u"...etc"
                    study_data['eventdetector'] += u"...etc"
                    study_data['eventsource'] += u"...etc"
                    study_data['eventmech'] += u"...etc"
                    break
                if irradevent.dose_area_product:
                    study_data['irradevent'] += u"e{0}: {1} {2:.2f}&nbsp;cGy.cm<sup>2</sup> <br>".format(
                        index + 1,
                        irradevent.acquisition_protocol,
                        irradevent.convert_gym2_to_cgycm2())
                elif irradevent.entrance_exposure_at_rp:
                    study_data['irradevent'] += u"RP dose {0}: {1:.2f} mGy  <br>".format(
                        index + 1, irradevent.entrance_exposure_at_rp)
                try:
                    eventdetector = irradevent.irradeventxraydetectordata_set.get()
                    if eventdetector.exposure_index:
                        study_data['eventdetector'] += u"e{0}: EI&nbsp;{1:.1f},<br>".format(
                            index + 1, eventdetector.exposure_index)
                    else:
                        study_data['eventdetector'] += u"e{0} present,<br>".format(index + 1)
                except ObjectDoesNotExist:
                    study_data['eventdetector'] += u""
                try:
                    eventsource = irradevent.irradeventxraysourcedata_set.get()
                    if eventsource.dose_rp:
                        study_data['eventsource'] += u"e{0} RP Dose {1:.3f}&nbsp;mGy,<br>".format(
                            index + 1, eventsource.convert_gy_to_mgy())
                    elif eventsource.average_glandular_dose:
                        study_data['eventsource'] += u"e{0} AGD {1:.2f}&nbsp;mGy,<br>".format(
                            index + 1, eventsource.average_glandular_dose)
                    else:
                        study_data['eventsource'] += u"e{0} present,<br>".format(index + 1)
                except ObjectDoesNotExist:
                    study_data['eventsource'] += u""
                try:
                    eventmech = irradevent.irradeventxraymechanicaldata_set.get()
                    if eventmech.positioner_primary_angle:
                        study_data['eventmech'] += u"e{0} {1:.1f}&deg;<br>".format(
                            index + 1, eventmech.positioner_primary_angle)
                    else:
                        study_data['eventmech'] += u"e{0} present,<br>".format(
                            index + 1)
                except ObjectDoesNotExist:
                    study_data['eventmech'] = u""
        except ObjectDoesNotExist:
            study_data['irradevent'] = u""
    except ObjectDoesNotExist:
        study_data['projectionxraydata'] = u""
        study_data['accumxraydose'] = u""
        study_data['accumfluoroproj'] = u""
        study_data['accummammo'] = u""
        study_data['accumcassproj'] = u""
        study_data['accumproj'] = u""
        study_data['irradevent'] = u""
        study_data['eventdetector'] = u""
        study_data['eventdetector'] = u""
        study_data['eventsource'] = u""
        study_data['eventmech'] = u""
        study_data['eventmech'] = u""
    return study_data


def review_study_details(request):
    """AJAX function to populate row in table with details of study for review

    :param request: Request object containing study pk
    :return: HTML row data
    """

    if request.is_ajax():
        data = request.POST
        study_pk = data.get('study_pk')
        study = GeneralStudyModuleAttr.objects.get(pk__exact=study_pk)
        study_data = _get_review_study_data(study)
        template = 'remapp/review_study.html'
        return render(request, template, study_data)


def review_failed_study_details(request):
    """AJAX function to populate row in table with details of study for review

    :param request: Request object containing study pk
    :return: HTML row data
    """

    if request.is_ajax():
        data = request.POST
        study_pk = data.get('study_pk')
        study = GeneralStudyModuleAttr.objects.get(pk__exact=study_pk)
        study_data = _get_review_study_data(study)

        try:
            equipment = study.generalequipmentmoduleattr_set.get()
            study_data['station_name'] = equipment.station_name
            study_data['manufacturer'] = equipment.manufacturer
            study_data['manufacturer_model_name'] = equipment.manufacturer_model_name
            study_data['institution_name'] = equipment.institution_name
            study_data['institution_department_name'] = equipment.institutional_department_name
            study_data['device_serial_number'] = equipment.device_serial_number
            study_data['equipmentattr'] = True
        except ObjectDoesNotExist:
            study_data['equipmentattr'] = False
            study_data['station_name'] = u""
            study_data['manufacturer'] = u""
            study_data['manufacturer_model_name'] = u""
            study_data['institution_name'] = u""
            study_data['institution_department_name'] = u""
            study_data['device_serial_number'] = u""

        template = 'remapp/review_failed_study.html'
        return render(request, template, study_data)


def _get_broken_studies(modality=None):
    """Filter studies with no unique_equipment_name table entry
    :param modality: modality to filter by
    :return: Query filter of studies
    """
    from django.db.models import Q

    if modality == 'DX':
        all_mod = GeneralStudyModuleAttr.objects.filter(Q(modality_type__exact=u'DX') | Q(modality_type__exact=u'CR'))
    else:
        all_mod = GeneralStudyModuleAttr.objects.filter(modality_type__exact=modality)

    return all_mod.filter(generalequipmentmoduleattr__unique_equipment_name__display_name__isnull=True)


def failed_list_populate(request):
    """View for failed import section of display name view

    :return: render request with modality specific numbers of studies
    """

    if request.is_ajax():
        failed = {}
        for modality in ['CT', 'RF', 'MG', 'DX']:
            failed[modality] = _get_broken_studies(modality).count()
        template = 'remapp/failed_summary_list.html'
        return render(request, template, {'failed': failed})


@login_required
def review_failed_imports(request, modality=None):
    """View to list 'failed import' studies

    :param request:
    :param modality: modality to filter by
    :return:
    """
    from django.core.paginator import Paginator, EmptyPage, PageNotAnInteger

    if not modality in [u'CT', u'RF', u'MG', u'DX']:
        logger.error("Attempt to load review_failed_imports without suitable modality")
        messages.error(request,
                       "Failed study imports can only be reviewed with the correct "
                       "link from the display name page")
        return HttpResponseRedirect(reverse_lazy('display_names_view'))

    if not request.user.groups.filter(name="admingroup"):
        messages.error(request, "You are not in the administrator group - please contact your administrator")
        return redirect(reverse_lazy('display_names_view'))

    if request.method == 'GET':
        broken_studies = _get_broken_studies(modality)

        paginator = Paginator(broken_studies, 25)
        page = request.GET.get('page')
        try:
            studies = paginator.page(page)
        except PageNotAnInteger:
            studies = paginator.page(1)
        except EmptyPage:
            studies = paginator.page(paginator.num_pages)

        admin = {'openremversion': remapp.__version__, 'docsversion': remapp.__docs_version__}

        for group in request.user.groups.all():
            admin[group.name] = True

        template = 'remapp/review_failed_imports.html'
        return render(request, template, {
            'modality': modality, 'studies': studies,
            'studies_count': broken_studies.count(), 'admin': admin})

    if request.method == 'POST' and request.user.groups.filter(name="admingroup") and modality:
        broken_studies = _get_broken_studies(modality)
        broken_studies.delete()
        messages.info(request, "Studies deleted")
        return redirect(reverse_lazy('review_failed_imports', kwargs={'modality': modality}))
    else:
        messages.error(request, "Incorrect attempt to delete studies.")
        return redirect(reverse_lazy('review_failed_imports', kwargs={'modality': modality}))


@login_required
def chart_options_view(request):
    from remapp.forms import GeneralChartOptionsDisplayForm, DXChartOptionsDisplayForm, CTChartOptionsDisplayForm,\
        RFChartOptionsDisplayForm, MGChartOptionsDisplayForm
    from openremproject import settings

    if request.method == 'POST':
        general_form = GeneralChartOptionsDisplayForm(request.POST)
        ct_form = CTChartOptionsDisplayForm(request.POST)
        dx_form = DXChartOptionsDisplayForm(request.POST)
        rf_form = RFChartOptionsDisplayForm(request.POST)
        mg_form = MGChartOptionsDisplayForm(request.POST)
        if general_form.is_valid()\
                and ct_form.is_valid() and dx_form.is_valid()\
                and rf_form.is_valid() and mg_form.is_valid():
            try:
                # See if the user has plot settings in userprofile
                user_profile = request.user.userprofile
            except:
                # Create a default userprofile for the user if one doesn't exist
                create_user_profile(sender=request.user, instance=request.user, created=True)
                user_profile = request.user.userprofile

            user_profile.plotCharts = general_form.cleaned_data['plotCharts']
            user_profile.plotInitialSortingDirection = general_form.cleaned_data['plotInitialSortingDirection']
            if 'postgresql' in settings.DATABASES['default']['ENGINE']:
                user_profile.plotAverageChoice = general_form.cleaned_data['plotMeanMedianOrBoth']
            user_profile.plotSeriesPerSystem = general_form.cleaned_data['plotSeriesPerSystem']
            user_profile.plotHistogramBins = general_form.cleaned_data['plotHistogramBins']
            user_profile.plotHistograms = general_form.cleaned_data['plotHistograms']
            user_profile.plotCaseInsensitiveCategories = general_form.cleaned_data['plotCaseInsensitiveCategories']

            user_profile.plotCTAcquisitionMeanDLP = ct_form.cleaned_data['plotCTAcquisitionMeanDLP']
            user_profile.plotCTAcquisitionMeanCTDI = ct_form.cleaned_data['plotCTAcquisitionMeanCTDI']
            user_profile.plotCTAcquisitionFreq = ct_form.cleaned_data['plotCTAcquisitionFreq']
            user_profile.plotCTStudyMeanDLP = ct_form.cleaned_data['plotCTStudyMeanDLP']
            user_profile.plotCTStudyMeanCTDI = ct_form.cleaned_data['plotCTStudyMeanCTDI']
            user_profile.plotCTStudyFreq = ct_form.cleaned_data['plotCTStudyFreq']
            user_profile.plotCTStudyNumEvents = ct_form.cleaned_data['plotCTStudyNumEvents']
            user_profile.plotCTRequestMeanDLP = ct_form.cleaned_data['plotCTRequestMeanDLP']
            user_profile.plotCTRequestFreq = ct_form.cleaned_data['plotCTRequestFreq']
            user_profile.plotCTRequestNumEvents = ct_form.cleaned_data['plotCTRequestNumEvents']
            user_profile.plotCTStudyPerDayAndHour = ct_form.cleaned_data['plotCTStudyPerDayAndHour']
            user_profile.plotCTStudyMeanDLPOverTime = ct_form.cleaned_data['plotCTStudyMeanDLPOverTime']
            user_profile.plotCTStudyMeanDLPOverTimePeriod = ct_form.cleaned_data['plotCTStudyMeanDLPOverTimePeriod']
            user_profile.plotCTInitialSortingChoice = ct_form.cleaned_data['plotCTInitialSortingChoice']

            user_profile.plotDXAcquisitionMeanDAP = dx_form.cleaned_data['plotDXAcquisitionMeanDAP']
            user_profile.plotDXAcquisitionFreq = dx_form.cleaned_data['plotDXAcquisitionFreq']
            user_profile.plotDXStudyMeanDAP = dx_form.cleaned_data['plotDXStudyMeanDAP']
            user_profile.plotDXStudyFreq = dx_form.cleaned_data['plotDXStudyFreq']
            user_profile.plotDXRequestMeanDAP = dx_form.cleaned_data['plotDXRequestMeanDAP']
            user_profile.plotDXRequestFreq = dx_form.cleaned_data['plotDXRequestFreq']
            user_profile.plotDXAcquisitionMeankVp = dx_form.cleaned_data['plotDXAcquisitionMeankVp']
            user_profile.plotDXAcquisitionMeanmAs = dx_form.cleaned_data['plotDXAcquisitionMeanmAs']
            user_profile.plotDXStudyPerDayAndHour = dx_form.cleaned_data['plotDXStudyPerDayAndHour']
            user_profile.plotDXAcquisitionMeankVpOverTime = dx_form.cleaned_data['plotDXAcquisitionMeankVpOverTime']
            user_profile.plotDXAcquisitionMeanmAsOverTime = dx_form.cleaned_data['plotDXAcquisitionMeanmAsOverTime']
            user_profile.plotDXAcquisitionMeanDAPOverTime = dx_form.cleaned_data['plotDXAcquisitionMeanDAPOverTime']
            user_profile.plotDXAcquisitionMeanDAPOverTimePeriod = dx_form.cleaned_data[
                'plotDXAcquisitionMeanDAPOverTimePeriod']
            user_profile.plotDXInitialSortingChoice = dx_form.cleaned_data['plotDXInitialSortingChoice']

            user_profile.plotRFStudyPerDayAndHour = rf_form.cleaned_data['plotRFStudyPerDayAndHour']
            user_profile.plotRFStudyFreq = rf_form.cleaned_data['plotRFStudyFreq']
            user_profile.plotRFStudyDAP = rf_form.cleaned_data['plotRFStudyDAP']
            user_profile.plotRFRequestFreq = rf_form.cleaned_data['plotRFRequestFreq']
            user_profile.plotRFRequestDAP = rf_form.cleaned_data['plotRFRequestDAP']
            user_profile.plotRFInitialSortingChoice = rf_form.cleaned_data['plotRFInitialSortingChoice']

            user_profile.plotMGStudyPerDayAndHour = mg_form.cleaned_data['plotMGStudyPerDayAndHour']
            user_profile.plotMGAGDvsThickness = mg_form.cleaned_data['plotMGAGDvsThickness']
            user_profile.plotMGkVpvsThickness = mg_form.cleaned_data['plotMGkVpvsThickness']
            user_profile.plotMGmAsvsThickness = mg_form.cleaned_data['plotMGmAsvsThickness']

            user_profile.save()

        messages.success(request, "Chart options have been updated")

    admin = {'openremversion': remapp.__version__, 'docsversion': remapp.__docs_version__}

    for group in request.user.groups.all():
        admin[group.name] = True

    try:
        # See if the user has plot settings in userprofile
        user_profile = request.user.userprofile
    except:
        # Create a default userprofile for the user if one doesn't exist
        create_user_profile(sender=request.user, instance=request.user, created=True)
        user_profile = request.user.userprofile

    general_form_data = {'plotCharts': user_profile.plotCharts,
                         'plotMeanMedianOrBoth': user_profile.plotAverageChoice,
                         'plotInitialSortingDirection': user_profile.plotInitialSortingDirection,
                         'plotSeriesPerSystem': user_profile.plotSeriesPerSystem,
                         'plotHistogramBins': user_profile.plotHistogramBins,
                         'plotHistograms': user_profile.plotHistograms,
                         'plotCaseInsensitiveCategories': user_profile.plotCaseInsensitiveCategories}

    ct_form_data = {'plotCTAcquisitionMeanDLP': user_profile.plotCTAcquisitionMeanDLP,
                    'plotCTAcquisitionMeanCTDI': user_profile.plotCTAcquisitionMeanCTDI,
                    'plotCTAcquisitionFreq': user_profile.plotCTAcquisitionFreq,
                    'plotCTStudyMeanDLP': user_profile.plotCTStudyMeanDLP,
                    'plotCTStudyMeanCTDI': user_profile.plotCTStudyMeanCTDI,
                    'plotCTStudyFreq': user_profile.plotCTStudyFreq,
                    'plotCTStudyNumEvents': user_profile.plotCTStudyNumEvents,
                    'plotCTRequestMeanDLP': user_profile.plotCTRequestMeanDLP,
                    'plotCTRequestFreq': user_profile.plotCTRequestFreq,
                    'plotCTRequestNumEvents': user_profile.plotCTRequestNumEvents,
                    'plotCTStudyPerDayAndHour': user_profile.plotCTStudyPerDayAndHour,
                    'plotCTStudyMeanDLPOverTime': user_profile.plotCTStudyMeanDLPOverTime,
                    'plotCTStudyMeanDLPOverTimePeriod': user_profile.plotCTStudyMeanDLPOverTimePeriod,
                    'plotCTInitialSortingChoice': user_profile.plotCTInitialSortingChoice}

    dx_form_data = {'plotDXAcquisitionMeanDAP': user_profile.plotDXAcquisitionMeanDAP,
                    'plotDXAcquisitionFreq': user_profile.plotDXAcquisitionFreq,
                    'plotDXStudyMeanDAP': user_profile.plotDXStudyMeanDAP,
                    'plotDXStudyFreq': user_profile.plotDXStudyFreq,
                    'plotDXRequestMeanDAP': user_profile.plotDXRequestMeanDAP,
                    'plotDXRequestFreq': user_profile.plotDXRequestFreq,
                    'plotDXAcquisitionMeankVp': user_profile.plotDXAcquisitionMeankVp,
                    'plotDXAcquisitionMeanmAs': user_profile.plotDXAcquisitionMeanmAs,
                    'plotDXStudyPerDayAndHour': user_profile.plotDXStudyPerDayAndHour,
                    'plotDXAcquisitionMeankVpOverTime': user_profile.plotDXAcquisitionMeankVpOverTime,
                    'plotDXAcquisitionMeanmAsOverTime': user_profile.plotDXAcquisitionMeanmAsOverTime,
                    'plotDXAcquisitionMeanDAPOverTime': user_profile.plotDXAcquisitionMeanDAPOverTime,
                    'plotDXAcquisitionMeanDAPOverTimePeriod': user_profile.plotDXAcquisitionMeanDAPOverTimePeriod,
                    'plotDXInitialSortingChoice': user_profile.plotDXInitialSortingChoice}

    rf_form_data = {'plotRFStudyPerDayAndHour': user_profile.plotRFStudyPerDayAndHour,
                    'plotRFStudyFreq': user_profile.plotRFStudyFreq,
                    'plotRFStudyDAP': user_profile.plotRFStudyDAP,
                    'plotRFRequestFreq': user_profile.plotRFRequestFreq,
                    'plotRFRequestDAP': user_profile.plotRFRequestDAP,
                    'plotRFInitialSortingChoice': user_profile.plotRFInitialSortingChoice}

    mg_form_data = {'plotMGStudyPerDayAndHour': user_profile.plotMGStudyPerDayAndHour,
                    'plotMGAGDvsThickness': user_profile.plotMGAGDvsThickness,
                    'plotMGkVpvsThickness': user_profile.plotMGkVpvsThickness,
                    'plotMGmAsvsThickness': user_profile.plotMGmAsvsThickness}

    general_chart_options_form = GeneralChartOptionsDisplayForm(general_form_data)
    ct_chart_options_form = CTChartOptionsDisplayForm(ct_form_data)
    dx_chart_options_form = DXChartOptionsDisplayForm(dx_form_data)
    rf_chart_options_form = RFChartOptionsDisplayForm(rf_form_data)
    mg_chart_options_form = MGChartOptionsDisplayForm(mg_form_data)

    return_structure = {'admin': admin,
                        'GeneralChartOptionsForm': general_chart_options_form,
                        'CTChartOptionsForm': ct_chart_options_form,
                        'DXChartOptionsForm': dx_chart_options_form,
                        'RFChartOptionsForm': rf_chart_options_form,
                        'MGChartOptionsForm': mg_chart_options_form,
                        }

    return render_to_response(
        'remapp/displaychartoptions.html',
        return_structure,
        context_instance=RequestContext(request)
    )


@login_required
def homepage_options_view(request):
    """View to enable user to see and update home page options

    :param request: request object
    :return: dictionary of home page settings, html template location and request object
    """
    from remapp.forms import HomepageOptionsForm
    from remapp.models import HomePageAdminSettings
    from django.utils.safestring import mark_safe

    try:
        HomePageAdminSettings.objects.get()
    except ObjectDoesNotExist:
        HomePageAdminSettings.objects.create()

    display_workload_stats = HomePageAdminSettings.objects.values_list('enable_workload_stats', flat=True)[0]
    if not display_workload_stats:
        if not request.user.groups.filter(name="admingroup"):
            messages.info(request, mark_safe(u'The display of homepage workload stats is disabled; only a member of the admin group can change this setting')) # nosec

    if request.method == 'POST':
        homepage_options_form = HomepageOptionsForm(request.POST)
        if homepage_options_form.is_valid():
            try:
                # See if the user has a userprofile
                user_profile = request.user.userprofile
            except:
                # Create a default userprofile for the user if one doesn't exist
                create_user_profile(sender=request.user, instance=request.user, created=True)
                user_profile = request.user.userprofile

            user_profile.summaryWorkloadDaysA = homepage_options_form.cleaned_data['dayDeltaA']
            user_profile.summaryWorkloadDaysB = homepage_options_form.cleaned_data['dayDeltaB']

            user_profile.save()

            if request.user.groups.filter(name="admingroup"):
                if homepage_options_form.cleaned_data['enable_workload_stats'] != display_workload_stats:
                    homepage_admin_settings = HomePageAdminSettings.objects.all()[0]
                    homepage_admin_settings.enable_workload_stats = homepage_options_form.cleaned_data['enable_workload_stats']
                    homepage_admin_settings.save()
                    if homepage_options_form.cleaned_data['enable_workload_stats']:
                        messages.info(request, "Display of workload stats enabled")
                    else:
                        messages.info(request, "Display of workload stats disabled")

        messages.success(request, "Home page options have been updated")
        return HttpResponseRedirect(reverse_lazy('homepage_options_view'))

    admin = {'openremversion': remapp.__version__, 'docsversion': remapp.__docs_version__}

    for group in request.user.groups.all():
        admin[group.name] = True

    try:
        # See if the user has a userprofile
        user_profile = request.user.userprofile
    except:
        # Create a default userprofile for the user if one doesn't exist
        create_user_profile(sender=request.user, instance=request.user, created=True)
        user_profile = request.user.userprofile

    homepage_form_data = {'dayDeltaA': user_profile.summaryWorkloadDaysA,
                          'dayDeltaB': user_profile.summaryWorkloadDaysB,
                          'enable_workload_stats': display_workload_stats}

    homepage_options_form = HomepageOptionsForm(homepage_form_data)

    home_config = {'display_workload_stats': display_workload_stats}

    return_structure = {'admin': admin,
                        'HomepageOptionsForm': homepage_options_form,
                        'home_config': home_config
                        }

    return render_to_response(
        'remapp/displayhomepageoptions.html',
        return_structure,
        context_instance=RequestContext(request)
    )


@login_required
def not_patient_indicators(request):
    """Displays current not-patient indicators
    """
    from remapp.models import NotPatientIndicatorsID, NotPatientIndicatorsName

    not_patient_ids = NotPatientIndicatorsID.objects.all()
    not_patient_names = NotPatientIndicatorsName.objects.all()

    admin = {'openremversion': remapp.__version__, 'docsversion': remapp.__docs_version__}

    for group in request.user.groups.all():
        admin[group.name] = True

    # Render list page with the documents and the form
    return render_to_response(
        'remapp/notpatient.html',
        {'ids': not_patient_ids, 'names': not_patient_names, 'admin': admin},
        context_instance=RequestContext(request)
    )


@login_required
def not_patient_indicators_as_074(request):
    """Add patterns to no-patient indicators to replicate 0.7.4 behaviour"""
    from remapp.models import NotPatientIndicatorsID, NotPatientIndicatorsName

    if request.user.groups.filter(name="admingroup"):
        not_patient_ids = NotPatientIndicatorsID.objects.all()
        not_patient_names = NotPatientIndicatorsName.objects.all()

        id_indicators = [u'*phy*', u'*test*', u'*qa*']
        name_indicators = [u'*phys*', u'*test*', u'*qa*']

        for id_indicator in id_indicators:
            if not not_patient_ids.filter(not_patient_id__iexact=id_indicator):
                NotPatientIndicatorsID(not_patient_id=id_indicator).save()

        for name_indicator in name_indicators:
            if not not_patient_names.filter(not_patient_name__iexact=name_indicator):
                NotPatientIndicatorsName(not_patient_name=name_indicator).save()

        messages.success(request, "0.7.4 style not-patient indicators restored")
        return redirect(reverse_lazy('not_patient_indicators'))

    else:
        messages.error(request, "Only members of the admingroup are allowed to modify not-patient indicators")
    return redirect(reverse_lazy('not_patient_indicators'))


@login_required
def admin_questions_hide_not_patient(request):
    """Hides the not-patient revert to 0.7.4 question"""
    from remapp.models import AdminTaskQuestions

    if request.user.groups.filter(name="admingroup"):
        admin_question = AdminTaskQuestions.objects.all()[0]
        admin_question.ask_revert_to_074_question = False
        admin_question.save()
        messages.success(request, u"Identifying not-patient exposure question won't be shown again")
        return redirect(reverse_lazy('home'))
    else:
        messages.error(request, u"Only members of the admingroup are allowed config this question")
    return redirect(reverse_lazy('not_patient_indicators'))


def _create_admin_dict(request):
    """Function to factor out creating admin dict with admin true/false

    :return: dict containing version numbers and admin group membership
    """
    admin = {'openremversion': remapp.__version__, 'docsversion': remapp.__docs_version__}
    for group in request.user.groups.all():
        admin[group.name] = True
    return admin


@login_required
def task_service_status(request):
    """AJAX function to get task services statuses and RabbitMQ queued tasks"""
    import requests
    from openremproject import settings

    if request.is_ajax() and request.user.groups.filter(name="admingroup"):
        try:
            flower = requests.get('http://localhost:{0}/api/tasks'.format(FLOWER_PORT))
            if flower.status_code == 200:
                flower_status = 200
            else:
                flower_status = 401
        except requests.ConnectionError:
            flower_status = 500
        default_queue = {}
        celery_queue = {}
        try:
            queues = requests.get('http://localhost:15672/api/queues', auth=('guest', 'guest'))
            if queues.status_code == 200:
                rabbitmq_status = 200
            else:
                rabbitmq_status = queues.status_code
            for queue in queues.json():
                if queue['name'] == settings.CELERY_DEFAULT_QUEUE:
                    default_queue = queue
                elif u'celery.pidbox' in queue['name']:
                    celery_queue = queue
        except requests.ConnectionError:
            rabbitmq_status = 500
        template = 'remapp/task_service_status.html'
        admin = _create_admin_dict(request)
        return render_to_response(template,
                                  {'default_queue': default_queue,
                                   'celery_queue': celery_queue,
                                   'flower_status': flower_status,
                                   'rabbitmq_status': rabbitmq_status,
                                   'admin': admin},
                                  context_instance=RequestContext(request))


@login_required
def rabbitmq_purge(request, queue=None):
    """Function to purge one of the RabbitMQ queues"""
    import requests

    if queue and request.user.groups.filter(name="admingroup"):
        queue_url = 'http://localhost:15672/api/queues/%2f/{0}/contents'.format(queue)
        requests.delete(queue_url, auth=('guest', 'guest'))
        return redirect(reverse_lazy('celery_admin'))


@login_required
def celery_admin(request):
    """View to show Celery tasks. Content generated using AJAX"""

    admin = _create_admin_dict(request)

    template = 'remapp/celery_admin.html'
    return render_to_response(template, {'admin': admin}, context_instance=RequestContext(request))


def celery_tasks(request, stage=None):
    """AJAX function to get current task details"""
    import requests
    from datetime import datetime

    if request.is_ajax() and request.user.groups.filter(name="admingroup"):
        try:
            flower = requests.get('http://localhost:{0}/api/tasks'.format(FLOWER_PORT))
            if flower.status_code == 200:
                tasks = []
                recent_tasks = []
                active_tasks = []
                older_tasks = []
                task_dict_list = flower.json()
<<<<<<< HEAD
                for task_uuid in list(task_dict_list.keys()):
=======
                datetime_now = datetime.now()
                for task_uuid in task_dict_list.keys():
>>>>>>> 79d96c39
                    this_task = {'uuid': task_uuid,
                                 'name': task_dict_list[task_uuid]['name'],
                                 'state': task_dict_list[task_uuid]['state']
                                 }
                    if isinstance(task_dict_list[task_uuid]['received'], float):
                        this_task['received'] = datetime.fromtimestamp(task_dict_list[task_uuid]['received'])
                        this_task['received_delta_s'] = int((datetime_now - this_task['received']).total_seconds())
                    if isinstance(task_dict_list[task_uuid]['started'], float):
                        this_task['started'] = datetime.fromtimestamp(task_dict_list[task_uuid]['started'])
                        this_task['started_delta_s'] = int((datetime_now - this_task['started']).total_seconds())
                    else:
                        this_task['started'] = ''
                    try:
                        if u"exports" in this_task['name'].split('.'):
                            this_task['type'] = u'export'
                        elif u"websizeimport" in this_task['name'].split('.'):
                            this_task['type'] = u'size'
                            if u"netdicom" in this_task['name'].split('.'):
                                this_task['type'] = u'netdicom'
                            if u"make_skin_map" in this_task['name'].split('.'):
                                this_task['type'] = u'skin_map'
                        else:
                            this_task['type'] = None
                    except AttributeError:
                        this_task['type'] = None
                    tasks += [this_task, ]
                    recent_time_delta = 60*60*6  # six hours
                    if u'STARTED' in this_task['state']:
                        active_tasks += [this_task, ]
                    elif this_task['started'] and (
                            datetime_now - this_task['started']).total_seconds() < recent_time_delta:
                        recent_tasks += [this_task, ]
                    else:
                        older_tasks += [this_task, ]
                if u"active" in stage:
                    return render_to_response('remapp/celery_tasks.html', {'tasks': active_tasks, 'type': 'active'},
                                              context_instance=RequestContext(request))
                elif u"recent" in stage:
                    return render_to_response('remapp/celery_tasks_complete.html', {'tasks': recent_tasks, 'type': 'recent'},
                                              context_instance=RequestContext(request))
                elif u"older" in stage:
                    return render_to_response('remapp/celery_tasks_complete.html', {'tasks': older_tasks, 'type': 'older'},
                                              context_instance=RequestContext(request))
        except requests.ConnectionError:
            admin = _create_admin_dict(request)
            template = 'remapp/celery_connection_error.html'
            return render_to_response(template, {'admin': admin}, context_instance=RequestContext(request))


def celery_abort(request, task_id=None, type=None):
    """Function to abort one of the Celery tasks"""
    import requests
    from remapp.models import Exports, DicomQuery

    if task_id and request.user.groups.filter(name="admingroup"):
        queue_url = 'http://localhost:{0}/api/task/revoke/{1}'.format(FLOWER_PORT, task_id)
        payload = {"terminate": "true"}
        abort = requests.post(queue_url, data=payload)
        if abort.status_code == 200:
            try:
                if type in u'netdicom':
                    description = u'query or move'
                    task = DicomQuery.objects.get(query_id__exact=task_id)
                    abort_logger = logging.getLogger('remapp.netdicom.qrscu')
                    abort_logger.info(u"Query or move task {0} terminated from the Tasks interface".format(task_id))
                elif type in u'export':
                    description = u'export'
                    task = Exports.objects.get(task_id__exact=task_id)
                    abort_logger = logging.getLogger('remapp')
                    abort_logger.info(u"Export task {0} terminated from the Tasks interface".format(task_id))
                elif type in u'size':
                    description = u'size import'
                    task = SizeUpload.objects.get(task_id__exact=task_id)
                    task.logfile.delete()
                    task.sizefile.delete()
                    abort_logger = logging.getLogger('remapp')
                    abort_logger.info(u"Size import task {0} terminated from the Tasks interface".format(task_id))
                else:
                    messages.success(request, u"Success! Task {0} terminated. Type was '{1}' which didn't match".format(
                        task_id, type))
                    abort_logger = logging.getLogger('remapp')
                    abort_logger.info(u"Task {0} of type {1} terminated from the Tasks interface".format(task_id, type))
                    return redirect(reverse_lazy('celery_admin'))
                task.delete()
                messages.success(request, u"Task {0} terminated, and matching {1} job in database deleted.".format(
                    task_id, description))
            except ObjectDoesNotExist:
                messages.warning(request, u"Task {0} terminated, but matching {1} job not found in database!".format(
                    task_id, description))
            return redirect(reverse_lazy('celery_admin'))


@login_required
def dicom_summary(request):
    """Displays current DICOM configuration
    """
    from django.core.exceptions import ObjectDoesNotExist
    from remapp.models import DicomDeleteSettings, DicomRemoteQR, DicomStoreSCP

    try:
        del_settings = DicomDeleteSettings.objects.get()
    except ObjectDoesNotExist:
        DicomDeleteSettings.objects.create()
        del_settings = DicomDeleteSettings.objects.get()

    store = DicomStoreSCP.objects.all()
    remoteqr = DicomRemoteQR.objects.all()

    admin = _create_admin_dict(request)

    # Render list page with the documents and the form
    return render_to_response(
        'remapp/dicomsummary.html',
        {'store': store, 'remoteqr': remoteqr, 'admin': admin, 'del_settings': del_settings},
        context_instance=RequestContext(request)
    )


class DicomStoreCreate(CreateView):  # pylint: disable=unused-variable
    """CreateView to add details of a DICOM Store to the database

    """
    from remapp.forms import DicomStoreForm
    from remapp.models import DicomStoreSCP

    model = DicomStoreSCP
    form_class = DicomStoreForm

    def get_context_data(self, **context):
        context[self.context_object_name] = self.object
        admin = {'openremversion': remapp.__version__, 'docsversion': remapp.__docs_version__}
        for group in self.request.user.groups.all():
            admin[group.name] = True
        context['admin'] = admin
        return context


class DicomStoreUpdate(UpdateView):  # pylint: disable=unused-variable
    """UpdateView to update details of a DICOM store in the database

    """
    from remapp.forms import DicomStoreForm
    from remapp.models import DicomStoreSCP

    model = DicomStoreSCP
    form_class = DicomStoreForm

    def get_context_data(self, **context):
        context[self.context_object_name] = self.object
        admin = {'openremversion': remapp.__version__, 'docsversion': remapp.__docs_version__}
        for group in self.request.user.groups.all():
            admin[group.name] = True
        context['admin'] = admin
        return context


class DicomStoreDelete(DeleteView):  # pylint: disable=unused-variable
    """DeleteView to delete DICOM store information from the database

    """
    from remapp.models import DicomStoreSCP

    model = DicomStoreSCP
    success_url = reverse_lazy('dicom_summary')

    def get_context_data(self, **context):
        context[self.context_object_name] = self.object
        admin = {'openremversion': remapp.__version__, 'docsversion': remapp.__docs_version__}
        for group in self.request.user.groups.all():
            admin[group.name] = True
        context['admin'] = admin
        return context


class DicomQRCreate(CreateView):  # pylint: disable=unused-variable
    """CreateView to add details of a DICOM query-retrieve node

    """
    from remapp.forms import DicomQRForm
    from remapp.models import DicomRemoteQR

    model = DicomRemoteQR
    form_class = DicomQRForm

    def get_context_data(self, **context):
        context[self.context_object_name] = self.object
        admin = {'openremversion': remapp.__version__, 'docsversion': remapp.__docs_version__}
        for group in self.request.user.groups.all():
            admin[group.name] = True
        context['admin'] = admin
        return context


class DicomQRUpdate(UpdateView):  # pylint: disable=unused-variable
    """UpdateView to update details of a DICOM query-retrieve node

    """
    from remapp.forms import DicomQRForm
    from remapp.models import DicomRemoteQR

    model = DicomRemoteQR
    form_class = DicomQRForm

    def get_context_data(self, **context):
        context[self.context_object_name] = self.object
        admin = {'openremversion': remapp.__version__, 'docsversion': remapp.__docs_version__}
        for group in self.request.user.groups.all():
            admin[group.name] = True
        context['admin'] = admin
        return context


class DicomQRDelete(DeleteView):  # pylint: disable=unused-variable
    """DeleteView to delete details of a DICOM query-retrieve node

    """
    from remapp.models import DicomRemoteQR

    model = DicomRemoteQR
    success_url = reverse_lazy('dicom_summary')

    def get_context_data(self, **context):
        context[self.context_object_name] = self.object
        admin = {'openremversion': remapp.__version__, 'docsversion': remapp.__docs_version__}
        for group in self.request.user.groups.all():
            admin[group.name] = True
        context['admin'] = admin
        return context


class PatientIDSettingsUpdate(UpdateView):  # pylint: disable=unused-variable
    """UpdateView to update the patient ID settings

    """
    from remapp.models import PatientIDSettings

    model = PatientIDSettings
    fields = ['name_stored', 'name_hashed', 'id_stored', 'id_hashed', 'accession_hashed', 'dob_stored']

    def get_context_data(self, **context):

        context[self.context_object_name] = self.object
        admin = {'openremversion': remapp.__version__, 'docsversion': remapp.__docs_version__}
        for group in self.request.user.groups.all():
            admin[group.name] = True
        context['admin'] = admin
        return context


class DicomDeleteSettingsUpdate(UpdateView):  # pylint: disable=unused-variable
    """UpdateView tp update the settings relating to deleting DICOM after import

    """
    from remapp.models import DicomDeleteSettings
    from remapp.forms import DicomDeleteSettingsForm

    model = DicomDeleteSettings
    form_class = DicomDeleteSettingsForm

    def get_context_data(self, **context):
        context[self.context_object_name] = self.object
        admin = {'openremversion': remapp.__version__, 'docsversion': remapp.__docs_version__}
        for group in self.request.user.groups.all():
            admin[group.name] = True
        context['admin'] = admin
        return context


class RFHighDoseAlertSettings(UpdateView):  # pylint: disable=unused-variable
    """UpdateView for configuring the fluoroscopy high dose alert settings

    """
    from remapp.models import HighDoseMetricAlertSettings
    from remapp.forms import RFHighDoseFluoroAlertsForm
    from django.core.exceptions import ObjectDoesNotExist

    try:
        HighDoseMetricAlertSettings.objects.get()
    except ObjectDoesNotExist:
        HighDoseMetricAlertSettings.objects.create()

    model = HighDoseMetricAlertSettings
    form_class = RFHighDoseFluoroAlertsForm

    def get_context_data(self, **context):
        context[self.context_object_name] = self.object
        admin = {'openremversion': remapp.__version__, 'docsversion': remapp.__docs_version__}
        for group in self.request.user.groups.all():
            admin[group.name] = True
        context['admin'] = admin
        return context

    def form_valid(self, form):
        if form.has_changed():
            if 'show_accum_dose_over_delta_weeks' in form.changed_data:
                msg = 'Display of summed total DAP and total dose at RP on summary page '
                if form.cleaned_data['show_accum_dose_over_delta_weeks']:
                    msg += 'enabled'
                else:
                    msg += ' disabled'
                messages.info(self.request, msg)
            if 'calc_accum_dose_over_delta_weeks_on_import' in form.changed_data:
                msg = 'Calculation of summed total DAP and total dose at RP for incoming studies '
                if form.cleaned_data['calc_accum_dose_over_delta_weeks_on_import']:
                    msg += 'enabled'
                else:
                    msg += ' disabled'
                messages.info(self.request, msg)
            if 'send_high_dose_metric_alert_emails' in form.changed_data:
                msg = 'E-mail notification of high doses '
                if form.cleaned_data['send_high_dose_metric_alert_emails']:
                    msg += 'enabled'
                else:
                    msg += ' disabled'
                messages.info(self.request, msg)
            if 'alert_total_dap_rf' in form.changed_data:
                messages.info(self.request, 'Total DAP alert level has been changed to {0}'.format(form.cleaned_data['alert_total_dap_rf']))
            if 'alert_total_rp_dose_rf' in form.changed_data:
                messages.info(self.request, 'Total dose at reference point alert level has been changed to {0}'.format(form.cleaned_data['alert_total_rp_dose_rf']))
            if 'accum_dose_delta_weeks' in form.changed_data:
                messages.warning(self.request, 'The time period used to sum total DAP and total dose at RP has changed. The summed data must be recalculated: click on the "Recalculate all summed data" button below. The recalculation can take several minutes')
            return super(RFHighDoseAlertSettings, self).form_valid(form)
        else:
            messages.info(self.request, "No changes made")
        return super(RFHighDoseAlertSettings, self).form_valid(form)


@login_required
@csrf_exempt
def rf_alert_notifications_view(request):
    """View for display and modification of fluoroscopy high dose alert recipients

    """
    from django.contrib.auth.models import User
    from remapp.models import HighDoseMetricAlertRecipients
    from remapp.tools.send_high_dose_alert_emails import send_rf_high_dose_alert_email
    from .tools.get_values import get_keys_by_value

    if request.method == 'POST' and request.user.groups.filter(name="admingroup"):
        # Check to see if we need to send a test message
        if 'Send test' in list(request.POST.values()):
            recipient = get_keys_by_value(request.POST, 'Send test')[0]
            email_response = send_rf_high_dose_alert_email(study_pk=None, test_message=True, test_user=recipient)
            if email_response == None:
                messages.success(request, 'Test e-mail sent to {0}'.format(recipient))
            else:
                messages.error(request, 'Test e-mail failed: {0}'.format(email_response))

        all_users = User.objects.all()
        for user in all_users:
            if str(user.pk) in list(request.POST.values()):
                if not hasattr(user, 'highdosemetricalertrecipients'):
                    new_objects = HighDoseMetricAlertRecipients.objects.create(user=user)
                    new_objects.save()
                user.highdosemetricalertrecipients.receive_high_dose_metric_alerts = True
            else:
                if not hasattr(user, 'highdosemetricalertrecipients'):
                    new_objects = HighDoseMetricAlertRecipients.objects.create(user=user)
                    new_objects.save()
                user.highdosemetricalertrecipients.receive_high_dose_metric_alerts = False
            user.save()

    f = User.objects.order_by('username')

    admin = {'openremversion': remapp.__version__, 'docsversion': remapp.__docs_version__}

    for group in request.user.groups.all():
        admin[group.name] = True

    return_structure = {'user_list': f, 'admin': admin}

    return render_to_response(
        'remapp/rfalertnotificationsview.html',
        return_structure,
        context_instance=RequestContext(request)
    )


@login_required
def rf_recalculate_accum_doses(request):  # pylint: disable=unused-variable
    """View to recalculate the summed total DAP and total dose at RP for all RF studies

    """
    from django.http import JsonResponse

    if not request.user.groups.filter(name="admingroup"):
        # Send the user to the home page
        return HttpResponseRedirect(reverse_lazy('home'))
    else:
        # Empty the PKsForSummedRFDoseStudiesInDeltaWeeks table
        from remapp.models import PKsForSummedRFDoseStudiesInDeltaWeeks
        PKsForSummedRFDoseStudiesInDeltaWeeks.objects.all().delete()

        # In the AccumIntegratedProjRadiogDose table delete all dose_area_product_total_over_delta_weeks and dose_rp_total_over_delta_weeks entries
        from remapp.models import AccumIntegratedProjRadiogDose
        AccumIntegratedProjRadiogDose.objects.all().update(dose_area_product_total_over_delta_weeks=None, dose_rp_total_over_delta_weeks=None)

        # For each RF study recalculate dose_area_product_total_over_delta_weeks and dose_rp_total_over_delta_weeks
        from datetime import timedelta
        from django.db.models import Sum
        from remapp.models import HighDoseMetricAlertSettings

        try:
            HighDoseMetricAlertSettings.objects.get()
        except ObjectDoesNotExist:
            HighDoseMetricAlertSettings.objects.create()
        week_delta = HighDoseMetricAlertSettings.objects.values_list('accum_dose_delta_weeks', flat=True)[0]

        all_rf_studies = GeneralStudyModuleAttr.objects.filter(modality_type__exact='RF').all()

        for study in all_rf_studies:
            try:
                study.patientmoduleattr_set.get()
                patient_id = study.patientmoduleattr_set.values_list('patient_id', flat=True)[0]
            except ObjectDoesNotExist:
                patient_id = None

            if patient_id:
                study_date = study.study_date
                oldest_date = (study_date - timedelta(weeks=week_delta))

                # +++++++++++++++++++++++++++++++++++++++++++++++++++++++++++++++++++++++++++++++++++++++++++++++++++++++++++
                # The try and except parts of this code are here because some of the studies in my database didn't have the
                # expected data in the related fields - not sure why. Perhaps an issue with the extractor routine?
                try:
                    study.projectionxrayradiationdose_set.get().accumxraydose_set.all()
                except ObjectDoesNotExist:
                    study.projectionxrayradiationdose_set.get().accumxraydose_set.create()

                for accumxraydose in study.projectionxrayradiationdose_set.get().accumxraydose_set.all():
                    try:
                        accumxraydose.accumintegratedprojradiogdose_set.get()
                    except:
                        accumxraydose.accumintegratedprojradiogdose_set.create()

                for accumxraydose in study.projectionxrayradiationdose_set.get().accumxraydose_set.all():
                    accum_int_proj_pk = accumxraydose.accumintegratedprojradiogdose_set.get().pk

                    accum_int_proj_to_update = AccumIntegratedProjRadiogDose.objects.get(pk=accum_int_proj_pk)

                    included_studies = all_rf_studies.filter(patientmoduleattr__patient_id__exact=patient_id, study_date__range=[oldest_date, study_date])

                    bulk_entries = []
                    for pk in included_studies.values_list('pk', flat=True):
                        new_entry = PKsForSummedRFDoseStudiesInDeltaWeeks()
                        new_entry.general_study_module_attributes_id = study.pk
                        new_entry.study_pk_in_delta_weeks = pk
                        bulk_entries.append(new_entry)

                    if len(bulk_entries):
                        PKsForSummedRFDoseStudiesInDeltaWeeks.objects.bulk_create(bulk_entries)

                    accum_totals = included_studies.aggregate(Sum('projectionxrayradiationdose__accumxraydose__accumintegratedprojradiogdose__dose_area_product_total'),
                                                              Sum('projectionxrayradiationdose__accumxraydose__accumintegratedprojradiogdose__dose_rp_total'))
                    accum_int_proj_to_update.dose_area_product_total_over_delta_weeks = accum_totals['projectionxrayradiationdose__accumxraydose__accumintegratedprojradiogdose__dose_area_product_total__sum']
                    accum_int_proj_to_update.dose_rp_total_over_delta_weeks = accum_totals['projectionxrayradiationdose__accumxraydose__accumintegratedprojradiogdose__dose_rp_total__sum']
                    accum_int_proj_to_update.save()

        HighDoseMetricAlertSettings.objects.all().update(changed_accum_dose_delta_weeks=False)

        messages.success(request, 'All summed total DAP and total dose at RP doses have been re-calculated')

        django_messages = []
        for message in messages.get_messages(request):
            django_messages.append({
                'level': message.level_tag,
                'message': message.message,
                'extra_tags': message.tags,
            })

        return_structure = {
            'success': True,
            'messages': django_messages
        }

        return JsonResponse(return_structure, safe=False)


class SkinDoseMapCalcSettingsUpdate(UpdateView):  # pylint: disable=unused-variable
    """UpdateView for configuring the skin dose map calculation choices

    """
    from remapp.models import SkinDoseMapCalcSettings
    from remapp.forms import SkinDoseMapCalcSettingsForm
    from django.core.exceptions import ObjectDoesNotExist

    try:
        SkinDoseMapCalcSettings.objects.get()
    except ObjectDoesNotExist:
        SkinDoseMapCalcSettings.objects.create()

    model = SkinDoseMapCalcSettings
    form_class = SkinDoseMapCalcSettingsForm

    def get_context_data(self, **context):
        context[self.context_object_name] = self.object
        admin = {'openremversion': remapp.__version__, 'docsversion': remapp.__docs_version__}
        for group in self.request.user.groups.all():
            admin[group.name] = True
        context['admin'] = admin
        return context

    def form_valid(self, form):
        if form.has_changed():
            messages.success(self.request, "Skin dose map settings have been updated")
        else:
            messages.info(self.request, "No changes made")
        return super(SkinDoseMapCalcSettingsUpdate, self).form_valid(form)


class NotPatientNameCreate(CreateView):  # pylint: disable=unused-variable
    """CreateView for configuration of indicators a study might not be a patient study

    """
    from remapp.forms import NotPatientNameForm
    from remapp.models import NotPatientIndicatorsName

    model = NotPatientIndicatorsName
    form_class = NotPatientNameForm

    def get_context_data(self, **context):
        context[self.context_object_name] = self.object
        admin = {'openremversion': remapp.__version__, 'docsversion': remapp.__docs_version__}
        for group in self.request.user.groups.all():
            admin[group.name] = True
        context['admin'] = admin
        return context


class NotPatientNameUpdate(UpdateView):  # pylint: disable=unused-variable
    """UpdateView to update choices regarding not-patient indicators

    """
    from remapp.forms import NotPatientNameForm
    from remapp.models import NotPatientIndicatorsName

    model = NotPatientIndicatorsName
    form_class = NotPatientNameForm

    def get_context_data(self, **context):
        context[self.context_object_name] = self.object
        admin = {'openremversion': remapp.__version__, 'docsversion': remapp.__docs_version__}
        for group in self.request.user.groups.all():
            admin[group.name] = True
        context['admin'] = admin
        return context


class NotPatientNameDelete(DeleteView):  # pylint: disable=unused-variable
    """DeleteView for the not-patient name indicator table

    """
    from remapp.models import NotPatientIndicatorsName

    model = NotPatientIndicatorsName
    success_url = reverse_lazy('not_patient_indicators')

    def get_context_data(self, **context):
        context[self.context_object_name] = self.object
        admin = {'openremversion': remapp.__version__, 'docsversion': remapp.__docs_version__}
        for group in self.request.user.groups.all():
            admin[group.name] = True
        context['admin'] = admin
        return context


class NotPatientIDCreate(CreateView):  # pylint: disable=unused-variable
    """CreateView for not-patient ID indicators

    """
    from remapp.forms import NotPatientIDForm
    from remapp.models import NotPatientIndicatorsID

    model = NotPatientIndicatorsID
    form_class = NotPatientIDForm

    def get_context_data(self, **context):
        context[self.context_object_name] = self.object
        admin = {'openremversion': remapp.__version__, 'docsversion': remapp.__docs_version__}
        for group in self.request.user.groups.all():
            admin[group.name] = True
        context['admin'] = admin
        return context


class NotPatientIDUpdate(UpdateView):  # pylint: disable=unused-variable
    """UpdateView for non-patient ID indicators

    """
    from remapp.forms import NotPatientIDForm
    from remapp.models import NotPatientIndicatorsID

    model = NotPatientIndicatorsID
    form_class = NotPatientIDForm

    def get_context_data(self, **context):
        context[self.context_object_name] = self.object
        admin = {'openremversion': remapp.__version__, 'docsversion': remapp.__docs_version__}
        for group in self.request.user.groups.all():
            admin[group.name] = True
        context['admin'] = admin
        return context


class NotPatientIDDelete(DeleteView):  # pylint: disable=unused-variable
    """DeleteView for non-patient ID indicators

    """
    from remapp.models import NotPatientIndicatorsID

    model = NotPatientIndicatorsID
    success_url = reverse_lazy('not_patient_indicators')

    def get_context_data(self, **context):
        context[self.context_object_name] = self.object
        admin = {'openremversion': remapp.__version__, 'docsversion': remapp.__docs_version__}
        for group in self.request.user.groups.all():
            admin[group.name] = True
        context['admin'] = admin
        return context<|MERGE_RESOLUTION|>--- conflicted
+++ resolved
@@ -3370,12 +3370,8 @@
                 active_tasks = []
                 older_tasks = []
                 task_dict_list = flower.json()
-<<<<<<< HEAD
+                datetime_now = datetime.now()
                 for task_uuid in list(task_dict_list.keys()):
-=======
-                datetime_now = datetime.now()
-                for task_uuid in task_dict_list.keys():
->>>>>>> 79d96c39
                     this_task = {'uuid': task_uuid,
                                  'name': task_dict_list[task_uuid]['name'],
                                  'state': task_dict_list[task_uuid]['state']
