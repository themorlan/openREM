#    OpenREM - Radiation Exposure Monitoring tools for the physicist
#    Copyright (C) 2012,2013  The Royal Marsden NHS Foundation Trust
#
#    This program is free software: you can redistribute it and/or modify
#    it under the terms of the GNU General Public License as published by
#    the Free Software Foundation, either version 3 of the License, or
#    (at your option) any later version.
#
#    This program is distributed in the hope that it will be useful,
#    but WITHOUT ANY WARRANTY; without even the implied warranty of
#    MERCHANTABILITY or FITNESS FOR A PARTICULAR PURPOSE.  See the
#    GNU General Public License for more details.
#
#    Additional permission under section 7 of GPLv3:
#    You shall not make any use of the name of The Royal Marsden NHS
#    Foundation trust in connection with this Program in any press or 
#    other public announcement without the prior written consent of 
#    The Royal Marsden NHS Foundation Trust.
#
#    You should have received a copy of the GNU General Public License
#    along with this program.  If not, see <http://www.gnu.org/licenses/>.
#
#    8/10/2014: DJP added new DX section and added DX to home page.
#    9/10/2014: DJP changed DX to CR
#
"""
..  module:: views.
    :synopsis: Module to render appropriate content according to request.

..  moduleauthor:: Ed McDonagh

"""
# Following two lines added so that sphinx autodocumentation works.
import os
os.environ['DJANGO_SETTINGS_MODULE'] = 'openremproject.settings'

from django.contrib.auth import logout
from django.contrib.auth.decorators import login_required
from django.contrib.auth.models import User, Group, Permission
from django.contrib.contenttypes.models import ContentType
from django.http import HttpResponse, HttpResponseRedirect
from django.shortcuts import render, redirect, get_object_or_404
from django.template import RequestContext
from django.shortcuts import render_to_response
from django.core.urlresolvers import reverse, reverse_lazy
import json
from django.views.decorators.csrf import csrf_exempt
import datetime
from remapp.models import GeneralStudyModuleAttr

try:
    from numpy import *
    plotting = 1
except ImportError:
    plotting = 0
    



def logout_page(request):
    """
    Log users out and re-direct them to the main page.
    """
    logout(request)
    return HttpResponseRedirect('/openrem/')


@login_required
def dx_summary_list_filter(request):
    if plotting: import numpy as np
    from remapp.interface.mod_filters import DXSummaryListFilter
    from django.db.models import Q, Avg, Count, Min # For the Q "OR" query used for DX and CR
    import pkg_resources # part of setuptools
<<<<<<< HEAD
    import datetime, qsstats

    f = DXSummaryListFilter(request.GET, queryset=General_study_module_attributes.objects.filter(Q(modality_type__exact = 'DX') | Q(modality_type__exact = 'CR')).distinct())

    if plotting:
        # Required for mean DAP per acquisition plot
        acquisitionSummary = f.qs.exclude(projection_xray_radiation_dose__irradiation_event_xray_data__dose_area_product__isnull=True).values('projection_xray_radiation_dose__irradiation_event_xray_data__acquisition_protocol').distinct().annotate(mean_dap = Avg('projection_xray_radiation_dose__irradiation_event_xray_data__dose_area_product'), num_acq = Count('projection_xray_radiation_dose__irradiation_event_xray_data__dose_area_product')).order_by('projection_xray_radiation_dose__irradiation_event_xray_data__acquisition_protocol')
        acquisitionHistogramData = [[None for i in xrange(2)] for i in xrange(len(acquisitionSummary))]

        # Required for mean DAP per month plot
        acquisitionDAPoverTime = [None] * len(acquisitionSummary)
        startDate = f.qs.aggregate(Min('study_date')).get('study_date__min')
        today = datetime.date.today()

        # Required for all plots
        qs = f.qs.exclude(projection_xray_radiation_dose__irradiation_event_xray_data__dose_area_product__isnull=True)

        for idx, protocol in enumerate(acquisitionSummary):
            # Required for mean DAP per acquisition plot AND mean DAP per month plot
            subqs = qs.filter(projection_xray_radiation_dose__irradiation_event_xray_data__acquisition_protocol=protocol.get('projection_xray_radiation_dose__irradiation_event_xray_data__acquisition_protocol'))

            # Required for mean DAP per acquisition plot
            dapValues = subqs.values_list('projection_xray_radiation_dose__irradiation_event_xray_data__dose_area_product', flat=True)
            acquisitionHistogramData[idx][0], acquisitionHistogramData[idx][1] = np.histogram([float(x)*1000000 for x in dapValues], bins=20)

            # Required for mean DAP per month plot
            qss = qsstats.QuerySetStats(subqs, 'projection_xray_radiation_dose__irradiation_event_xray_data__date_time_started', aggregate=Avg('projection_xray_radiation_dose__irradiation_event_xray_data__dose_area_product'))
            acquisitionDAPoverTime[idx] = qss.time_series(startDate, today, interval='months')

        # Required for studies per weekday and studies per hour in each weekday plot
        studiesPerHourInWeekdays = [[0 for x in range(24)] for x in range(7)]
        for day in range(7):
            studyTimesOnThisWeekday = f.qs.filter(study_date__week_day=day+1).values('study_time')
            if studyTimesOnThisWeekday:
                for hour in range(24):
                    try:
                        studiesPerHourInWeekdays[day][hour] = studyTimesOnThisWeekday.filter(study_time__gte = str(hour)+':00').filter(study_time__lte = str(hour)+':59').values('study_time').count()
                    except:
                        studiesPerHourInWeekdays[day][hour] = 0
=======
    # 10/10/2014, DJP: altered the line below so that DX or CR is included
    #f = DXSummaryListFilter(request.GET, queryset=GeneralStudyModuleAttr.objects.filter(modality_type__contains = 'CR'))
    f = DXSummaryListFilter(request.GET, queryset=GeneralStudyModuleAttr.objects.filter(Q(modality_type__exact = 'DX') | Q(modality_type__exact = 'CR')))
>>>>>>> 30860dae

    try:
        vers = pkg_resources.require("openrem")[0].version
    except:
        vers = ''
    admin = {'openremversion' : vers}

    if request.user.groups.filter(name="exportgroup"):
        admin['exportperm'] = True
    if request.user.groups.filter(name="admingroup"):
        admin['adminperm'] = True

    if plotting:
        return render_to_response(
            'remapp/dxfiltered.html',
            {'filter': f, 'admin':admin,
             'acquisitionSummary': acquisitionSummary,
             'acquisitionHistogramData': acquisitionHistogramData,
             'studiesPerHourInWeekdays': studiesPerHourInWeekdays,
             'acquisitionDAPoverTime': acquisitionDAPoverTime},
            context_instance=RequestContext(request)
            )
    else:
        return render_to_response(
            'remapp/dxfiltered.html',
            {'filter': f, 'admin':admin},
            context_instance=RequestContext(request)
            )

@login_required
def dx_histogram_list_filter(request):
    if plotting: import numpy as np
    from remapp.interface.mod_filters import DXSummaryListFilter
    from django.db.models import Q, Avg, Count, Min # For the Q "OR" query used for DX and CR
    import pkg_resources # part of setuptools
    import datetime, qsstats

    if request.GET.get('acquisitionhist'):
        f = DXSummaryListFilter(request.GET, queryset=General_study_module_attributes.objects.filter(
            Q(modality_type__exact = 'DX') | Q(modality_type__exact = 'CR'),
            projection_xray_radiation_dose__irradiation_event_xray_data__acquisition_protocol=request.GET.get('acquisition_protocol'),
            projection_xray_radiation_dose__irradiation_event_xray_data__dose_area_product__gte=request.GET.get('acquisition_dap_min'),
            projection_xray_radiation_dose__irradiation_event_xray_data__dose_area_product__lte=request.GET.get('acquisition_dap_max')
            ).order_by().distinct())
        if request.GET.get('study_description') : f.qs.filter(study_description=request.GET.get('study_description'))
        if request.GET.get('study_dap_max')     : f.qs.filter(projection_xray_radiation_dose__accumulated_xray_dose__accumulated_projection_xray_dose__dose_area_product_total__lte=request.GET.get('study_dap_max'))
        if request.GET.get('study_dap_min')     : f.qs.filter(projection_xray_radiation_dose__accumulated_xray_dose__accumulated_projection_xray_dose__dose_area_product_total__gte=request.GET.get('study_dap_min'))

    elif request.GET.get('studyhist'):
        f = DXSummaryListFilter(request.GET, queryset=General_study_module_attributes.objects.filter(
            Q(modality_type__exact = 'DX') | Q(modality_type__exact = 'CR'),
            projection_xray_radiation_dose__irradiation_event_xray_data__acquisition_protocol=request.GET.get('study_description'),
            projection_xray_radiation_dose__accumulated_xray_dose__accumulated_projection_xray_dose__dose_area_product_total__gte=request.GET.get('study_dap_min'),
            projection_xray_radiation_dose__accumulated_xray_dose__accumulated_projection_xray_dose__dose_area_product_total__lte=request.GET.get('study_dap_max')
            ).order_by().distinct())
        if request.GET.get('acquisition_protocol') : f.qs.filter(study_description=request.GET.get('acquisition_protocol'))
        if request.GET.get('acquisition_dap_max')  : f.qs.filter(projection_xray_radiation_dose__irradiation_event_xray_data__dose_area_product__lte=request.GET.get('acquisition_dap_max'))
        if request.GET.get('acquisition_dap_min')  : f.qs.filter(projection_xray_radiation_dose__irradiation_event_xray_data__dose_area_product__gte=request.GET.get('acquisition_dap_min'))

    else:
        f = DXSummaryListFilter(request.GET, queryset=General_study_module_attributes.objects.filter(
            Q(modality_type__exact = 'DX') | Q(modality_type__exact = 'CR')).order_by().distinct())
        if request.GET.get('study_description')    : f.qs.filter(projection_xray_radiation_dose__irradiation_event_xray_data__acquisition_protocol=request.GET.get('study_description'))
        if request.GET.get('study_dap_min')        : f.qs.filter(projection_xray_radiation_dose__accumulated_xray_dose__accumulated_projection_xray_dose__dose_area_product_total__gte=request.GET.get('study_dap_min'))
        if request.GET.get('study_dap_max')        : f.qs.filter(projection_xray_radiation_dose__accumulated_xray_dose__accumulated_projection_xray_dose__dose_area_product_total__lte=request.GET.get('study_dap_max'))
        if request.GET.get('acquisition_protocol') : f.qs.filter(study_description=request.GET.get('acquisition_protocol'))
        if request.GET.get('acquisition_dap_max')  : f.qs.filter(projection_xray_radiation_dose__irradiation_event_xray_data__dose_area_product__lte=request.GET.get('acquisition_dap_max'))
        if request.GET.get('acquisition_dap_min')  : f.qs.filter(projection_xray_radiation_dose__irradiation_event_xray_data__dose_area_product__gte=request.GET.get('acquisition_dap_min'))

    if request.GET.get('accession_number')  : f.qs.filter(accession_number=request.GET.get('accession_number'))
    if request.GET.get('date_after')        : f.qs.filter(study_date__gt=request.GET.get('date_after'))
    if request.GET.get('date_before')       : f.qs.filter(study_date__lt=request.GET.get('date_before'))
    if request.GET.get('institution_name')  : f.qs.filter(general_equipment_module_attributes__institution_name=request.GET.get('institution_name'))
    if request.GET.get('manufacturer')      : f.qs.filter(general_equipment_module_attributes__manufacturer=request.GET.get('manufacturer'))
    if request.GET.get('model_name')        : f.qs.filter(general_equipment_module_attributes__model_name=request.GET.get('model_name'))
    if request.GET.get('patient_age_max')   : f.qs.filter(patient_study_module_attributes__patient_age_decimal__lte=request.GET.get('patient_age_max'))
    if request.GET.get('patient_age_min')   : f.qs.filter(patient_study_module_attributes__patient_age_decimal__gte=request.GET.get('patient_age_min'))
    if request.GET.get('station_name')      : f.qs.filter(general_equipment_module_attributes__station_name=request.GET.get('station_name'))

    if plotting:
        # Required for mean DAP per acquisition plot
        acquisitionSummary = f.qs.exclude(projection_xray_radiation_dose__irradiation_event_xray_data__dose_area_product__isnull=True).values('projection_xray_radiation_dose__irradiation_event_xray_data__acquisition_protocol').distinct().annotate(mean_dap = Avg('projection_xray_radiation_dose__irradiation_event_xray_data__dose_area_product'), num_acq = Count('projection_xray_radiation_dose__irradiation_event_xray_data__dose_area_product')).order_by('projection_xray_radiation_dose__irradiation_event_xray_data__acquisition_protocol')
        acquisitionHistogramData = [[None for i in xrange(2)] for i in xrange(len(acquisitionSummary))]

        # Required for mean DAP per month plot
        acquisitionDAPoverTime = [None] * len(acquisitionSummary)
        startDate = f.qs.aggregate(Min('study_date')).get('study_date__min')
        today = datetime.date.today()

        # Required for all plots
        qs = f.qs.exclude(projection_xray_radiation_dose__irradiation_event_xray_data__dose_area_product__isnull=True)

        for idx, protocol in enumerate(acquisitionSummary):
            # Required for mean DAP per acquisition plot AND mean DAP per month plot
            subqs = qs.filter(projection_xray_radiation_dose__irradiation_event_xray_data__acquisition_protocol=protocol.get('projection_xray_radiation_dose__irradiation_event_xray_data__acquisition_protocol'))

            # Required for mean DAP per acquisition plot
            dapValues = subqs.values_list('projection_xray_radiation_dose__irradiation_event_xray_data__dose_area_product', flat=True)
            acquisitionHistogramData[idx][0], acquisitionHistogramData[idx][1] = np.histogram([float(x)*1000000 for x in dapValues], bins=20)

            # Required for mean DAP per month plot
            qss = qsstats.QuerySetStats(subqs, 'projection_xray_radiation_dose__irradiation_event_xray_data__date_time_started', aggregate=Avg('projection_xray_radiation_dose__irradiation_event_xray_data__dose_area_product'))
            acquisitionDAPoverTime[idx] = qss.time_series(startDate, today,interval='months')

        # Required for studies per weekday and studies per hour in each weekday plot
        studiesPerHourInWeekdays = [[0 for x in range(24)] for x in range(7)]
        for day in range(7):
            studyTimesOnThisWeekday = f.qs.filter(study_date__week_day=day+1).values('study_time')
            if studyTimesOnThisWeekday:
                for hour in range(24):
                    try:
                        studiesPerHourInWeekdays[day][hour] = studyTimesOnThisWeekday.filter(study_time__gte = str(hour)+':00').filter(study_time__lte = str(hour)+':59').values('study_time').count()
                    except:
                        studiesPerHourInWeekdays[day][hour] = 0

    try:
        vers = pkg_resources.require("openrem")[0].version
    except:
        vers = ''
    admin = {'openremversion' : vers}

    if request.user.groups.filter(name="exportgroup"):
        admin['exportperm'] = True
    if request.user.groups.filter(name="admingroup"):
        admin['adminperm'] = True

    if plotting:
        return render_to_response(
            'remapp/dxfiltered.html',
            {'filter': f, 'admin':admin,
             'acquisitionSummary': acquisitionSummary,
             'acquisitionHistogramData': acquisitionHistogramData,
             'studiesPerHourInWeekdays': studiesPerHourInWeekdays,
             'acquisitionDAPoverTime': acquisitionDAPoverTime},
            context_instance=RequestContext(request)
            )
    else:
        return render_to_response(
            'remapp/dxfiltered.html',
            {'filter': f, 'admin':admin},
            context_instance=RequestContext(request)
            )


@login_required
def rf_summary_list_filter(request):
    from remapp.interface.mod_filters import RFSummaryListFilter
    import pkg_resources # part of setuptools
    f = RFSummaryListFilter(request.GET, queryset=GeneralStudyModuleAttr.objects.filter(modality_type__contains = 'RF'))

    try:
        vers = pkg_resources.require("openrem")[0].version
    except:
        vers = ''
    admin = {'openremversion' : vers}

    if request.user.groups.filter(name="exportgroup"):
        admin['exportperm'] = True
    if request.user.groups.filter(name="admingroup"):
        admin['adminperm'] = True

    return render_to_response(
        'remapp/rffiltered.html',
        {'filter': f, 'admin':admin},
        context_instance=RequestContext(request)
        )

@login_required
def ct_summary_list_filter(request):
    if plotting: import numpy as np
    from remapp.interface.mod_filters import CTSummaryListFilter
    from django.db.models import Q, Avg, Count, Min # For the Q "OR" query used for DX and CR
    import pkg_resources # part of setuptools
    import datetime, qsstats

    f = CTSummaryListFilter(request.GET, queryset=General_study_module_attributes.objects.filter(modality_type__exact = 'CT').distinct())

    if plotting:
        # Required for mean DLP per acquisition plot
        acquisitionSummary = f.qs.exclude(ct_radiation_dose__ct_irradiation_event_data__dlp__isnull=True).values('ct_radiation_dose__ct_irradiation_event_data__acquisition_protocol').distinct().annotate(mean_dlp = Avg('ct_radiation_dose__ct_irradiation_event_data__dlp'), num_acq = Count('ct_radiation_dose__ct_irradiation_event_data__dlp')).order_by('ct_radiation_dose__ct_irradiation_event_data__acquisition_protocol')
        acquisitionHistogramData = [[None for i in xrange(2)] for i in xrange(len(acquisitionSummary))]
        for idx, protocol in enumerate(acquisitionSummary):
            dlpValues = f.qs.exclude(ct_radiation_dose__ct_irradiation_event_data__dlp__isnull=True).filter(ct_radiation_dose__ct_irradiation_event_data__acquisition_protocol=protocol.get('ct_radiation_dose__ct_irradiation_event_data__acquisition_protocol')).values_list('ct_radiation_dose__ct_irradiation_event_data__dlp', flat=True)
            acquisitionHistogramData[idx][0], acquisitionHistogramData[idx][1] = np.histogram([float(x) for x in dlpValues], bins=20)

        # Required for mean DLP per study type plot
        studySummary = f.qs.exclude(ct_radiation_dose__ct_accumulated_dose_data__ct_dose_length_product_total__isnull=True).values('study_description').distinct().annotate(mean_dlp = Avg('ct_radiation_dose__ct_accumulated_dose_data__ct_dose_length_product_total'), num_acq = Count('ct_radiation_dose__ct_accumulated_dose_data__ct_dose_length_product_total')).order_by('study_description')
        studyHistogramData = [[None for i in xrange(2)] for i in xrange(len(studySummary))]

        # Required for mean DLP per study type per week plot
        studyDLPoverTime = [None] * len(studySummary)
        startDate = f.qs.aggregate(Min('study_date')).get('study_date__min')
        today = datetime.date.today()

        # Required for all plots
        qs = f.qs.exclude(ct_radiation_dose__ct_accumulated_dose_data__ct_dose_length_product_total__isnull=True)

        for idx, study in enumerate(studySummary):
            # Required for mean DLP per study type plot AND mean DLP per study type per week plot
            subqs = qs.filter(study_description=study.get('study_description'))

            # Required for mean DLP per study type plot
            dlpValues = subqs.values_list('ct_radiation_dose__ct_accumulated_dose_data__ct_dose_length_product_total', flat=True)
            studyHistogramData[idx][0], studyHistogramData[idx][1] = np.histogram([float(x) for x in dlpValues], bins=20)

            # Required for mean DLP per study type per week plot
            qss = qsstats.QuerySetStats(subqs, 'study_date', aggregate=Avg('ct_radiation_dose__ct_accumulated_dose_data__ct_dose_length_product_total'))
            studyDLPoverTime[idx] = qss.time_series(startDate, today,interval='weeks')

        # Required for studies per weekday and studies per hour in each weekday plot
        studiesPerHourInWeekdays = [[0 for x in range(24)] for x in range(7)]
        for day in range(7):
            studyTimesOnThisWeekday = f.qs.filter(study_date__week_day=day+1).values('study_time')
            if studyTimesOnThisWeekday:
                for hour in range(24):
                    try:
                        studiesPerHourInWeekdays[day][hour] = studyTimesOnThisWeekday.filter(study_time__gte = str(hour)+':00').filter(study_time__lte = str(hour)+':59').values('study_time').count()
                    except:
                        studiesPerHourInWeekdays[day][hour] = 0

    try:
        vers = pkg_resources.require("openrem")[0].version
    except:
        vers = ''
    admin = {'openremversion' : vers}

    if request.user.groups.filter(name="exportgroup"):
        admin['exportperm'] = True
    if request.user.groups.filter(name="admingroup"):
        admin['adminperm'] = True

    if plotting:
        return render_to_response(
            'remapp/ctfiltered.html',
            {'filter': f, 'admin':admin,
             'studySummary': studySummary,
             'studyHistogramData': studyHistogramData,
             'acquisitionSummary': acquisitionSummary,
             'acquisitionHistogramData': acquisitionHistogramData,
             'studiesPerHourInWeekdays': studiesPerHourInWeekdays,
             'studyDLPoverTime': studyDLPoverTime},
            context_instance=RequestContext(request)
            )
    else:
        return render_to_response(
            'remapp/ctfiltered.html',
            {'filter': f, 'admin':admin},
            context_instance=RequestContext(request)
            )

@login_required
def ct_histogram_list_filter(request):
    if plotting: import numpy as np
    from remapp.interface.mod_filters import CTSummaryListFilter
    from django.db.models import Q, Avg, Count, Min # For the Q "OR" query used for DX and CR
    import pkg_resources # part of setuptools
    import datetime, qsstats

    if request.GET.get('acquisitionhist'):
        f = CTSummaryListFilter(request.GET, queryset=General_study_module_attributes.objects.filter(
            modality_type__exact = 'CT',
            ct_radiation_dose__ct_irradiation_event_data__acquisition_protocol=request.GET.get('acquisition_protocol'),
            ct_radiation_dose__ct_irradiation_event_data__dlp__gte=request.GET.get('acquisition_dlp_min'),
            ct_radiation_dose__ct_irradiation_event_data__dlp__lte=request.GET.get('acquisition_dlp_max')
            ).order_by().distinct())
        if request.GET.get('study_description') : f.qs.filter(study_description=request.GET.get('study_description'))
        if request.GET.get('study_dlp_max')     : f.qs.filter(ct_radiation_dose__ct_accumulated_dose_data__ct_dose_length_product_total__lte=request.GET.get('study_dlp_max'))
        if request.GET.get('study_dlp_min')     : f.qs.filter(ct_radiation_dose__ct_accumulated_dose_data__ct_dose_length_product_total__gte=request.GET.get('study_dlp_min'))

    elif request.GET.get('studyhist'):
        f = CTSummaryListFilter(request.GET, queryset=General_study_module_attributes.objects.filter(
            modality_type__exact = 'CT',
            study_description=request.GET.get('study_description'),
            ct_radiation_dose__ct_accumulated_dose_data__ct_dose_length_product_total__gte=request.GET.get('study_dlp_min'),
            ct_radiation_dose__ct_accumulated_dose_data__ct_dose_length_product_total__lte=request.GET.get('study_dlp_max')
            ).order_by().distinct())
        if request.GET.get('acquisition_protocol') : f.qs.filter(ct_radiation_dose__ct_irradiation_event_data__acquisition_protocol=request.GET.get('acquisition_protocol'))
        if request.GET.get('acquisition_dlp_max')  : f.qs.filter(ct_radiation_dose__ct_irradiation_event_data__dlp__lte=request.GET.get('study_dlp_max'))
        if request.GET.get('acquisition_dlp_min')  : f.qs.filter(ct_radiation_dose__ct_irradiation_event_data__dlp__gte=request.GET.get('study_dlp_min'))

<<<<<<< HEAD
    else:
        f = CTSummaryListFilter(request.GET, queryset=General_study_module_attributes.objects.filter(
            modality_type__exact = 'CT').order_by().distinct())
        if request.GET.get('study_description')    : f.qs.filter(study_description=request.GET.get('study_description'))
        if request.GET.get('study_dlp_min')        : f.qs.filter(ct_radiation_dose__ct_accumulated_dose_data__ct_dose_length_product_total__gte=request.GET.get('study_dlp_min'))
        if request.GET.get('study_dlp_max')        : f.qs.filter(ct_radiation_dose__ct_accumulated_dose_data__ct_dose_length_product_total__lte=request.GET.get('study_dlp_max'))
        if request.GET.get('acquisition_protocol') : f.qs.filter(ct_radiation_dose__ct_irradiation_event_data__acquisition_protocol=request.GET.get('acquisition_protocol'))
        if request.GET.get('study_dlp_max')        : f.qs.filter(ct_radiation_dose__ct_irradiation_event_data__dlp__lte=request.GET.get('study_dlp_max'))
        if request.GET.get('study_dlp_min')        : f.qs.filter(ct_radiation_dose__ct_irradiation_event_data__dlp__gte=request.GET.get('study_dlp_min'))

    if request.GET.get('accession_number')  : f.qs.filter(accession_number=request.GET.get('accession_number'))
    if request.GET.get('date_after')        : f.qs.filter(study_date__gt=request.GET.get('date_after'))
    if request.GET.get('date_before')       : f.qs.filter(study_date__lt=request.GET.get('date_before'))
    if request.GET.get('institution_name')  : f.qs.filter(general_equipment_module_attributes__institution_name=request.GET.get('institution_name'))
    if request.GET.get('manufacturer')      : f.qs.filter(general_equipment_module_attributes__manufacturer=request.GET.get('manufacturer'))
    if request.GET.get('model_name')        : f.qs.filter(general_equipment_module_attributes__model_name=request.GET.get('model_name'))
    if request.GET.get('patient_age_max')   : f.qs.filter(patient_study_module_attributes__patient_age_decimal__lte=request.GET.get('patient_age_max'))
    if request.GET.get('patient_age_min')   : f.qs.filter(patient_study_module_attributes__patient_age_decimal__gte=request.GET.get('patient_age_min'))
    if request.GET.get('station_name')      : f.qs.filter(general_equipment_module_attributes__station_name=request.GET.get('station_name'))

    if plotting:
        # Required for mean DLP per acquisition plot
        acquisitionSummary = f.qs.exclude(Q(ct_radiation_dose__ct_irradiation_event_data__acquisition_protocol__isnull=True)|Q(ct_radiation_dose__ct_irradiation_event_data__acquisition_protocol='')).values('ct_radiation_dose__ct_irradiation_event_data__acquisition_protocol').distinct().annotate(mean_dlp = Avg('ct_radiation_dose__ct_irradiation_event_data__dlp'), num_acq = Count('ct_radiation_dose__ct_irradiation_event_data__dlp')).order_by('ct_radiation_dose__ct_irradiation_event_data__acquisition_protocol')
        acquisitionHistogramData = [[None for i in xrange(2)] for i in xrange(len(acquisitionSummary))]
        for idx, protocol in enumerate(acquisitionSummary):
            dlpValues = f.qs.filter(ct_radiation_dose__ct_irradiation_event_data__acquisition_protocol=protocol.get('ct_radiation_dose__ct_irradiation_event_data__acquisition_protocol')).values_list('ct_radiation_dose__ct_irradiation_event_data__dlp', flat=True)
            acquisitionHistogramData[idx][0], acquisitionHistogramData[idx][1] = np.histogram([float(x) for x in dlpValues], bins=20)

        # Required for mean DLP per study type plot
        studySummary = f.qs.exclude(Q(study_description__isnull=True)|Q(study_description='')).values('study_description').distinct().annotate(mean_dlp = Avg('ct_radiation_dose__ct_accumulated_dose_data__ct_dose_length_product_total'), num_acq = Count('ct_radiation_dose__ct_accumulated_dose_data__ct_dose_length_product_total')).order_by('study_description')
        studyHistogramData = [[None for i in xrange(2)] for i in xrange(len(studySummary))]

        # Required for mean DLP per study type per week plot
        studyDLPoverTime = [None] * len(studySummary)
        startDate = f.qs.aggregate(Min('study_date')).get('study_date__min')
        today = datetime.date.today()

        for idx, study in enumerate(studySummary):
            # Required for Mean DLP per study type plot AND mean DLP per study type per week plot
            subqs = f.qs.filter(study_description=study.get('study_description'))

            # Required for mean DLP per study type plot
            dlpValues = subqs.values_list('ct_radiation_dose__ct_accumulated_dose_data__ct_dose_length_product_total', flat=True)
            studyHistogramData[idx][0], studyHistogramData[idx][1] = np.histogram([float(x) for x in dlpValues], bins=20)

            # Required for mean DLP per study type per week plot
            qss = qsstats.QuerySetStats(subqs, 'study_date', aggregate=Avg('ct_radiation_dose__ct_accumulated_dose_data__ct_dose_length_product_total'))
            studyDLPoverTime[idx] = qss.time_series(startDate, today,interval='weeks')

        # Required for studies per weekday and studies per hour in each weekday plot
        studiesPerHourInWeekdays = [[0 for x in range(24)] for x in range(7)]
        for day in range(7):
            studyTimesOnThisWeekday = f.qs.filter(study_date__week_day=day+1).values('study_time')
            if studyTimesOnThisWeekday:
                for hour in range(24):
                    try:
                        studiesPerHourInWeekdays[day][hour] = studyTimesOnThisWeekday.filter(study_time__gte = str(hour)+':00').filter(study_time__lte = str(hour)+':59').values('study_time').count()
                    except:
                        studiesPerHourInWeekdays[day][hour] = 0
=======
    f = CTSummaryListFilter(request.GET, queryset=GeneralStudyModuleAttr.objects.filter(modality_type__exact = 'CT'))
>>>>>>> 30860dae

    try:
        vers = pkg_resources.require("openrem")[0].version
    except:
        vers = ''
    admin = {'openremversion' : vers}

    if request.user.groups.filter(name="exportgroup"):
        admin['exportperm'] = True
    if request.user.groups.filter(name="admingroup"):
        admin['adminperm'] = True

    if plotting:
        return render_to_response(
            'remapp/ctfiltered.html',
            {'filter': f, 'admin':admin,
             'studySummary': studySummary,
             'studyHistogramData': studyHistogramData,
             'acquisitionSummary': acquisitionSummary,
             'acquisitionHistogramData': acquisitionHistogramData,
             'studiesPerHourInWeekdays': studiesPerHourInWeekdays,
             'studyDLPoverTime': studyDLPoverTime},
            context_instance=RequestContext(request)
            )
    else:
        return render_to_response(
            'remapp/ctfiltered.html',
            {'filter': f, 'admin':admin},
            context_instance=RequestContext(request)
            )

@login_required
def mg_summary_list_filter(request):
    from remapp.interface.mod_filters import MGSummaryListFilter
    import pkg_resources # part of setuptools
    filter_data = request.GET.copy()
    if 'page' in filter_data:
        del filter_data['page']
    f = MGSummaryListFilter(filter_data, queryset=GeneralStudyModuleAttr.objects.filter(modality_type__exact = 'MG'))

    try:
        vers = pkg_resources.require("openrem")[0].version
    except:
        vers = ''
    admin = {'openremversion' : vers}

    if request.user.groups.filter(name="exportgroup"):
        admin['exportperm'] = True
    if request.user.groups.filter(name="admingroup"):
        admin['adminperm'] = True

    return render_to_response(
        'remapp/mgfiltered.html',
        {'filter': f, 'admin':admin},
        context_instance=RequestContext(request)
        )


def openrem_home(request):
    from remapp.models import GeneralStudyModuleAttr
    from django.db.models import Q # For the Q "OR" query used for DX and CR
    from datetime import datetime
    import pytz
    from collections import OrderedDict
    import pkg_resources # part of setuptools
    utc = pytz.UTC
    
    if not Group.objects.filter(name="viewgroup"):
        vg = Group(name="viewgroup")
        vg.save()
    if not Group.objects.filter(name="exportgroup"):
        eg = Group(name="exportgroup")
        eg.save()
    if not Group.objects.filter(name="admingroup"):
        ag = Group(name="admingroup")
        ag.save()
    
    allstudies = GeneralStudyModuleAttr.objects.all()
    homedata = { 
        'total' : allstudies.count(),
        'mg' : allstudies.filter(modality_type__exact = 'MG').count(),
        'ct' : allstudies.filter(modality_type__exact = 'CT').count(),
        'rf' : allstudies.filter(modality_type__contains = 'RF').count(),
        #'dx' : allstudies.filter(modality_type__contains = 'CR').count(),
        'dx' : allstudies.filter(Q(modality_type__exact = 'DX') | Q(modality_type__exact = 'CR')).count(),
        }

    try:
        vers = pkg_resources.require("openrem")[0].version
    except:
        vers = ''
    admin = {'openremversion' : vers}

    if request.user.groups.filter(name="exportgroup"):
        admin['exportperm'] = True
    if request.user.groups.filter(name="admingroup"):
        admin['adminperm'] = True

    modalities = ('MG','CT','RF','DX')
    for modality in modalities:
        # 10/10/2014, DJP: added code to combine DX with CR
        if modality == 'DX':
            #studies = allstudies.filter(modality_type__contains = modality).all()
            studies = allstudies.filter(Q(modality_type__exact = 'DX') | Q(modality_type__exact = 'CR')).all()
        else:
            studies = allstudies.filter(modality_type__contains = modality).all()
        # End of 10/10/2014 DJP code changes

        stations = studies.values_list('generalequipmentmoduleattr__station_name').distinct()
        modalitydata = {}
        for station in stations:
            latestdate = studies.filter(
                generalequipmentmoduleattr__station_name__exact = station[0]
                ).latest('study_date').study_date
            latestuid = studies.filter(generalequipmentmoduleattr__station_name__exact = station[0]
                ).filter(study_date__exact = latestdate).latest('study_time')
            latestdatetime = datetime.combine(latestuid.study_date, latestuid.study_time)
            
            inst_name = studies.filter(
                generalequipmentmoduleattr__station_name__exact = station[0]
                ).latest('study_date').generalequipmentmoduleattr_set.get().institution_name
                
            model_name = studies.filter(
                generalequipmentmoduleattr__station_name__exact = station[0]
                ).latest('study_date').generalequipmentmoduleattr_set.get().manufacturer_model_name
            
            institution = '{0}, {1}'.format(inst_name,model_name)
                       
            modalitydata[station[0]] = {
                'total' : studies.filter(
                    generalequipmentmoduleattr__station_name__exact = station[0]
                    ).count(),
                'latest' : latestdatetime,
                'institution' : institution
            }
        ordereddata = OrderedDict(sorted(modalitydata.items(), key=lambda t: t[1]['latest'], reverse=True))
        homedata[modality] = ordereddata
    
    
    return render(request,"remapp/home.html",{'homedata':homedata, 'admin':admin})

@login_required
def study_delete(request, pk, template_name='remapp/study_confirm_delete.html'):
    study = get_object_or_404(GeneralStudyModuleAttr, pk=pk)

    if request.method=='POST':
        if request.user.groups.filter(name="admingroup"):
            study.delete()
        return redirect("/openrem/")

    if request.user.groups.filter(name="admingroup"):
        return render(request, template_name, {'exam':study})

    return redirect("/openrem/")

import os, sys, csv
from django.shortcuts import render_to_response
from django.template import RequestContext
from django.http import HttpResponseRedirect
from django.core.urlresolvers import reverse
from django.contrib import messages

from openremproject.settings import MEDIA_ROOT
from remapp.models import SizeUpload
from remapp.forms import SizeUploadForm

@login_required
def size_upload(request):
    """Form for upload of csv file containing patient size information. POST request passes database entry ID to size_process

    :param request: If POST, contains the file upload information
    """
    # Handle file upload
    if request.method == 'POST':
        form = SizeUploadForm(request.POST, request.FILES)
        if form.is_valid():
            newcsv = SizeUpload(sizefile = request.FILES['sizefile'])
            newcsv.save()

            # Redirect to the document list after POST
            return HttpResponseRedirect("/openrem/admin/sizeprocess/{0}/".format(newcsv.id))
    else:
        form = SizeUploadForm() # A empty, unbound form


    try:
        vers = pkg_resources.require("openrem")[0].version
    except:
        vers = ''
    admin = {'openremversion' : vers}

    if request.user.groups.filter(name="exportgroup"):
        admin['exportperm'] = True
    if request.user.groups.filter(name="admingroup"):
        admin['adminperm'] = True

    # Render list page with the documents and the form
    return render_to_response(
        'remapp/sizeupload.html',
        {'form': form, 'admin':admin},
        context_instance=RequestContext(request)
    )

from remapp.forms import SizeHeadersForm

@login_required
def size_process(request, *args, **kwargs):
    """Form for csv column header patient size imports through the web interface. POST request launches import task

    :param request: If POST, contains the field header information
    :param pk: From URL, identifies database patient size import record
    :type pk: kwarg
    """
    from remapp.extractors.ptsizecsv2db import websizeimport

    if request.method == 'POST': 
              
        itemsInPost = len(request.POST.values())
        uniqueItemsInPost = len(set(request.POST.values()))
        
        if itemsInPost == uniqueItemsInPost:
            csvrecord = SizeUpload.objects.all().filter(id__exact = kwargs['pk'])[0]
            
            if not csvrecord.sizefile:
                messages.error(request, "File to be processed doesn't exist. Do you wish to try again?")
                return HttpResponseRedirect("/openrem/admin/sizeupload")
            
            csvrecord.height_field = request.POST['height_field']
            csvrecord.weight_field = request.POST['weight_field']
            csvrecord.id_field = request.POST['id_field']
            csvrecord.id_type = request.POST['id_type']
            csvrecord.save()

            job = websizeimport.delay(csv_pk = kwargs['pk'])

            return HttpResponseRedirect("/openrem/admin/sizeimports")

        else:
            messages.error(request, "Duplicate column header selection. Each field must have a different header.")
            return HttpResponseRedirect("/openrem/admin/sizeprocess/{0}/".format(kwargs['pk']))
            

    else:
    
        csvrecord = SizeUpload.objects.all().filter(id__exact = kwargs['pk'])
        with open(os.path.join(MEDIA_ROOT, csvrecord[0].sizefile.name), 'rb') as csvfile:
            try:
                dialect = csv.Sniffer().sniff(csvfile.read(1024))
                csvfile.seek(0)
                if csv.Sniffer().has_header(csvfile.read(1024)):
                    csvfile.seek(0)
                    dataset = csv.DictReader(csvfile)
                    messages.success(request, "CSV file with column headers found.")
                    fieldnames = tuple(zip(dataset.fieldnames, dataset.fieldnames))
                    form = SizeHeadersForm(my_choice = fieldnames)
                else:
                    csvfile.seek(0)
                    messages.error(request, "Doesn't appear to have a header row. First row: {0}. The uploaded file has been deleted.".format(next(csvfile)))
                    csvrecord[0].sizefile.delete()
                    return HttpResponseRedirect("/openrem/admin/sizeupload")
            except csv.Error as e:
                messages.error(request, "Doesn't appear to be a csv file. Error({0}). The uploaded file has been deleted.".format(e))
                csvrecord[0].sizefile.delete()
                return HttpResponseRedirect("/openrem/admin/sizeupload")
            except:
                messages.error(request, "Unexpected error - please contact an administrator: {0}.".format(sys.exc_info()[0]))
                csvrecord[0].sizefile.delete()
                return HttpResponseRedirect("/openrem/admin/sizeupload")

    try:
        vers = pkg_resources.require("openrem")[0].version
    except:
        vers = ''
    admin = {'openremversion' : vers}

    if request.user.groups.filter(name="exportgroup"):
        admin['exportperm'] = True
    if request.user.groups.filter(name="admingroup"):
        admin['adminperm'] = True

    return render_to_response(
        'remapp/sizeprocess.html',
        {'form':form, 'csvid':kwargs['pk'], 'admin':admin},
        context_instance=RequestContext(request)
    )

def size_imports(request, *args, **kwargs):
    """Lists patient size imports in the web interface

    :param request:
    """
    import os
    import pkg_resources # part of setuptools
    from django.template import RequestContext  
    from django.shortcuts import render_to_response
    from remapp.models import SizeUpload

    imports = SizeUpload.objects.all().order_by('-import_date')
    
    current = imports.filter(status__contains = 'CURRENT')
    complete = imports.filter(status__contains = 'COMPLETE')
    errors = imports.filter(status__contains = 'ERROR')
    
    try:
        vers = pkg_resources.require("openrem")[0].version
    except:
        vers = ''
    admin = {'openremversion' : vers}

    if request.user.groups.filter(name="exportgroup"):
        admin['exportperm'] = True
    if request.user.groups.filter(name="admingroup"):
        admin['adminperm'] = True


    return render_to_response(
        'remapp/sizeimports.html',
        {'admin': admin, 'current': current, 'complete': complete, 'errors': errors},
        context_instance = RequestContext(request)
    )
    

@csrf_exempt
@login_required
def size_delete(request):
    """Task to delete records of patient size imports through the web interface

    :param request: Contains the task ID
    :type request: POST
    """
    from django.http import HttpResponseRedirect
    from django.core.urlresolvers import reverse
    from django.contrib import messages
    from remapp.models import SizeUpload

    for task in request.POST:
        uploads = SizeUpload.objects.filter(task_id__exact = request.POST[task])
        for upload in uploads:
            try:
                upload.logfile.delete()
                upload.delete()
                messages.success(request, "Export file and database entry deleted successfully.")
            except OSError as e:
                messages.error(request, "Export file delete failed - please contact an administrator. Error({0}): {1}".format(e.errno, e.strerror))
            except:
                messages.error(request, "Unexpected error - please contact an administrator: {0}".format(sys.exc_info()[0]))

    return HttpResponseRedirect(reverse(size_imports))

@login_required
def size_abort(request, pk):
    """View to abort current patient size imports

    :param request: Contains the task primary key
    :type request: POST
    """
    from celery.task.control import revoke
    from django.http import HttpResponseRedirect
    from django.shortcuts import render, redirect, get_object_or_404
    from remapp.models import SizeUpload

    size = get_object_or_404(SizeUpload, pk=pk)

    if request.user.groups.filter(name="admingroup"):
        revoke(size.task_id, terminate=True)
        size.logfile.delete()
        size.sizefile.delete()
        size.delete()

    return HttpResponseRedirect("/openrem/admin/sizeimports/")<|MERGE_RESOLUTION|>--- conflicted
+++ resolved
@@ -71,10 +71,9 @@
     from remapp.interface.mod_filters import DXSummaryListFilter
     from django.db.models import Q, Avg, Count, Min # For the Q "OR" query used for DX and CR
     import pkg_resources # part of setuptools
-<<<<<<< HEAD
     import datetime, qsstats
 
-    f = DXSummaryListFilter(request.GET, queryset=General_study_module_attributes.objects.filter(Q(modality_type__exact = 'DX') | Q(modality_type__exact = 'CR')).distinct())
+    f = DXSummaryListFilter(request.GET, queryset=GeneralStudyModuleAttr.objects.filter(Q(modality_type__exact = 'DX') | Q(modality_type__exact = 'CR')).distinct())
 
     if plotting:
         # Required for mean DAP per acquisition plot
@@ -111,11 +110,6 @@
                         studiesPerHourInWeekdays[day][hour] = studyTimesOnThisWeekday.filter(study_time__gte = str(hour)+':00').filter(study_time__lte = str(hour)+':59').values('study_time').count()
                     except:
                         studiesPerHourInWeekdays[day][hour] = 0
-=======
-    # 10/10/2014, DJP: altered the line below so that DX or CR is included
-    #f = DXSummaryListFilter(request.GET, queryset=GeneralStudyModuleAttr.objects.filter(modality_type__contains = 'CR'))
-    f = DXSummaryListFilter(request.GET, queryset=GeneralStudyModuleAttr.objects.filter(Q(modality_type__exact = 'DX') | Q(modality_type__exact = 'CR')))
->>>>>>> 30860dae
 
     try:
         vers = pkg_resources.require("openrem")[0].version
@@ -396,9 +390,8 @@
         if request.GET.get('acquisition_dlp_max')  : f.qs.filter(ct_radiation_dose__ct_irradiation_event_data__dlp__lte=request.GET.get('study_dlp_max'))
         if request.GET.get('acquisition_dlp_min')  : f.qs.filter(ct_radiation_dose__ct_irradiation_event_data__dlp__gte=request.GET.get('study_dlp_min'))
 
-<<<<<<< HEAD
     else:
-        f = CTSummaryListFilter(request.GET, queryset=General_study_module_attributes.objects.filter(
+        f = CTSummaryListFilter(request.GET, queryset=GeneralStudyModuleAttr.objects.filter(
             modality_type__exact = 'CT').order_by().distinct())
         if request.GET.get('study_description')    : f.qs.filter(study_description=request.GET.get('study_description'))
         if request.GET.get('study_dlp_min')        : f.qs.filter(ct_radiation_dose__ct_accumulated_dose_data__ct_dose_length_product_total__gte=request.GET.get('study_dlp_min'))
@@ -456,9 +449,6 @@
                         studiesPerHourInWeekdays[day][hour] = studyTimesOnThisWeekday.filter(study_time__gte = str(hour)+':00').filter(study_time__lte = str(hour)+':59').values('study_time').count()
                     except:
                         studiesPerHourInWeekdays[day][hour] = 0
-=======
-    f = CTSummaryListFilter(request.GET, queryset=GeneralStudyModuleAttr.objects.filter(modality_type__exact = 'CT'))
->>>>>>> 30860dae
 
     try:
         vers = pkg_resources.require("openrem")[0].version
