--- conflicted
+++ resolved
@@ -279,56 +279,7 @@
 
     admin = create_admin_info(request)
 
-<<<<<<< HEAD
-    # # Calculate skin dose map for all objects in the database
-    # import cPickle as pickle
-    # import gzip
-    # num_studies = f.count()
-    # current_study = 0
-    # for study in f:
-    #     current_study += 1
-    #     print "working on " + str(study.pk) + " (" + str(current_study) + " of " + str(num_studies) + ")"
-    #     # Check to see if there is already a skin map pickle with the same study ID.
-    #     try:
-    #         study_date = study.study_date
-    #         if study_date:
-    #             skin_map_path = os.path.join(MEDIA_ROOT, 'skin_maps', "{0:0>4}".format(study_date.year), "{0:0>2}".format(study_date.month), "{0:0>2}".format(study_date.day), 'skin_map_'+str(study.pk)+'.p')
-    #         else:
-    #             skin_map_path = os.path.join(MEDIA_ROOT, 'skin_maps', 'skin_map_' + str(study.pk) + '.p')
-    #     except:
-    #         skin_map_path = os.path.join(MEDIA_ROOT, 'skin_maps', 'skin_map_'+str(study.pk)+'.p')
-    #
-    #     from remapp.version import __skin_map_version__
-    #     loaded_existing_data = False
-    #     if os.path.exists(skin_map_path):
-    #         with gzip.open(skin_map_path, 'rb') as pickle_file:
-    #             existing_skin_map_data = pickle.load(pickle_file)
-    #         try:
-    #             if existing_skin_map_data['skin_map_version'] == __skin_map_version__:
-    #                 loaded_existing_data = True
-    #                 print str(study.pk) + " already calculated"
-    #         except KeyError:
-    #             pass
-    #
-    #     if not loaded_existing_data:
-    #         from remapp.tools.make_skin_map import make_skin_map
-    #         make_skin_map(study.pk)
-    #         print str(study.pk) + " done"
-
     study_list = create_paginated_study_list(request, f, user_profile)
-=======
-    for group in request.user.groups.all():
-        admin[group.name] = True
-
-    paginator = Paginator(f.qs, user_profile.itemsPerPage)
-    page = request.GET.get("page")
-    try:
-        study_list = paginator.page(page)
-    except PageNotAnInteger:
-        study_list = paginator.page(1)
-    except EmptyPage:
-        study_list = paginator.page(paginator.num_pages)
->>>>>>> cba549bd
 
     return_structure = {
         "filter": f,
