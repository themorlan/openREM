# pylint: disable=too-many-lines
#    OpenREM - Radiation Exposure Monitoring tools for the physicist
#    Copyright (C) 2012,2013  The Royal Marsden NHS Foundation Trust
#
#    This program is free software: you can redistribute it and/or modify
#    it under the terms of the GNU General Public License as published by
#    the Free Software Foundation, either version 3 of the License, or
#    (at your option) any later version.
#
#    This program is distributed in the hope that it will be useful,
#    but WITHOUT ANY WARRANTY; without even the implied warranty of
#    MERCHANTABILITY or FITNESS FOR A PARTICULAR PURPOSE.  See the
#    GNU General Public License for more details.
#
#    Additional permission under section 7 of GPLv3:
#    You shall not make any use of the name of The Royal Marsden NHS
#    Foundation trust in connection with this Program in any press or
#    other public announcement without the prior written consent of
#    The Royal Marsden NHS Foundation Trust.
#
#    You should have received a copy of the GNU General Public License
#    along with this program.  If not, see <http://www.gnu.org/licenses/>.
#
#    8/10/2014: DJP added new DX section and added DX to home page.
#    9/10/2014: DJP changed DX to CR
#
"""
..  module:: views.
    :synopsis: Module to render appropriate content according to request.

..  moduleauthor:: Ed McDonagh

"""

import os
import gzip
import json
import logging
from datetime import datetime, timedelta
from decimal import Decimal
import pickle  # nosec
from collections import OrderedDict

from django.db.utils import IntegrityError
from django.db.models import (
    Sum,
    Q,
    Max,
    Count,
)
from django.contrib import messages
from django.contrib.auth import logout
from django.contrib.auth.decorators import login_required
from django.contrib.auth.models import Group
from django.core.exceptions import ObjectDoesNotExist
from django.core.paginator import Paginator, EmptyPage, PageNotAnInteger
from django.http import (
    HttpResponseRedirect,
    HttpResponse,
    JsonResponse,
    HttpResponseBadRequest,
    HttpResponseNotFound,
    HttpResponseForbidden,
)
from django.shortcuts import render, redirect
from django.template.defaultfilters import register
from django.urls import reverse_lazy
from django.utils.translation import gettext as _
from django.views.decorators.csrf import csrf_exempt
from django.views.decorators.http import require_POST
from django.conf import settings
import numpy as np

from .forms import itemsPerPageForm
from .interface.mod_filters import (
    dx_acq_filter,
    ct_acq_filter,
    rf_acq_filter,
    mg_acq_filter,
    nm_acq_filter,
)
from .tools.make_skin_map import make_skin_map
from .views_charts_ct import (
    generate_required_ct_charts_list,
    ct_chart_form_processing,
)
from .views_charts_dx import (
    generate_required_dx_charts_list,
    dx_chart_form_processing,
)
from .views_charts_mg import (
    generate_required_mg_charts_list,
    mg_chart_form_processing,
)
from .views_charts_rf import (
    generate_required_rf_charts_list,
    rf_chart_form_processing,
)
from .views_charts_nm import nm_chart_form_processing, generate_required_nm_charts_list
from .models import (
    GeneralStudyModuleAttr,
    create_user_profile,
    HighDoseMetricAlertSettings,
    SkinDoseMapCalcSettings,
    PatientIDSettings,
    DicomDeleteSettings,
    AdminTaskQuestions,
    HomePageAdminSettings,
    UpgradeStatus,
    StandardNameSettings,
<<<<<<< HEAD
    StandardNames,
    FilterLibrary,
=======
>>>>>>> ca532927
)
from .version import __version__, __docs_version__, __skin_map_version__

os.environ["DJANGO_SETTINGS_MODULE"] = "openremproject.settings"


logger = logging.getLogger(__name__)


@register.filter
def multiply(value, arg):
    """
    Return multiplication within Django templates

    :param value: the value to multiply
    :param arg: the second value to multiply
    :return: the multiplication
    """
    try:
        value = float(value)
        arg = float(arg)
        return value * arg
    except ValueError:
        return None


def logout_page(request):
    """Log users out and re-direct them to the main page."""
    logout(request)
    return HttpResponseRedirect(reverse_lazy("home"))


def update_items_per_page_form(request, user_profile):
    # Obtain the number of items per page from the request
    items_per_page_form = itemsPerPageForm(request.GET)
    # check whether the form data is valid
    if items_per_page_form.is_valid():
        # Use the form data if the user clicked on the submit button
        if "submit" in request.GET:
            # process the data in form.cleaned_data as required
            user_profile.itemsPerPage = items_per_page_form.cleaned_data["itemsPerPage"]
            user_profile.save()

        # If submit was not clicked then use the settings already stored in the user's profile
        else:
            form_data = {"itemsPerPage": user_profile.itemsPerPage}
            items_per_page_form = itemsPerPageForm(form_data)
    return items_per_page_form


def get_or_create_user(request):
    try:
        # See if the user has plot settings in userprofile
        user_profile = request.user.userprofile
    except ObjectDoesNotExist:
        # Create a default userprofile for the user if one doesn't exist
        create_user_profile(sender=request.user, instance=request.user, created=True)
        user_profile = request.user.userprofile
    return user_profile


def create_admin_info(request):
    admin = {
        "openremversion": __version__,
        "docsversion": __docs_version__,
    }

    for group in request.user.groups.all():
        admin[group.name] = True
    return admin


def standard_name_settings():
    """Obtain the system-level enable_standard_names setting."""
    try:
        StandardNameSettings.objects.get()
    except ObjectDoesNotExist:
        StandardNameSettings.objects.create()
    return StandardNameSettings.objects.values_list("enable_standard_names", flat=True)[
        0
    ]


def create_paginated_study_list(request, f, user_profile):
    paginator = Paginator(f.qs, user_profile.itemsPerPage)
    page = request.GET.get("page")
    try:
        study_list = paginator.page(page)
    except PageNotAnInteger:
        study_list = paginator.page(1)
    except EmptyPage:
        study_list = paginator.page(paginator.num_pages)
    return study_list


def generate_return_structure(request, f, modality=""):
    user_profile = get_or_create_user(request)
    items_per_page_form = update_items_per_page_form(request, user_profile)
    user_libraries = FilterLibrary.objects.filter(
        modality_type=modality, user=user_profile.user_id, shared=False
    )
    shared_libraries = FilterLibrary.objects.filter(modality_type=modality, shared=True)
    admin = create_admin_info(request)
    study_list = create_paginated_study_list(request, f, user_profile)
    enable_standard_names = standard_name_settings()
    return_structure = {
        "filter": f,
        "study_list": study_list,
        "admin": admin,
        "itemsPerPageForm": items_per_page_form,
        "userLibraries": user_libraries,
        "sharedLibraries": shared_libraries,
        "showStandardNames": enable_standard_names,
    }
    return user_profile, return_structure


@login_required
def dx_summary_list_filter(request):
    """Obtain data for radiographic summary view."""
    pid = bool(request.user.groups.filter(name="pidgroup"))
    f = dx_acq_filter(request.GET, pid=pid)

    user_profile, return_structure = generate_return_structure(request, f, "DX")
    chart_options_form = dx_chart_form_processing(request, user_profile)
    return_structure["chartOptionsForm"] = chart_options_form

    if user_profile.plotCharts:
        return_structure["required_charts"] = generate_required_dx_charts_list(
            user_profile
        )

    return render(request, "remapp/dxfiltered.html", return_structure)


@login_required
def dx_detail_view(request, pk=None):
    """Detail view for a DX study."""

    try:
        study = GeneralStudyModuleAttr.objects.get(pk=pk)
    except:
        messages.error(request, "That study was not found")
        return redirect(reverse_lazy("dx_summary_list_filter"))

    admin = create_admin_info(request)
    enable_standard_names = standard_name_settings()

    projection_set = study.projectionxrayradiationdose_set.get()
    events_all = projection_set.irradeventxraydata_set.select_related(
        "anatomical_structure",
        "laterality",
        "target_region",
        "image_view",
        "patient_orientation_modifier_cid",
        "acquisition_plane",
    ).all()

    accum_set = projection_set.accumxraydose_set.all()
    # accum_integrated = projection_set.accumxraydose_set.get().accumintegratedprojradiogdose_set.get()

    return render(
        request,
        "remapp/dxdetail.html",
        {
            "generalstudymoduleattr": study,
            "admin": admin,
            "projection_set": projection_set,
            "events_all": events_all,
            "accum_set": accum_set,
            "showStandardNames": enable_standard_names,
        },
    )


@login_required
def rf_summary_list_filter(request):
    """Obtain data for radiographic summary view."""
    pid = bool(request.user.groups.filter(name="pidgroup"))
    f = rf_acq_filter(request.GET, pid=pid)

    user_profile, return_structure = generate_return_structure(request, f, "RF")
    chart_options_form = rf_chart_form_processing(request, user_profile)

    # Import total DAP and total dose at reference point alert levels. Create with default values if not found.
    try:
        HighDoseMetricAlertSettings.objects.get()
    except ObjectDoesNotExist:
        HighDoseMetricAlertSettings.objects.create()
    alert_levels = HighDoseMetricAlertSettings.objects.values(
        "show_accum_dose_over_delta_weeks",
        "alert_total_dap_rf",
        "alert_total_rp_dose_rf",
        "accum_dose_delta_weeks",
    )[0]

    return_structure["chartOptionsForm"] = chart_options_form
    return_structure["alertLevels"] = alert_levels

    if user_profile.plotCharts:
        return_structure["required_charts"] = generate_required_rf_charts_list(
            user_profile
        )

    return render(request, "remapp/rffiltered.html", return_structure)


@login_required
def rf_detail_view(request, pk=None):
    """Detail view for an RF study."""

    enable_standard_names = standard_name_settings()

    try:
        study = GeneralStudyModuleAttr.objects.get(pk=pk)
    except ObjectDoesNotExist:
        messages.error(request, "That study was not found")
        return redirect(reverse_lazy("rf_summary_list_filter"))

    # get the totals
    irradiation_types = [("Fluoroscopy",), ("Acquisition",)]
    fluoro_dap_total = Decimal(0)
    fluoro_rp_total = Decimal(0)
    acq_dap_total = Decimal(0)
    acq_rp_total = Decimal(0)
    stu_dose_totals = [(0, 0), (0, 0)]
    stu_time_totals = [0, 0]
    total_dap = 0
    total_dose = 0
    # Iterate over the planes (for bi-plane systems, for single plane systems there is only one)
    projection_xray_dose_set = study.projectionxrayradiationdose_set.get()
    accumxraydose_set_all_planes = (
        projection_xray_dose_set.accumxraydose_set.select_related(
            "acquisition_plane"
        ).all()
    )
    events_all = projection_xray_dose_set.irradeventxraydata_set.select_related(
        "irradiation_event_type",
        "patient_table_relationship_cid",
        "patient_orientation_cid",
        "patient_orientation_modifier_cid",
        "acquisition_plane",
    ).all()

    for dose_ds in accumxraydose_set_all_planes:
        accum_dose_ds = dose_ds.accumprojxraydose_set.get()
        try:
            fluoro_dap_total += accum_dose_ds.fluoro_gym2_to_cgycm2()
        except TypeError:
            pass
        try:
            fluoro_rp_total += accum_dose_ds.fluoro_dose_rp_total
        except TypeError:
            pass
        try:
            acq_dap_total += accum_dose_ds.acq_gym2_to_cgycm2()
        except TypeError:
            pass
        try:
            acq_rp_total += accum_dose_ds.acquisition_dose_rp_total
        except TypeError:
            pass
        stu_dose_totals[0] = (fluoro_dap_total, fluoro_rp_total)
        stu_dose_totals[1] = (acq_dap_total, acq_rp_total)
        try:
            stu_time_totals[0] = stu_time_totals[0] + accum_dose_ds.total_fluoro_time
        except TypeError:
            pass
        try:
            stu_time_totals[1] = (
                stu_time_totals[1] + accum_dose_ds.total_acquisition_time
            )
        except TypeError:
            pass
        accum_integrated = (
            accum_dose_ds.accumulated_xray_dose.accumintegratedprojradiogdose_set.get()
        )
        try:
            total_dap = total_dap + accum_integrated.dose_area_product_total
        except TypeError:
            pass
        try:
            total_dose = total_dose + accum_dose_ds.dose_rp_total
        except TypeError:
            pass

    # get info for different Acquisition Types
    stu_inc_totals = (  # pylint: disable=line-too-long
        GeneralStudyModuleAttr.objects.filter(
            pk=pk,
            projectionxrayradiationdose__irradeventxraydata__irradiation_event_type__code_meaning__contains="Acquisition",
        )
        .annotate(
            sum_dap=Sum(
                "projectionxrayradiationdose__irradeventxraydata__dose_area_product"
            )
            * 1000000,
            sum_dose_rp=Sum(
                "projectionxrayradiationdose__irradeventxraydata__irradeventxraysourcedata__dose_rp"
            ),
        )
        .order_by(
            "projectionxrayradiationdose__irradeventxraydata__irradiation_event_type"
        )
    )
    stu_dose_totals.extend(
        stu_inc_totals.values_list("sum_dap", "sum_dose_rp").order_by(
            "projectionxrayradiationdose__irradeventxraydata__irradiation_event_type"
        )
    )
    acq_irr_types = (
        stu_inc_totals.values_list(
            "projectionxrayradiationdose__irradeventxraydata__irradiation_event_type__code_meaning"
        )
        .order_by(
            "projectionxrayradiationdose__irradeventxraydata__irradiation_event_type"
        )
        .distinct()
    )
    # stu_time_totals = [None] * len(stu_irr_types)
    for _, irr_type in enumerate(acq_irr_types):
        stu_time_totals.append(  # pylint: disable=line-too-long
            list(
                GeneralStudyModuleAttr.objects.filter(
                    pk=pk,
                    projectionxrayradiationdose__irradeventxraydata__irradiation_event_type__code_meaning=irr_type[
                        0
                    ],
                )
                .aggregate(
                    Sum(
                        "projectionxrayradiationdose__irradeventxraydata__irradeventxraysourcedata__irradiation_duration"
                    )
                )
                .values()
            )[0]
        )
    irradiation_types.extend([("- " + acq_type[0],) for acq_type in acq_irr_types])

    # Add the study totals
    irradiation_types.append(("Total",))
    stu_dose_totals.append((total_dap * 1000000, total_dose))
    # does total duration (summed over fluoroscopy and acquisitions) means something?
    stu_time_totals.append(stu_time_totals[0] + stu_time_totals[1])

    study_totals = np.column_stack(
        (irradiation_types, stu_dose_totals, stu_time_totals)
    ).tolist()

    try:
        SkinDoseMapCalcSettings.objects.get()
    except ObjectDoesNotExist:
        SkinDoseMapCalcSettings.objects.create()

    # Import total DAP and total dose at reference point alert levels. Create with default values if not found.
    try:
        HighDoseMetricAlertSettings.objects.get()
    except ObjectDoesNotExist:
        HighDoseMetricAlertSettings.objects.create()
    alert_levels = HighDoseMetricAlertSettings.objects.values(
        "show_accum_dose_over_delta_weeks",
        "alert_total_dap_rf",
        "alert_total_rp_dose_rf",
        "accum_dose_delta_weeks",
    )[0]

    # Obtain the studies that are within delta weeks if needed
    if alert_levels["show_accum_dose_over_delta_weeks"]:
        patient_id = study.patientmoduleattr_set.values_list("patient_id", flat=True)[0]
        if patient_id:
            study_date = study.study_date
            week_delta = HighDoseMetricAlertSettings.objects.values_list(
                "accum_dose_delta_weeks", flat=True
            )[0]
            oldest_date = study_date - timedelta(weeks=week_delta)
            included_studies = GeneralStudyModuleAttr.objects.filter(
                modality_type__exact="RF",
                patientmoduleattr__patient_id__exact=patient_id,
                study_date__range=[oldest_date, study_date],
            )
        else:
            included_studies = None
    else:
        included_studies = None

    admin = create_admin_info(request)
    admin["enable_skin_dose_maps"] = SkinDoseMapCalcSettings.objects.values_list(
        "enable_skin_dose_maps", flat=True
    )[0]

    for group in request.user.groups.all():
        admin[group.name] = True

    return render(
        request,
        "remapp/rfdetail.html",
        {
            "generalstudymoduleattr": study,
            "admin": admin,
            "study_totals": study_totals,
            "projection_xray_dose_set": projection_xray_dose_set,
            "accumxraydose_set_all_planes": accumxraydose_set_all_planes,
            "events_all": events_all,
            "alert_levels": alert_levels,
            "studies_in_week_delta": included_studies,
            "showStandardNames": enable_standard_names,
        },
    )


@login_required
def rf_detail_view_skin_map(request, pk=None):
    """View to calculate a skin dose map. Currently just a copy of rf_detail_view."""
    try:
        GeneralStudyModuleAttr.objects.get(pk=pk)
    except ObjectDoesNotExist:
        messages.error(request, "That study was not found")
        return redirect(reverse_lazy("rf_summary_list_filter"))

    # Check to see if there is already a skin map pickle with the same study ID.
    try:
        study_date = GeneralStudyModuleAttr.objects.get(pk=pk).study_date
        if study_date:
            skin_map_path = os.path.join(
                settings.MEDIA_ROOT,
                "skin_maps",
                "{0:0>4}".format(study_date.year),
                "{0:0>2}".format(study_date.month),
                "{0:0>2}".format(study_date.day),
                "skin_map_" + str(pk) + ".p",
            )
        else:
            skin_map_path = os.path.join(
                settings.MEDIA_ROOT, "skin_maps", "skin_map_" + str(pk) + ".p"
            )
    except:
        skin_map_path = os.path.join(
            settings.MEDIA_ROOT, "skin_maps", "skin_map_" + str(pk) + ".p"
        )

    # If patient weight is missing from the database then db_pat_mass will be undefined
    try:
        db_pat_mass = float(
            GeneralStudyModuleAttr.objects.get(pk=pk)
            .patientstudymoduleattr_set.get()
            .patient_weight
        )
    except (ValueError, TypeError):
        db_pat_mass = 73.2
    if not db_pat_mass:
        db_pat_mass = 73.2

    # If patient weight is missing from the database then db_pat_mass will be undefined
    try:
        db_pat_height = (
            float(
                GeneralStudyModuleAttr.objects.get(pk=pk)
                .patientstudymoduleattr_set.get()
                .patient_size
            )
            * 100
        )
    except (ValueError, TypeError):
        db_pat_height = 178.6
    if not db_pat_height:
        db_pat_height = 178.6

    loaded_existing_data = False
    pat_mass_unchanged = False
    pat_height_unchanged = False
    if os.path.exists(skin_map_path):
        with gzip.open(skin_map_path, "rb") as f:
            existing_skin_map_data = pickle.load(f)
        try:
            if existing_skin_map_data["skin_map_version"] == __skin_map_version__:
                # Round the float values to 1 decimal place and convert to string before comparing
                if str(round(existing_skin_map_data["patient_height"], 1)) == str(
                    round(db_pat_height, 1)
                ):
                    pat_height_unchanged = True

                # Round the float values to 1 decimal place and convert to string before comparing
                if str(round(existing_skin_map_data["patient_mass"], 1)) == str(
                    round(db_pat_mass, 1)
                ):
                    pat_mass_unchanged = True

                if pat_height_unchanged and pat_mass_unchanged:
                    return_structure = existing_skin_map_data
                    loaded_existing_data = True
        except KeyError:
            pass

    if not loaded_existing_data:
        make_skin_map(pk)
        with gzip.open(skin_map_path, "rb") as f:
            return_structure = pickle.load(f)

    return_structure["primary_key"] = pk
    return JsonResponse(return_structure, safe=False)


@login_required
def nm_summary_list_filter(request):
    """Obtain data for NM summary view."""
    pid = bool(request.user.groups.filter(name="pidgroup"))
    f = nm_acq_filter(request.GET, pid=pid)

    user_profile, return_structure = generate_return_structure(request, f, "NM")
    chart_options_form = nm_chart_form_processing(request, user_profile)
    return_structure["chartOptionsForm"] = chart_options_form

    if user_profile.plotCharts:
        return_structure["required_charts"] = generate_required_nm_charts_list(
            user_profile
        )

    return render(request, "remapp/nmfiltered.html", return_structure)


@login_required
def nm_detail_view(request, pk=None):
    """Detail view for a NM study."""
    try:
        study = GeneralStudyModuleAttr.objects.get(pk=pk)
    except ObjectDoesNotExist:
        messages.error(request, "That study was not found")
        return redirect(reverse_lazy("nm_summary_list_filter"))

    associated_ct = GeneralStudyModuleAttr.objects.filter(
        Q(study_instance_uid__exact=study.study_instance_uid)
        & Q(modality_type__exact="CT")
    ).first()

    admin = create_admin_info(request)
    enable_standard_names = standard_name_settings()

    return render(
        request,
        "remapp/nmdetail.html",
        {
            "generalstudymoduleattr": study,
            "admin": admin,
            "associated_ct": associated_ct,
            "showStandardNames": enable_standard_names,
        },
    )


@login_required
def ct_summary_list_filter(request):
    """Obtain data for CT summary view."""
    pid = bool(request.user.groups.filter(name="pidgroup"))
    f = ct_acq_filter(request.GET, pid=pid)

    user_profile, return_structure = generate_return_structure(request, f, "CT")
    chart_options_form = ct_chart_form_processing(request, user_profile)
    return_structure["chartOptionsForm"] = chart_options_form

    if user_profile.plotCharts:
        return_structure["required_charts"] = generate_required_ct_charts_list(
            user_profile
        )

    return render(request, "remapp/ctfiltered.html", return_structure)


@login_required
def ct_detail_view(request, pk=None):
    """Detail view for a CT study."""

    enable_standard_names = standard_name_settings()

    try:
        study = GeneralStudyModuleAttr.objects.get(pk=pk)
    except ObjectDoesNotExist:
        messages.error(request, "That study was not found")
        return redirect(reverse_lazy("ct_summary_list_filter"))

    events_all = (
        study.ctradiationdose_set.get()
        .ctirradiationeventdata_set.select_related(
            "ct_acquisition_type", "ctdiw_phantom_type"
        )
        .order_by("pk")
    )

    associated_nm = GeneralStudyModuleAttr.objects.filter(
        Q(study_instance_uid__exact=study.study_instance_uid)
        & Q(modality_type__exact="NM")
    ).first()

    admin = create_admin_info(request)

    return render(
        request,
        "remapp/ctdetail.html",
        {
            "generalstudymoduleattr": study,
            "admin": admin,
            "events_all": events_all,
            "associated_nm": associated_nm,
            "showStandardNames": enable_standard_names,
        },
    )


@login_required
def mg_summary_list_filter(request):
    """Mammography data for summary view."""
    pid = bool(request.user.groups.filter(name="pidgroup"))
    f = mg_acq_filter(request.GET, pid=pid)

    user_profile, return_structure = generate_return_structure(request, f, "MG")
    chart_options_form = mg_chart_form_processing(request, user_profile)
    return_structure["chartOptionsForm"] = chart_options_form

    if user_profile.plotCharts:
        return_structure["required_charts"] = generate_required_mg_charts_list(
            user_profile
        )

    return render(request, "remapp/mgfiltered.html", return_structure)


@login_required
def mg_detail_view(request, pk=None):
    """Detail view for a CT study."""

    enable_standard_names = standard_name_settings()

    try:
        study = GeneralStudyModuleAttr.objects.get(pk=pk)
    except:
        messages.error(request, "That study was not found")
        return redirect(reverse_lazy("mg_summary_list_filter"))

    admin = create_admin_info(request)

    projection_xray_dose_set = study.projectionxrayradiationdose_set.get()
    accum_mammo_set = (
        projection_xray_dose_set.accumxraydose_set.get()
        .accummammographyxraydose_set.select_related("laterality")
        .all()
    )
    events_all = projection_xray_dose_set.irradeventxraydata_set.select_related(
        "laterality", "image_view"
    ).all()

    return render(
        request,
        "remapp/mgdetail.html",
        {
            "generalstudymoduleattr": study,
            "admin": admin,
            "projection_xray_dose_set": projection_xray_dose_set,
            "accum_mammo_set": accum_mammo_set,
            "events_all": events_all,
            "showStandardNames": enable_standard_names,
        },
    )


def openrem_home(request):
    try:
        HomePageAdminSettings.objects.get()
    except ObjectDoesNotExist:
        HomePageAdminSettings.objects.create()

    test_dicom_store_settings = DicomDeleteSettings.objects.all()
    if not test_dicom_store_settings:
        DicomDeleteSettings.objects.create()

    if not Group.objects.filter(name="viewgroup"):
        vg = Group(name="viewgroup")
        vg.save()
    if not Group.objects.filter(name="exportgroup"):
        eg = Group(name="exportgroup")
        eg.save()
    if not Group.objects.filter(name="admingroup"):
        ag = Group(name="admingroup")
        ag.save()
    if not Group.objects.filter(name="pidgroup"):
        pg = Group(name="pidgroup")
        pg.save()
    if not Group.objects.filter(name="importsizegroup"):
        sg = Group(name="importsizegroup")
        sg.save()
    if not Group.objects.filter(name="importqrgroup"):
        qg = Group(name="importqrgroup")
        qg.save()

    id_settings = PatientIDSettings.objects.all()
    if not id_settings:
        PatientIDSettings.objects.create()

    users_in_groups = {"any": False, "admin": False}
    for g in Group.objects.all():
        if Group.objects.get(name=g).user_set.all():
            users_in_groups["any"] = True
            if g.name == "admingroup":
                users_in_groups["admin"] = True

    try:
        # See if the user has plot settings in userprofile
        user_profile = request.user.userprofile
    except (ObjectDoesNotExist, AttributeError):
        # Attribute error needed for AnonymousUser, who doesn't have a userprofile attribute
        if request.user.is_authenticated:
            # Create a default userprofile for the user if one doesn't exist
            create_user_profile(
                sender=request.user, instance=request.user, created=True
            )
            user_profile = request.user.userprofile

    allstudies = GeneralStudyModuleAttr.objects.all()

    study_counts = allstudies.aggregate(
        all_count=Count("pk"),
        ct_count=Count("pk", filter=Q(modality_type="CT")),
        rf_count=Count("pk", filter=Q(modality_type="RF")),
        mg_count=Count("pk", filter=Q(modality_type="MG")),
        nm_count=Count("pk", filter=Q(modality_type="NM")),
        dx_count=Count("pk", filter=Q(modality_type__in=["DX", "CR", "PX"])),
    )

    modalities = OrderedDict()
    if study_counts["ct_count"]:
        modalities["CT"] = {"name": _("CT"), "count": study_counts["ct_count"]}
    if study_counts["rf_count"]:
        modalities["RF"] = {"name": _("Fluoroscopy"), "count": study_counts["rf_count"]}
    if study_counts["mg_count"]:
        modalities["MG"] = {"name": _("Mammography"), "count": study_counts["mg_count"]}
    if study_counts["dx_count"]:
        modalities["DX"] = {"name": _("Radiography"), "count": study_counts["dx_count"]}
    if study_counts["nm_count"]:
        modalities["NM"] = {"name": _("Nuclear Medicine"), "count": study_counts["nm_count"]}

    homedata = {"total": study_counts["all_count"]}

    # Determine whether to calculate workload settings
    display_workload_stats = HomePageAdminSettings.objects.values_list(
        "enable_workload_stats", flat=True
    )[0]
    home_config = {"display_workload_stats": display_workload_stats}
    if display_workload_stats:
        if request.user.is_authenticated:
            home_config["day_delta_a"] = user_profile.summaryWorkloadDaysA
            home_config["day_delta_b"] = user_profile.summaryWorkloadDaysB
        else:
            home_config["day_delta_a"] = 7
            home_config["day_delta_b"] = 28

    admin = dict(openremversion=__version__, docsversion=__docs_version__)

    for group in request.user.groups.all():
        admin[group.name] = True

    admin_questions = {}
    admin_questions_true = False
    if request.user.groups.filter(name="admingroup"):
        not_patient_indicator_question = (
            AdminTaskQuestions.get_solo().ask_revert_to_074_question
        )
        admin_questions[
            "not_patient_indicator_question"
        ] = not_patient_indicator_question
        # if any(value for value in admin_questions.itervalues()):
        #     admin_questions_true = True  # Don't know why this doesn't work
        if not_patient_indicator_question:
            admin_questions_true = True  # Doing this instead

    upgrade_status = UpgradeStatus.get_solo()
    migration_complete = upgrade_status.from_0_9_1_summary_fields
    if not migration_complete and homedata["total"] == 0:
        upgrade_status.from_0_9_1_summary_fields = True
        upgrade_status.save()
        migration_complete = True

    # from remapp.tools.send_high_dose_alert_emails import send_rf_high_dose_alert_email
    # send_rf_high_dose_alert_email(881397)
    # send_rf_high_dose_alert_email(417973)
    # # Send a test e-mail
    # from django.core.mail import send_mail
    # from openremproject import settings
    # from remapp.models import HighDoseMetricAlertSettings
    # from django.contrib.auth.models import User
    #
    # try:
    #     HighDoseMetricAlertSettings.objects.get()
    # except ObjectDoesNotExist:
    #     HighDoseMetricAlertSettings.objects.create()
    #
    # send_alert_emails = HighDoseMetricAlertSettings.objects.values_list(
    #     'send_high_dose_metric_alert_emails', flat=True
    # )[0]
    # if send_alert_emails:
    #     recipients = User.objects.filter(
    #         highdosemetricalertrecipients__receive_high_dose_metric_alerts__exact=True
    #     ).values_list('email', flat=True)
    #     send_mail('OpenREM high dose alert test',
    #               'This is a test for high dose alert e-mails from OpenREM',
    #               settings.EMAIL_DOSE_ALERT_SENDER,
    #               recipients,
    #               fail_silently=False)
    # # End of sending a test e-mail

    return render(
        request,
        "remapp/home.html",
        {
            "homedata": homedata,
            "admin": admin,
            "users_in_groups": users_in_groups,
            "admin_questions": admin_questions,
            "admin_questions_true": admin_questions_true,
            "modalities": modalities,
            "home_config": home_config,
            "migration_complete": migration_complete,
        },
    )


@csrf_exempt
def update_latest_studies(request):
    """
    AJAX function to calculate the latest studies for each display name for a particular modality.

    :param request: Request object
    :return: HTML table of modalities
    """
    if request.is_ajax():
        data = request.POST
        modality = data.get("modality")
        if modality == "DX":
            studies = GeneralStudyModuleAttr.objects.filter(
                Q(modality_type__exact="DX")
                | Q(modality_type__exact="CR")
                | Q(modality_type__exact="PX")
            ).all()
        else:
            studies = GeneralStudyModuleAttr.objects.filter(
                modality_type__exact=modality
            ).all()

        today = datetime.now()
        study_data = studies.values("generalequipmentmoduleattr__unique_equipment_name__display_name").annotate(
            num_studies=Count("pk"),
            latest_entry_date_time=Max("test_date_time"),
            # timedelta=ExpressionWrapper(today - F("latest_entry_date_time"), output_field=DurationField()),
        ).order_by("-latest_entry_date_time")

        display_workload_stats = HomePageAdminSettings.objects.values_list("enable_workload_stats", flat=True)[0]
        if request.user.is_authenticated:
            day_delta_a = request.user.userprofile.summaryWorkloadDaysA
            day_delta_b = request.user.userprofile.summaryWorkloadDaysB
        else:
            day_delta_a = 7
            day_delta_b = 28
        date_a = today.date() - timedelta(days=day_delta_a)
        date_b = today.date() - timedelta(days=day_delta_b)
        if display_workload_stats:
            study_data = study_data.annotate(
                studies_since_delta_a=Count("pk", filter=Q(test_date_time__gte=date_a)),
                studies_since_delta_b=Count("pk", filter=Q(test_date_time__gte=date_b))
            ).order_by("-latest_entry_date_time")

        admin = {}
        for group in request.user.groups.all():
            admin[group.name] = True

        template = "remapp/home-list-modalities.html"

        home_config = {
            "display_workload_stats": display_workload_stats,
            "day_delta_a": day_delta_a,
            "day_delta_b": day_delta_b,
            "date_a": datetime.strftime(date_a, "%Y-%m-%d"),
            "date_b": datetime.strftime(date_b, "%Y-%m-%d"),
        }

        return render(
            request,
            template,
            {
                "study_data": study_data,
                "modality": modality.lower(),
                "home_config": home_config,
                "admin": admin,
            },
<<<<<<< HEAD
        )


@csrf_exempt
def update_study_workload(request):
    """
    AJAX function to calculate the number of studies in two user-defined time periods for a particular modality.

    :param request: Request object
    :return: HTML table of modalities
    """
    if request.is_ajax():
        data = request.POST
        modality = data.get("modality")
        if modality == "DX":
            studies = GeneralStudyModuleAttr.objects.filter(
                Q(modality_type__exact="DX")
                | Q(modality_type__exact="CR")
                | Q(modality_type__exact="PX")
            ).all()
        else:
            studies = GeneralStudyModuleAttr.objects.filter(
                modality_type__exact=modality
            ).all()

        display_names = (
            studies.values_list(
                "generalequipmentmoduleattr__unique_equipment_name__display_name"
            )
            .distinct()
            .annotate(
                pk_value=Min("generalequipmentmoduleattr__unique_equipment_name__pk")
            )
        )

        modalitydata = {}

        if request.user.is_authenticated:
            day_delta_a = request.user.userprofile.summaryWorkloadDaysA
            day_delta_b = request.user.userprofile.summaryWorkloadDaysB
        else:
            day_delta_a = 7
            day_delta_b = 28

        today = datetime.now()
        date_a = today - timedelta(days=day_delta_a)
        date_b = today - timedelta(days=day_delta_b)

        for display_name, pk in display_names:
            display_name_studies = studies.filter(
                generalequipmentmoduleattr__unique_equipment_name__display_name__exact=display_name
            )

            try:
                displayname = display_name.encode("utf-8")
            except AttributeError:
                displayname = "Unexpected display name non-ASCII issue"

            modalitydata[display_name] = {
                "studies_in_past_days_a": display_name_studies.filter(
                    study_date__range=[date_a, today]
                ).count(),
                "studies_in_past_days_b": display_name_studies.filter(
                    study_date__range=[date_b, today]
                ).count(),
                "displayname": displayname,
                "displayname_pk": modality.lower() + str(pk),
            }
        data = OrderedDict(
            sorted(
                list(modalitydata.items()),
                key=lambda t: t[1]["displayname_pk"],
                reverse=True,
            )
        )

        template = "remapp/home-modality-workload.html"

        return render(request, template, {"data": data, "modality": modality.lower()})


@login_required
def get_filter_from_library(request, pk=None):
    """
    Returns the filter from the library for the given pk.
    When the filter is being shared, then every user has access to this filter
    Otherwise, only the owner can access the filter
    """
    if pk is None:
        return HttpResponseBadRequest()
    try:
        filter = FilterLibrary.objects.get(pk=pk)
        if not filter.shared and request.user != filter.user:
            return HttpResponseForbidden()

    except ObjectDoesNotExist:
        return HttpResponseNotFound()
    return HttpResponse(
        json.dumps({"pattern": filter.pattern}), content_type="application/json"
    )


@login_required
def delete_filter_from_library(request, pk=None):
    """
    Deletes the specified filter from the library
    """
    if pk is None:
        return HttpResponseBadRequest()
    try:
        filter = FilterLibrary.objects.get(pk=pk)
        if request.user == filter.user or request.user.groups.filter(name="admingroup"):
            filter.delete()
        else:
            return HttpResponseForbidden()
    except ObjectDoesNotExist:
        return HttpResponseNotFound()
    return HttpResponse()


@login_required
@require_POST
def add_filter_to_library(request, modality):
    """Add a new filter pattern to the library"""
    data = request.POST
    libraryName = data.get("libraryName")
    pattern = json.loads(data.get("pattern"))
    try:
        new_entry = FilterLibrary.objects.create(
            pattern=pattern,
            name=libraryName,
            modality_type=modality,
            user=request.user,
        )
    except IntegrityError:
        return HttpResponseBadRequest()
    return HttpResponse(
        json.dumps({"id": new_entry.pk, "name": new_entry.name}),
        content_type="application/json",
    )


@login_required
def toggle_filter_visibility(request, pk=None):
    """Toggles visibility (shared bool) for the specified filter"""
    if pk is None:
        return HttpResponseBadRequest()

    if not request.user.groups.filter(name="admingroup"):
        messages.error(
            request,
            "Only members of the admingroup are allowed to share or retain filters",
        )
        return HttpResponseForbidden()

    try:
        filter = FilterLibrary.objects.get(pk=pk)
        filter.shared = not filter.shared
        filter.save()
    except ObjectDoesNotExist:
        return HttpResponseNotFound()
    return HttpResponse()
=======
        )
>>>>>>> ca532927
<|MERGE_RESOLUTION|>--- conflicted
+++ resolved
@@ -108,11 +108,7 @@
     HomePageAdminSettings,
     UpgradeStatus,
     StandardNameSettings,
-<<<<<<< HEAD
-    StandardNames,
     FilterLibrary,
-=======
->>>>>>> ca532927
 )
 from .version import __version__, __docs_version__, __skin_map_version__
 
@@ -1003,86 +999,7 @@
                 "home_config": home_config,
                 "admin": admin,
             },
-<<<<<<< HEAD
-        )
-
-
-@csrf_exempt
-def update_study_workload(request):
-    """
-    AJAX function to calculate the number of studies in two user-defined time periods for a particular modality.
-
-    :param request: Request object
-    :return: HTML table of modalities
-    """
-    if request.is_ajax():
-        data = request.POST
-        modality = data.get("modality")
-        if modality == "DX":
-            studies = GeneralStudyModuleAttr.objects.filter(
-                Q(modality_type__exact="DX")
-                | Q(modality_type__exact="CR")
-                | Q(modality_type__exact="PX")
-            ).all()
-        else:
-            studies = GeneralStudyModuleAttr.objects.filter(
-                modality_type__exact=modality
-            ).all()
-
-        display_names = (
-            studies.values_list(
-                "generalequipmentmoduleattr__unique_equipment_name__display_name"
-            )
-            .distinct()
-            .annotate(
-                pk_value=Min("generalequipmentmoduleattr__unique_equipment_name__pk")
-            )
-        )
-
-        modalitydata = {}
-
-        if request.user.is_authenticated:
-            day_delta_a = request.user.userprofile.summaryWorkloadDaysA
-            day_delta_b = request.user.userprofile.summaryWorkloadDaysB
-        else:
-            day_delta_a = 7
-            day_delta_b = 28
-
-        today = datetime.now()
-        date_a = today - timedelta(days=day_delta_a)
-        date_b = today - timedelta(days=day_delta_b)
-
-        for display_name, pk in display_names:
-            display_name_studies = studies.filter(
-                generalequipmentmoduleattr__unique_equipment_name__display_name__exact=display_name
-            )
-
-            try:
-                displayname = display_name.encode("utf-8")
-            except AttributeError:
-                displayname = "Unexpected display name non-ASCII issue"
-
-            modalitydata[display_name] = {
-                "studies_in_past_days_a": display_name_studies.filter(
-                    study_date__range=[date_a, today]
-                ).count(),
-                "studies_in_past_days_b": display_name_studies.filter(
-                    study_date__range=[date_b, today]
-                ).count(),
-                "displayname": displayname,
-                "displayname_pk": modality.lower() + str(pk),
-            }
-        data = OrderedDict(
-            sorted(
-                list(modalitydata.items()),
-                key=lambda t: t[1]["displayname_pk"],
-                reverse=True,
-            )
-        )
-
-        template = "remapp/home-modality-workload.html"
-
-        return render(request, template, {"data": data, "modality": modality.lower()})
+        )
 
 
 @login_required
@@ -1165,7 +1082,4 @@
         filter.save()
     except ObjectDoesNotExist:
         return HttpResponseNotFound()
-    return HttpResponse()
-=======
-        )
->>>>>>> ca532927
+    return HttpResponse()