--- conflicted
+++ resolved
@@ -108,13 +108,9 @@
     HomePageAdminSettings,
     UpgradeStatus,
     StandardNameSettings,
-<<<<<<< HEAD
-    StandardNames,
     DiagnosticReferenceLevelAlerts,
     EffectiveDoseAlerts,
     Patients
-=======
->>>>>>> ca532927
 )
 from .version import __version__, __docs_version__, __skin_map_version__
 
