--- conflicted
+++ resolved
@@ -2884,12 +2884,6 @@
     ct_radiation_dose = models.ForeignKey(
         CtRadiationDose, blank=True, null=True, on_delete=models.CASCADE
     )
-<<<<<<< HEAD
-    radiopharmaceutical_administration_event_data = models.ForeignKey(RadiopharmaceuticalAdministrationEventData,
-        blank=True, null=True, on_delete=models.CASCADE)
-    radiopharmaceutical_administration_is_pre_observer = models.BooleanField(
-        blank=True, null=True) # Not in DICOM; Store wheter this is pre or post for a radiopharmaceutical Event
-=======
     radiopharmaceutical_administration_event_data = models.ForeignKey(
         RadiopharmaceuticalAdministrationEventData,
         blank=True,
@@ -2899,7 +2893,6 @@
     radiopharmaceutical_administration_is_pre_observer = models.BooleanField(
         blank=True, null=True
     )
->>>>>>> 321b0be5
     observer_type = models.ForeignKey(
         ContextID,
         blank=True,
