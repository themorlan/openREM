#    OpenREM - Radiation Exposure Monitoring tools for the physicist
#    Copyright (C) 2012,2013  The Royal Marsden NHS Foundation Trust
#
#    This program is free software: you can redistribute it and/or modify
#    it under the terms of the GNU General Public License as published by
#    the Free Software Foundation, either version 3 of the License, or
#    (at your option) any later version.
#
#    This program is distributed in the hope that it will be useful,
#    but WITHOUT ANY WARRANTY; without even the implied warranty of
#    MERCHANTABILITY or FITNESS FOR A PARTICULAR PURPOSE.  See the
#    GNU General Public License for more details.
#
#    Additional permission under section 7 of GPLv3:
#    You shall not make any use of the name of The Royal Marsden NHS
#    Foundation trust in connection with this Program in any press or
#    other public announcement without the prior written consent of
#    The Royal Marsden NHS Foundation Trust.
#
#    You should have received a copy of the GNU General Public License
#    along with this program.  If not, see <http://www.gnu.org/licenses/>.

"""
..  module:: models.
    :synopsis: Models to create the database tables and relationships.

..  moduleauthor:: Ed McDonagh

"""

# Following two lines added so that sphinx autodocumentation works.
from builtins import object  # pylint: disable=redefined-builtin
import json
from django.db import models
from django.urls import reverse
from solo.models import SingletonModel
from django.contrib.auth.models import User
from django.db.models.signals import post_save
from django.dispatch import receiver

# hoping to remove the next two lines
# import os
# os.environ['DJANGO_SETTINGS_MODULE'] = 'openremproject.settings'
# pylint: disable=unused-variable


class AdminTaskQuestions(SingletonModel):
    """
    Record if admin tasks have been dealt with
    """

    ask_revert_to_074_question = models.BooleanField(default=True)


class NotPatientIndicatorsID(models.Model):
    """
    Table to record strings that indicate a patient ID is really a test or QA ID
    """

    not_patient_id = models.CharField(max_length=64)

    def get_absolute_url(self):
        return reverse("not_patient_indicators")

    def __unicode__(self):
        return self.not_patient_id

    class Meta(object):
        """Meta class to define verbose names for not patient indicators for IDs"""

        verbose_name = "Not-patient indicator ID"
        verbose_name_plural = "Not-patient indicator IDs"


class NotPatientIndicatorsName(models.Model):
    """
    Table to record strings that indicate a patient name is really a test or QA name
    """

    not_patient_name = models.CharField(max_length=64)

    def get_absolute_url(self):
        return reverse("not_patient_indicators")

    def __unicode__(self):
        return self.not_patient_name

    class Meta(object):
        """Meta class to define verbose names for not-patient indicator names table"""

        verbose_name = "Not-patient indicator name"
        verbose_name_plural = "Not-patient indicator names"


class SkinDoseMapCalcSettings(SingletonModel):
    """
    Table to store skin dose map calculation settings
    """

    enable_skin_dose_maps = models.BooleanField(
        default=False, verbose_name="Enable skin dose maps?"
    )
    calc_on_import = models.BooleanField(
        default=True, verbose_name="Calculate skin dose map on import?"
    )
    allow_safelist_modify = models.BooleanField(
        default=False, verbose_name="Allow safelist to be updated?"
    )

    def get_absolute_url(self):
        return reverse("skin_dose_map_settings_update", kwargs={"pk": 1})


class OpenSkinSafeList(models.Model):
    """
    Table to store systems names and software versions that are suitable for OpenSkin
    """

    manufacturer = models.TextField(blank=True, null=True)
    manufacturer_model_name = models.TextField(blank=True, null=True)
    software_version = models.TextField(blank=True, default="")

    def get_absolute_url(self):
        return reverse("display_names_view")


class HighDoseMetricAlertSettings(SingletonModel):
    """
    Table to store high dose fluoroscopy alert settings
    """

    alert_total_dap_rf = models.IntegerField(
        blank=True,
        null=True,
        default=20000,
        verbose_name="Alert level for total DAP from fluoroscopy examination (cGy.cm<sup>2</sup>)",
    )
    alert_total_rp_dose_rf = models.FloatField(
        blank=True,
        null=True,
        default=2.0,
        verbose_name="Alert level for total dose at reference point from fluoroscopy examination (Gy)",
    )
    alert_skindose = models.FloatField(
        blank=True,
        null=True,
        default=2.0,
        verbose_name="Alert level for the peak skin dose from fluoroscopy examination (Gy)",
    )
    accum_dose_delta_weeks = models.IntegerField(
        blank=True,
        null=True,
        default=12,
        verbose_name="Number of previous weeks over which to sum DAP and RP dose for each patient",
    )
    changed_accum_dose_delta_weeks = models.BooleanField(default=True)
    show_accum_dose_over_delta_weeks = models.BooleanField(
        default=True,
        verbose_name="Enable display of summed DAP and RP dose in e-mail alerts and on summary and detail pages?",
    )
    calc_accum_dose_over_delta_weeks_on_import = models.BooleanField(
        default=True,
        verbose_name="Calculate summed DAP and RP dose for incoming fluoroscopy studies?",
    )
    send_high_dose_metric_alert_emails_ref = models.BooleanField(
        default=False,
        verbose_name="Send notification e-mails when alert levels for total DAP or total dose at reference point are' \
                         'exceeded?",
    )
    send_high_dose_metric_alert_emails_skin = models.BooleanField(
        default=False,
        verbose_name="Send notification e-mails when alert levels for peak skin dose are exceeded?",
    )

    def get_absolute_url(self):
        return reverse("rf_alert_settings_update", kwargs={"pk": 1})


class HighDoseMetricAlertRecipients(models.Model):
    """
    Table to store whether users should receive high dose fluoroscopy alerts
    """

    user = models.OneToOneField(User, on_delete=models.CASCADE)
    receive_high_dose_metric_alerts = models.BooleanField(
        default=False, verbose_name="Receive high dose e-mail alerts?"
    )


@receiver(post_save, sender=User)
def create_or_save_high_dose_metric_alert_recipient_setting(sender, instance, **kwargs):
    """
    Function to create or save fluoroscopy high dose alert recipient settings
    """
    if not hasattr(instance, "highdosemetricalertrecipients"):
        new_objects = HighDoseMetricAlertRecipients.objects.create(user=instance)
        new_objects.save()
    else:
        instance.highdosemetricalertrecipients.save()


class HomePageAdminSettings(SingletonModel):
    """
    Table to store home page settings
    """

    enable_workload_stats = models.BooleanField(
        default=False,
        verbose_name="Enable calculation and display of workload stats on "
        "home page?",
    )
    #
    # def get_absolute_url(self):
    #     return '/admin/homepagesettings/1/'


class MergeOnDeviceObserverUIDSettings(SingletonModel):
    """
    Table to store setting(s) for autmoatic setting of Display Name and Modality type based on same Device observer UID
    """

    match_on_device_observer_uid = models.BooleanField(
        default=False,
        verbose_name="Set Display Name and Modality type if Device Observer UID is matching.",
    )


class DicomDeleteSettings(SingletonModel):
    """
    Table to store DICOM deletion settings
    """

    del_no_match = models.BooleanField(
        default=False,
        verbose_name="delete objects that don't match any import functions?",
    )
    del_rdsr = models.BooleanField(
        default=False,
        verbose_name="delete radiation dose structured reports after processing?",
    )
    del_mg_im = models.BooleanField(
        default=False, verbose_name="delete mammography images after processing?"
    )
    del_dx_im = models.BooleanField(
        default=False, verbose_name="delete radiography images after processing?"
    )
    del_ct_phil = models.BooleanField(
        default=False,
        verbose_name="delete Philips CT dose info images after processing?",
    )

    def __unicode__(self):
        return "Delete DICOM objects settings"

    class Meta(object):
        """Meta class to define verbose name for DICOM delete settings"""

        verbose_name = "Delete DICOM objects settings"

    def get_absolute_url(self):
        return reverse("dicom_summary")


class PatientIDSettings(SingletonModel):
    """
    Table to store patient ID settings
    """

    name_stored = models.BooleanField(default=False)
    name_hashed = models.BooleanField(default=True)
    id_stored = models.BooleanField(default=False)
    id_hashed = models.BooleanField(default=True)
    accession_hashed = models.BooleanField(default=False)
    dob_stored = models.BooleanField(default=False)

    def __unicode__(self):
        return "Patient ID Settings"

    class Meta(object):
        """
        Verbose name for PatientIDSettings
        """

        verbose_name = "Patient ID Settings"

    def get_absolute_url(self):
        return reverse("home")


class DicomStoreSCP(models.Model):
    """
    Table to store DICOM store settings
    """

    name = models.CharField(
        max_length=64,
        unique=True,
        verbose_name="Name of local store node - fewer than 64 characters, spaces allowed",
    )
    aetitle = models.CharField(
        max_length=16,
        blank=True,
        null=True,
        verbose_name="AE Title of this node - 16 or fewer letters and numbers, no spaces",
    )
    peer = models.CharField(max_length=32, blank=True)
    port = models.IntegerField(default=104)
    task_id = models.CharField(max_length=64, blank=True, null=True)
    status = models.CharField(max_length=64, blank=True, null=True)

    def get_absolute_url(self):
        return reverse("dicom_summary")


class DicomRemoteQR(models.Model):
    """
    Table to store DICOM remote QR settings
    """

    name = models.CharField(
        max_length=64,
        unique=True,
        verbose_name="Name of QR node - fewer than 64 characters, spaces allowed",
    )
    aetitle = models.CharField(
        max_length=16,
        blank=True,
        null=True,
        verbose_name="AE Title of the remote node - 16 or fewer letters and numbers, no spaces",
    )
    port = models.IntegerField(blank=True, null=True, verbose_name="Remote port")
    ip = models.GenericIPAddressField(
        blank=True, null=True, verbose_name="Remote IP address"
    )
    hostname = models.CharField(
        max_length=32, blank=True, null=True, verbose_name="Or remote hostname"
    )
    callingaet = models.CharField(
        max_length=16,
        blank=True,
        null=True,
        verbose_name="AE Title of this OpenREM server - 16 or fewer letters and numbers, no spaces",
    )
    use_modality_tag = models.BooleanField(
        default=False, verbose_name="Use modality tag in study query"
    )
    enabled = models.BooleanField(default=False)

    def get_absolute_url(self):
        return reverse("dicom_summary")

    def __unicode__(self):
        return self.name


class DicomQuery(models.Model):
    """
    Table to store DICOM query settings
    """

    complete = models.BooleanField(default=False)
    query_id = models.CharField(max_length=64)
    query_summary = models.TextField(blank=True, null=True)
    failed = models.BooleanField(default=False)
    message = models.TextField(blank=True, null=True)
    stage = models.TextField(blank=True, null=True)
    qr_scp_fk = models.ForeignKey(
        DicomRemoteQR, blank=True, null=True, on_delete=models.CASCADE
    )
    store_scp_fk = models.ForeignKey(
        DicomStoreSCP, blank=True, null=True, on_delete=models.CASCADE
    )
    move_completed_sub_ops = models.IntegerField(default=0)
    move_failed_sub_ops = models.IntegerField(default=0)
    move_warning_sub_ops = models.IntegerField(default=0)
    move_complete = models.BooleanField(default=False)
    move_summary = models.TextField(blank=True)
    query_uuid = models.UUIDField(null=True)
    move_uuid = models.UUIDField(null=True)


class DicomQRRspStudy(models.Model):
    dicom_query = models.ForeignKey(DicomQuery, on_delete=models.CASCADE)
    query_id = models.CharField(max_length=64)
    study_instance_uid = models.TextField(blank=True, null=True)
    modality = models.CharField(max_length=16, blank=True, null=True)
    modalities_in_study = models.CharField(max_length=100, blank=True, null=True)
    study_description = models.TextField(blank=True, null=True)
    number_of_study_related_series = models.IntegerField(blank=True, null=True)
    sop_classes_in_study = models.TextField(blank=True, null=True)
    station_name = models.CharField(max_length=32, blank=True, null=True)

    def set_modalities_in_study(self, x):
        self.modalities_in_study = json.dumps(list(x or []))

    def get_modalities_in_study(self):
        return json.loads(self.modalities_in_study)


class DicomQRRspSeries(models.Model):
    dicom_qr_rsp_study = models.ForeignKey(DicomQRRspStudy, on_delete=models.CASCADE)
    query_id = models.CharField(max_length=64)
    series_instance_uid = models.TextField(blank=True, null=True)
    series_number = models.IntegerField(blank=True, null=True)
    series_time = models.TimeField(blank=True, null=True)
    modality = models.CharField(max_length=16, blank=True, null=True)
    series_description = models.TextField(blank=True, null=True)
    number_of_series_related_instances = models.IntegerField(blank=True, null=True)
    station_name = models.CharField(max_length=32, blank=True, null=True)
    sop_class_in_series = models.TextField(blank=True, null=True)
    image_level_move = models.BooleanField(default=False)


class DicomQRRspImage(models.Model):
    dicom_qr_rsp_series = models.ForeignKey(DicomQRRspSeries, on_delete=models.CASCADE)
    query_id = models.CharField(max_length=64)
    sop_instance_uid = models.TextField(blank=True, null=True)
    instance_number = models.IntegerField(blank=True, null=True)
    sop_class_uid = models.TextField(blank=True, null=True)


class CommonVariables:
    DEFAULT_COLOUR_MAP = "RdYlBu"
    CHART_COLOUR_MAPS = (
        (DEFAULT_COLOUR_MAP, "Red-yellow-blue (default)"),
        ("Spectral", "Spectral"),
        ("RdYlGn", "Red-yellow-green"),
        ("PiYG", "Pink-green"),
        ("PRGn", "Purple-green"),
        ("BrBG", "Brown-blue-green"),
        ("PuOr", "Purple-orange"),
        ("RdBu", "Red-blue"),
        ("RdGy", "Red-grey"),
        ("YlGnBu", "Yellow-green-blue"),
        ("YlOrBr", "Yellow-orange-brown"),
        ("hot", "Hot"),
        ("inferno", "Inferno"),
        ("magma", "Magma"),
        ("plasma", "Plasma"),
        ("viridis", "Viridis"),
        ("cividis", "Cividis"),
    )
    PLOTLY_THEME = "plotly"
    CHART_THEMES = (
        (PLOTLY_THEME, "Plotly (default)"),
        ("plotly_white", "Plotly white"),
        ("plotly_dark", "Plotly dark"),
        ("presentation", "Presentation"),
        ("ggplot2", "ggplot2"),
        ("seaborn", "Seaborn"),
        ("simple_white", "Simple white"),
    )
    SERIES = "series"
    SYSTEM = "system"
    CHART_GROUPING = ((SYSTEM, "System names"), (SERIES, "Series item names"))
    CHART_GROUPING_RF = ((SYSTEM, "System or physician"), (SERIES, "Series item names"))
    ITEMS_PER_PAGE = (
        (10, "10"),
        (25, "25"),
        (50, "50"),
        (100, "100"),
        (200, "200"),
        (400, "400"),
    )
    DESCENDING = 0
    ASCENDING = 1
    SORTING_DIRECTION = ((ASCENDING, "Ascending"), (DESCENDING, "Descending"))
    VALUE = "value"
    FREQ = "frequency"
    NAME = "name"
    SORTING_CHOICES = ((NAME, "Name"), (FREQ, "Frequency"), (VALUE, "Value"))
    YEARS = "A"
    QUARTERS = "Q"
    MONTHS = "M"
    WEEKS = "W"
    DAYS = "D"
    TIME_PERIOD = (
        (DAYS, "Days"),
        (WEEKS, "Weeks"),
        (MONTHS, "Months"),
        (QUARTERS, "Quarters"),
        (YEARS, "Years"),
    )

    MEAN = "mean"
    MEDIAN = "median"
    BOXPLOT = "boxplot"
    AVERAGES = ((MEAN, "Mean"), (MEDIAN, "Median"), (BOXPLOT, "Boxplot"))

    # Using DICOM code meanings from http://dicom.nema.org/medical/dicom/current/output/chtml/part16/sect_CID_10013.html
    CT_SEQUENCED_ACQUISITION_TYPE = "Sequenced Acquisition"
    CT_SPIRAL_ACQUISITION_TYPE = "Spiral Acquisition"
    CT_CONSTANT_ANGLE_ACQUISITION_TYPE = "Constant Angle Acquisition"
    CT_STATIONARY_ACQUISITION_TYPE = "Stationary Acquisition"
    CT_FREE_ACQUISITION_TYPE = "Free Acquisition"
    CT_CONE_BEAM_ACQUISITION = "Cone Beam Acquisition"

    CT_ACQUISITION_TYPES = (
        (CT_SEQUENCED_ACQUISITION_TYPE, "Sequenced"),
        (CT_SPIRAL_ACQUISITION_TYPE, "Spiral"),
        (CT_CONSTANT_ANGLE_ACQUISITION_TYPE, "Constant angle"),
        (CT_STATIONARY_ACQUISITION_TYPE, "Stationary"),
        (CT_FREE_ACQUISITION_TYPE, "Free"),
        (CT_CONE_BEAM_ACQUISITION, "Cone beam"),
    )

    CT_ACQUISITION_TYPE_CODES = {
        CT_SEQUENCED_ACQUISITION_TYPE: ["113804"],
        CT_SPIRAL_ACQUISITION_TYPE: ["116152004", "P5-08001", "C0860888"],
        CT_CONSTANT_ANGLE_ACQUISITION_TYPE: ["113805"],
        CT_STATIONARY_ACQUISITION_TYPE: ["113806"],
        CT_FREE_ACQUISITION_TYPE: ["113807"],
        CT_CONE_BEAM_ACQUISITION: ["702569007", "R-FB8F1", "C3839509"],
    }


class UserProfile(models.Model, CommonVariables):
    """
    Table to store user profile settings
    """

    itemsPerPage = models.IntegerField(
        null=True, choices=CommonVariables.ITEMS_PER_PAGE, default=25
    )

    # This field is required.
    user = models.OneToOneField(User, on_delete=models.CASCADE)

    plotGroupingChoice = models.CharField(
        max_length=6,
        choices=CommonVariables.CHART_GROUPING,
        default=CommonVariables.SYSTEM,
    )

    plotThemeChoice = models.CharField(
        max_length=12,
        choices=CommonVariables.CHART_THEMES,
        default=CommonVariables.PLOTLY_THEME,
    )

    plotColourMapChoice = models.CharField(
        max_length=8,
        choices=CommonVariables.CHART_COLOUR_MAPS,
        default=CommonVariables.DEFAULT_COLOUR_MAP,
    )

    plotFacetColWrapVal = models.PositiveSmallIntegerField(default=3)

    plotInitialSortingDirection = models.IntegerField(
        null=True,
        choices=CommonVariables.SORTING_DIRECTION,
        default=CommonVariables.DESCENDING,
    )

    plotBoxplots = models.BooleanField(default=False, editable=False)
    plotMean = models.BooleanField(default=True, editable=False)
    plotMedian = models.BooleanField(default=False, editable=False)

    # Plotting controls
    plotCharts = models.BooleanField(default=False)
    plotDXAcquisitionMeanDAP = models.BooleanField(default=True)
    plotDXAcquisitionFreq = models.BooleanField(default=False)
    plotDXAcquisitionDAPvsMass = models.BooleanField(default=False)
    plotDXStudyMeanDAP = models.BooleanField(default=True)
    plotDXStudyFreq = models.BooleanField(default=True)
    plotDXStudyDAPvsMass = models.BooleanField(default=False)
    plotDXRequestMeanDAP = models.BooleanField(default=True)
    plotDXRequestFreq = models.BooleanField(default=True)
    plotDXRequestDAPvsMass = models.BooleanField(default=False)
    plotDXAcquisitionMeankVp = models.BooleanField(default=False)
    plotDXAcquisitionMeanmAs = models.BooleanField(default=False)
    plotDXStudyPerDayAndHour = models.BooleanField(default=False)
    plotDXAcquisitionMeankVpOverTime = models.BooleanField(default=False)
    plotDXAcquisitionMeanmAsOverTime = models.BooleanField(default=False)
    plotDXAcquisitionMeanDAPOverTime = models.BooleanField(default=False)
    plotDXAcquisitionMeanDAPOverTimePeriod = models.CharField(
        max_length=13,
        choices=CommonVariables.TIME_PERIOD,
        default=CommonVariables.MONTHS,
    )
    plotDXInitialSortingChoice = models.CharField(
        max_length=9,
        choices=CommonVariables.SORTING_CHOICES,
        default=CommonVariables.FREQ,
    )

    plotCTAcquisitionMeanDLP = models.BooleanField(default=True)
    plotCTAcquisitionMeanCTDI = models.BooleanField(default=True)
    plotCTAcquisitionFreq = models.BooleanField(default=False)
    plotCTAcquisitionCTDIvsMass = models.BooleanField(default=False)
    plotCTAcquisitionDLPvsMass = models.BooleanField(default=False)
    plotCTAcquisitionCTDIOverTime = models.BooleanField(default=False)
    plotCTAcquisitionDLPOverTime = models.BooleanField(default=False)
    plotCTStudyMeanDLP = models.BooleanField(default=True)
    plotCTStudyMeanCTDI = models.BooleanField(default=True)
    plotCTStudyFreq = models.BooleanField(default=False)
    plotCTStudyNumEvents = models.BooleanField(default=False)
    plotCTRequestMeanDLP = models.BooleanField(default=False)
    plotCTRequestFreq = models.BooleanField(default=False)
    plotCTRequestNumEvents = models.BooleanField(default=False)
    plotCTRequestDLPOverTime = models.BooleanField(default=False)
    plotCTStudyPerDayAndHour = models.BooleanField(default=False)
    plotCTStudyMeanDLPOverTime = models.BooleanField(default=False)
    plotCTOverTimePeriod = models.CharField(
        max_length=13,
        choices=CommonVariables.TIME_PERIOD,
        default=CommonVariables.MONTHS,
    )
    plotCTInitialSortingChoice = models.CharField(
        max_length=9,
        choices=CommonVariables.SORTING_CHOICES,
        default=CommonVariables.FREQ,
    )
    plotCTSequencedAcquisition = models.BooleanField(default=True)
    plotCTSpiralAcquisition = models.BooleanField(default=True)
    plotCTConstantAngleAcquisition = models.BooleanField(default=False)
    plotCTStationaryAcquisition = models.BooleanField(default=False)
    plotCTFreeAcquisition = models.BooleanField(default=False)
    plotCTConeBeamAcquisition = models.BooleanField(default=False)

    plotRFStudyPerDayAndHour = models.BooleanField(default=False)
    plotRFStudyFreq = models.BooleanField(default=False)
    plotRFStudyDAP = models.BooleanField(default=True)
    plotRFStudyDAPOverTime = models.BooleanField(default=False)
    plotRFRequestDAP = models.BooleanField(default=True)
    plotRFRequestFreq = models.BooleanField(default=True)
    plotRFRequestDAPOverTime = models.BooleanField(default=False)
    plotRFOverTimePeriod = models.CharField(
        max_length=13,
        choices=CommonVariables.TIME_PERIOD,
        default=CommonVariables.MONTHS,
    )
    plotRFInitialSortingChoice = models.CharField(
        max_length=9,
        choices=CommonVariables.SORTING_CHOICES,
        default=CommonVariables.FREQ,
    )
    plotRFSplitByPhysician = models.BooleanField(default=False)

    plotMGStudyPerDayAndHour = models.BooleanField(default=False)
    plotMGAGDvsThickness = models.BooleanField(default=False)
    plotMGkVpvsThickness = models.BooleanField(default=False)
    plotMGmAsvsThickness = models.BooleanField(default=False)
    plotMGaverageAGDvsThickness = models.BooleanField(default=False)
    plotMGaverageAGD = models.BooleanField(default=False)
    plotMGacquisitionFreq = models.BooleanField(default=False)
    plotMGAcquisitionAGDOverTime = models.BooleanField(default=False)
    plotMGOverTimePeriod = models.CharField(
        max_length=13,
        choices=CommonVariables.TIME_PERIOD,
        default=CommonVariables.MONTHS,
    )
    plotMGInitialSortingChoice = models.CharField(
        max_length=9,
        choices=CommonVariables.SORTING_CHOICES,
        default=CommonVariables.FREQ,
    )

    displayCT = models.BooleanField(default=True)
    displayRF = models.BooleanField(default=True)
    displayMG = models.BooleanField(default=True)
    displayDX = models.BooleanField(default=True)

    plotSeriesPerSystem = models.BooleanField(default=False)

    plotHistogramBins = models.PositiveSmallIntegerField(default=20)

    plotHistograms = models.BooleanField(default=False)

    plotHistogramGlobalBins = models.BooleanField(default=False)

    plotCaseInsensitiveCategories = models.BooleanField(default=False)

    plotRemoveCategoryWhitespacePadding = models.BooleanField(default=False)

    plotLabelCharWrap = models.PositiveSmallIntegerField(default=500)

    summaryWorkloadDaysA = models.IntegerField(
        blank=True,
        null=True,
        default=7,
        verbose_name="Number of days over which to sum studies A",
    )
    summaryWorkloadDaysB = models.IntegerField(
        blank=True,
        null=True,
        default=28,
        verbose_name="Number of days over which to sum studies B",
    )


def create_user_profile(sender, instance, created, **kwargs):
    if created:
        UserProfile.objects.create(user=instance)


post_save.connect(create_user_profile, sender=User)


class UniqueEquipmentNames(models.Model):
    """
    Table to unique equipment name information
    """

    manufacturer = models.TextField(blank=True, null=True)
    manufacturer_hash = models.CharField(max_length=64, blank=True, null=True)
    institution_name = models.TextField(blank=True, null=True)
    institution_name_hash = models.CharField(max_length=64, blank=True, null=True)
    station_name = models.CharField(max_length=32, blank=True, null=True)
    station_name_hash = models.CharField(max_length=64, blank=True, null=True)
    institutional_department_name = models.TextField(blank=True, null=True)
    institutional_department_name_hash = models.CharField(
        max_length=64, blank=True, null=True
    )
    manufacturer_model_name = models.TextField(blank=True, null=True)
    manufacturer_model_name_hash = models.CharField(
        max_length=64, blank=True, null=True
    )
    device_serial_number = models.TextField(blank=True, null=True)
    device_serial_number_hash = models.CharField(max_length=64, blank=True, null=True)
    software_versions = models.TextField(blank=True, null=True)
    software_versions_hash = models.CharField(max_length=64, blank=True, null=True)
    gantry_id = models.TextField(blank=True, null=True)
    gantry_id_hash = models.CharField(max_length=64, blank=True, null=True)
    display_name = models.TextField(blank=True, null=True)
    user_defined_modality = models.CharField(max_length=16, blank=True, null=True)
    hash_generated = models.BooleanField(default=False)
    device_observer_uid = models.TextField(blank=True, null=True)
    device_observer_uid_hash = models.CharField(max_length=64, blank=True, null=True)

    class Meta(object):
        """
        Define unique_together Meta class to enable sorting of similar devices
        """

        unique_together = (
            "manufacturer_hash",
            "institution_name_hash",
            "station_name_hash",
            "institutional_department_name_hash",
            "manufacturer_model_name_hash",
            "device_serial_number_hash",
            "software_versions_hash",
            "gantry_id_hash",
            "device_observer_uid_hash",
        )

    def __unicode__(self):
        return self.display_name


class SizeUpload(models.Model):
    """
    Table to store patient size information
    """

    sizefile = models.FileField(upload_to="sizeupload")
    height_field = models.TextField(blank=True, null=True)
    weight_field = models.TextField(blank=True, null=True)
    id_field = models.TextField(blank=True, null=True)
    id_type = models.TextField(blank=True, null=True)
    overwrite = models.BooleanField(default=False)
    task_id = models.TextField(blank=True, null=True)
    status = models.TextField(blank=True, null=True)
    progress = models.TextField(blank=True, null=True)
    num_records = models.IntegerField(blank=True, null=True)
    logfile = models.FileField(upload_to="sizelogs/%Y/%m/%d", null=True)
    import_date = models.DateTimeField(blank=True, null=True)
    processtime = models.FloatField(blank=True, null=True)


class Exports(models.Model):
    """Table to hold the export status and filenames"""

    task_id = models.TextField()
    filename = models.FileField(upload_to="exports/%Y/%m/%d", null=True)
    export_summary = models.TextField(blank=True, null=True)
    status = models.TextField(blank=True, null=True)
    progress = models.TextField(blank=True, null=True)
    modality = models.CharField(max_length=16, blank=True, null=True)
    num_records = models.IntegerField(blank=True, null=True)
    export_type = models.TextField(blank=True, null=True)
    export_date = models.DateTimeField(blank=True, null=True)
    processtime = models.DecimalField(
        max_digits=30, decimal_places=10, blank=True, null=True
    )
    includes_pid = models.BooleanField(default=False)
    export_user = models.ForeignKey(
        User, blank=True, null=True, on_delete=models.CASCADE
    )


class ContextID(models.Model):
    """Table to hold all the context ID code values and code meanings.

    + Could be prefilled from the tables in DICOM 3.16, but is actually populated as the codes occur. \
    This assumes they are used correctly.
    """

    code_value = models.TextField()
    code_meaning = models.TextField(blank=True, null=True)
    cid_table = models.CharField(max_length=16, blank=True)

    def __unicode__(self):
        return self.code_meaning

    class Meta(object):
        """Meta class to define ordering of objects in ContextID tables"""

        ordering = ["code_value"]


class GeneralStudyModuleAttr(models.Model):  # C.7.2.1
    """General Study Module C.7.2.1

    Specifies the Attributes that describe and identify the Study
    performed upon the Patient.
    From DICOM Part 3: Information Object Definitions Table C.7-3

    Additional to the module definition:
        * performing_physician_name
        * operator_name
        * modality_type
        * procedure_code_value_and_meaning
        * requested_procedure_code_value_and_meaning
    """

    study_instance_uid = models.TextField(blank=True, null=True)
    study_date = models.DateField(blank=True, null=True)
    study_time = models.TimeField(blank=True, null=True)
    study_workload_chart_time = models.DateTimeField(blank=True, null=True)
    referring_physician_name = models.TextField(blank=True, null=True)
    referring_physician_identification = models.TextField(blank=True, null=True)
    study_id = models.CharField(max_length=16, blank=True, null=True)
    accession_number = models.TextField(blank=True, null=True)
    accession_hashed = models.BooleanField(default=False)
    study_description = models.TextField(blank=True, null=True)
    physician_of_record = models.TextField(blank=True, null=True)
    name_of_physician_reading_study = models.TextField(blank=True, null=True)
    # Possibly need a few sequences linked to this table...
    # Next three don't belong in this table, but they don't belong anywhere in a RDSR!
    performing_physician_name = models.TextField(blank=True, null=True)
    operator_name = models.TextField(blank=True, null=True)
    modality_type = models.CharField(max_length=16, blank=True, null=True)
    procedure_code_value = models.TextField(blank=True, null=True)
    procedure_code_meaning = models.TextField(blank=True, null=True)
    requested_procedure_code_value = models.TextField(blank=True, null=True)
    requested_procedure_code_meaning = models.TextField(blank=True, null=True)
    # Series and content to distinguish between multiple cumulative RDSRs
    series_instance_uid = models.TextField(blank=True, null=True)
    series_time = models.TimeField(blank=True, null=True)
    content_time = models.TimeField(blank=True, null=True)

    # Additional study summary fields
    number_of_events = models.IntegerField(blank=True, null=True)
    number_of_events_a = models.IntegerField(blank=True, null=True)
    number_of_events_b = models.IntegerField(blank=True, null=True)
    number_of_axial = models.IntegerField(blank=True, null=True)
    number_of_spiral = models.IntegerField(blank=True, null=True)
    number_of_stationary = models.IntegerField(blank=True, null=True)
    number_of_const_angle = models.IntegerField(blank=True, null=True)
    total_dlp = models.DecimalField(
        max_digits=16, decimal_places=8, blank=True, null=True
    )
    total_dap_a = models.DecimalField(
        max_digits=16, decimal_places=12, blank=True, null=True
    )
    total_dap_b = models.DecimalField(
        max_digits=16, decimal_places=12, blank=True, null=True
    )
    total_dap = models.DecimalField(max_digits=16, decimal_places=12, null=True)
    total_rp_dose_a = models.DecimalField(
        max_digits=16, decimal_places=12, blank=True, null=True
    )
    total_rp_dose_b = models.DecimalField(
        max_digits=16, decimal_places=12, blank=True, null=True
    )
    total_dap_delta_weeks = models.DecimalField(
        max_digits=16, decimal_places=12, blank=True, null=True
    )
    total_rp_dose_delta_weeks = models.DecimalField(
        max_digits=16, decimal_places=12, blank=True, null=True
    )
    total_agd_left = models.DecimalField(
        max_digits=16, decimal_places=8, blank=True, null=True
    )
    total_agd_right = models.DecimalField(
        max_digits=16, decimal_places=8, blank=True, null=True
    )
    total_agd_both = models.DecimalField(
        max_digits=16, decimal_places=8, blank=True, null=True
    )  # for legacy
    number_of_planes = models.IntegerField(blank=True, null=True)

    def __unicode__(self):
        return self.study_instance_uid

    def dap_a_cgycm2(self):
        """Converts DAP A to cGy.cm2 from Gy.m2 for display or export"""
        if self.total_dap_a:
            return 1000000 * self.total_dap_a

    def dap_b_cgycm2(self):
        """Converts DAP B to cGy.cm2 from Gy.m2 for display or export"""
        if self.total_dap_b:
            return 1000000 * self.total_dap_b

    def dap_total_cgycm2(self):
        """Converts DAP A+B to cGy.cm2 from Gy.m2 for display or export"""
        if self.total_dap:
            return 1000000 * self.total_dap

    def dap_delta_weeks_cgycm2(self):
        """Converts DAP delta weeks to cGy.cm2 from Gy.m2 for display"""
        if self.total_dap_delta_weeks:
            return 1000000 * self.total_dap_delta_weeks


class SkinDoseMapResults(models.Model):
    """Table to hold the results from OpenSkin"""

    general_study_module_attributes = models.ForeignKey(
        GeneralStudyModuleAttr, on_delete=models.CASCADE
    )
    phantom_width = models.DecimalField(
        max_digits=16, decimal_places=1, blank=True, null=True
    )
    phantom_height = models.DecimalField(
        max_digits=16, decimal_places=1, blank=True, null=True
    )
    phantom_depth = models.DecimalField(
        max_digits=16, decimal_places=1, blank=True, null=True
    )
    patient_mass = models.DecimalField(
        max_digits=16, decimal_places=1, blank=True, null=True
    )
    patient_mass_assumed = models.CharField(max_length=16, null=True, blank=True)
    patient_size = models.DecimalField(
        max_digits=16, decimal_places=1, blank=True, null=True
    )
    patient_size_assumed = models.CharField(max_length=16, null=True, blank=True)
    patient_orientation = models.CharField(max_length=16, blank=True, null=True)
    patient_orientation_assumed = models.CharField(max_length=16, null=True, blank=True)
    peak_skin_dose = models.DecimalField(
        max_digits=16, decimal_places=4, null=True, blank=True
    )
    dap_fraction = models.DecimalField(
        max_digits=16, decimal_places=4, null=True, blank=True
    )
    skin_map_version = models.CharField(max_length=16, null=True, blank=True)


class ObjectUIDsProcessed(models.Model):
    """Table to hold the SOP Instance UIDs of the objects that have been processed against this study to enable
    duplicate sorting.

    """

    general_study_module_attributes = models.ForeignKey(
        GeneralStudyModuleAttr, on_delete=models.CASCADE
    )
    sop_instance_uid = models.TextField(blank=True, null=True)


class ProjectionXRayRadiationDose(models.Model):  # TID 10001
    """Projection X-Ray Radiation Dose template TID 10001

    From DICOM Part 16:
        This template defines a container (the root) with subsidiary content items, each of which represents a
        single projection X-Ray irradiation event entry or plane-specific dose accumulations. There is a defined
        recording observer (the system or person responsible for recording the log, generally the system). A
        Biplane irradiation event will be recorded as two individual events, one for each plane. Accumulated
        values will be kept separate for each plane.

    """

    general_study_module_attributes = models.ForeignKey(
        GeneralStudyModuleAttr, on_delete=models.CASCADE
    )
    procedure_reported = models.ForeignKey(
        ContextID,
        blank=True,
        null=True,
        related_name="tid10001_procedure",
        on_delete=models.CASCADE,
    )
    has_intent = models.ForeignKey(
        ContextID,
        blank=True,
        null=True,
        related_name="tid10001_intent",
        on_delete=models.CASCADE,
    )
    acquisition_device_type_cid = models.ForeignKey(
        ContextID,
        blank=True,
        null=True,
        related_name="tid10001_type",
        on_delete=models.CASCADE,
    )
    scope_of_accumulation = models.ForeignKey(
        ContextID,
        blank=True,
        null=True,
        related_name="tid10001_scope",
        on_delete=models.CASCADE,
    )
    xray_detector_data_available = models.ForeignKey(
        ContextID,
        blank=True,
        null=True,
        related_name="tid10001_detector",
        on_delete=models.CASCADE,
    )
    xray_source_data_available = models.ForeignKey(
        ContextID,
        blank=True,
        null=True,
        related_name="tid10001_source",
        on_delete=models.CASCADE,
    )
    xray_mechanical_data_available = models.ForeignKey(
        ContextID,
        blank=True,
        null=True,
        related_name="tid10001_mech",
        on_delete=models.CASCADE,
    )
    comment = models.TextField(blank=True, null=True)
    # might need to be a table on its own as is 1-n, even though it should only list the primary source...
    source_of_dose_information = models.ForeignKey(
        ContextID,
        blank=True,
        null=True,
        related_name="tid10001_infosource",
        on_delete=models.CASCADE,
    )


class AccumXRayDose(models.Model):  # TID 10002
    """Accumulated X-Ray Dose TID 10002

    From DICOM Part 16:
        This general template provides detailed information on projection X-Ray dose value accumulations over
        several irradiation events from the same equipment (typically a study or a performed procedure step).

    """

    projection_xray_radiation_dose = models.ForeignKey(
        ProjectionXRayRadiationDose, on_delete=models.CASCADE
    )
    acquisition_plane = models.ForeignKey(
        ContextID, blank=True, null=True, on_delete=models.CASCADE
    )


class Calibration(models.Model):
    """Table to hold the calibration information

    + Container in TID 10002 Accumulated X-ray dose

    """

    accumulated_xray_dose = models.ForeignKey(AccumXRayDose, on_delete=models.CASCADE)
    dose_measurement_device = models.ForeignKey(
        ContextID, blank=True, null=True, on_delete=models.CASCADE
    )
    calibration_date = models.DateTimeField(blank=True, null=True)
    calibration_factor = models.DecimalField(
        max_digits=16, decimal_places=8, blank=True, null=True
    )
    calibration_uncertainty = models.DecimalField(
        max_digits=16, decimal_places=8, blank=True, null=True
    )
    calibration_responsible_party = models.TextField(blank=True, null=True)


class IrradEventXRayData(models.Model):  # TID 10003
    """Irradiation Event X-Ray Data TID 10003

    From DICOM part 16:
        This template conveys the dose and equipment parameters of a single irradiation event.

    """

    projection_xray_radiation_dose = models.ForeignKey(
        ProjectionXRayRadiationDose, on_delete=models.CASCADE
    )
    acquisition_plane = models.ForeignKey(
        ContextID,
        blank=True,
        null=True,
        related_name="tid10003_plane",
        on_delete=models.CASCADE,
    )  # CID 10003
    irradiation_event_uid = models.TextField(blank=True, null=True)
    irradiation_event_label = models.TextField(blank=True, null=True)
    label_type = models.ForeignKey(
        ContextID,
        blank=True,
        null=True,
        related_name="tid10003_labeltype",
        on_delete=models.CASCADE,
    )  # CID 10022
    date_time_started = models.DateTimeField(blank=True, null=True)
    irradiation_event_type = models.ForeignKey(
        ContextID,
        blank=True,
        null=True,
        related_name="tid10003_eventtype",
        on_delete=models.CASCADE,
    )  # CID 10002
    acquisition_protocol = models.TextField(blank=True, null=True)
    anatomical_structure = models.ForeignKey(
        ContextID,
        blank=True,
        null=True,
        related_name="tid10003_anatomy",
        on_delete=models.CASCADE,
    )  # CID 4009
    laterality = models.ForeignKey(
        ContextID,
        blank=True,
        null=True,
        related_name="tid10003_laterality",
        on_delete=models.CASCADE,
    )  # CID 244
    image_view = models.ForeignKey(
        ContextID,
        blank=True,
        null=True,
        related_name="tid10003_view",
        on_delete=models.CASCADE,
    )  # CID 4010 "DX View" or CID 4014 "View for Mammography"
    # Lines below are incorrect, but exist in current databases. Replace with lines below them:
    projection_eponymous_name = models.CharField(
        max_length=16, blank=True, null=True
    )  # Added null to originals
    patient_table_relationship = models.CharField(max_length=16, blank=True, null=True)
    patient_orientation = models.CharField(max_length=16, blank=True, null=True)
    patient_orientation_modifier = models.CharField(
        max_length=16, blank=True, null=True
    )
    # TODO: Projection Eponymous Name should be in ImageViewModifier, not here :-(
    projection_eponymous_name_cid = models.ForeignKey(
        ContextID,
        blank=True,
        null=True,
        related_name="tid10003_pojectioneponymous",
        on_delete=models.CASCADE,
    )  # CID 4012
    patient_table_relationship_cid = models.ForeignKey(
        ContextID,
        blank=True,
        null=True,
        related_name="tid10003_pttablerel",
        on_delete=models.CASCADE,
    )  # CID 21
    patient_orientation_cid = models.ForeignKey(
        ContextID,
        blank=True,
        null=True,
        related_name="tid10003_ptorientation",
        on_delete=models.CASCADE,
    )  # CID 19
    patient_orientation_modifier_cid = models.ForeignKey(
        ContextID,
        blank=True,
        null=True,
        related_name="tid10003_ptorientationmod",
        on_delete=models.CASCADE,
    )  # CID 20
    target_region = models.ForeignKey(
        ContextID,
        blank=True,
        null=True,
        related_name="tid10003_region",
        on_delete=models.CASCADE,
    )  # CID 4031
    dose_area_product = models.DecimalField(
        max_digits=16, decimal_places=10, blank=True, null=True
    )
    half_value_layer = models.DecimalField(
        max_digits=16, decimal_places=8, blank=True, null=True
    )
    patient_equivalent_thickness = models.DecimalField(
        max_digits=16, decimal_places=8, blank=True, null=True
    )
    entrance_exposure_at_rp = models.DecimalField(
        max_digits=16, decimal_places=8, blank=True, null=True
    )
    reference_point_definition_text = models.TextField(
        blank=True, null=True
    )  # in other models the code version is _code
    reference_point_definition = models.ForeignKey(
        ContextID,
        blank=True,
        null=True,
        related_name="tid10003_rpdefinition",
        on_delete=models.CASCADE,
    )  # CID 10025
    # Another char field that should be a cid
    breast_composition = models.CharField(
        max_length=16, blank=True, null=True
    )  # TID 4007, CID 6000
    breast_composition_cid = models.ForeignKey(
        ContextID,
        blank=True,
        null=True,
        related_name="tid10003_breastcomposition",
        on_delete=models.CASCADE,
    )  # CID 6000/6001
    percent_fibroglandular_tissue = models.DecimalField(
        max_digits=16, decimal_places=8, blank=True, null=True
    )  # TID 4007
    comment = models.TextField(blank=True, null=True)

    def __unicode__(self):
        return self.irradiation_event_uid

    def convert_gym2_to_cgycm2(self):
        try:
            return 1000000 * self.dose_area_product
        except TypeError:
            return None


class ImageViewModifier(models.Model):  # EV 111032
    """Table to hold image view modifiers for the irradiation event x-ray data table

    From DICOM Part 16 Annex D DICOM controlled Terminology Definitions
        + Code Value 111032
        + Code Meaning Image View Modifier
        + Code Definition Modifier for image view
    """

    irradiation_event_xray_data = models.ForeignKey(
        IrradEventXRayData, on_delete=models.CASCADE
    )
    image_view_modifier = models.ForeignKey(
        ContextID, blank=True, null=True, on_delete=models.CASCADE
    )  # CID 4011 "DX View Modifier" or CID 4015 "View Modifier for Mammography"
    # TODO: Add Projection Eponymous Name


class IrradEventXRayDetectorData(models.Model):  # TID 10003a
    """Irradiation Event X-Ray Detector Data TID 10003a

    From DICOM Part 16 Correction Proposal CP-1077:
        This template contains data which is expected to be available to the X-ray detector or plate reader component of
        the equipment.
    """

    irradiation_event_xray_data = models.ForeignKey(
        IrradEventXRayData, on_delete=models.CASCADE
    )
    exposure_index = models.DecimalField(
        max_digits=16, decimal_places=8, blank=True, null=True
    )
    target_exposure_index = models.DecimalField(
        max_digits=16, decimal_places=8, blank=True, null=True
    )
    deviation_index = models.DecimalField(
        max_digits=16, decimal_places=8, blank=True, null=True
    )
    # New fields added to record the non-IEC exposure index from CR/DX image headers
    relative_xray_exposure = models.DecimalField(
        max_digits=16, decimal_places=8, blank=True, null=True
    )
    relative_exposure_unit = models.CharField(max_length=16, blank=True, null=True)
    sensitivity = models.DecimalField(
        max_digits=16, decimal_places=8, blank=True, null=True
    )


class IrradEventXRaySourceData(models.Model):  # TID 10003b
    """Irradiation Event X-Ray Source Data TID 10003b

    From DICOM Part 16 Correction Proposal CP-1077:
        This template contains data which is expected to be available to the X-ray source component of the equipment.

    Additional to the template:
        * ii_field_size
        * exposure_control_mode
        * grid information over and above grid type
    """

    irradiation_event_xray_data = models.ForeignKey(
        IrradEventXRayData, on_delete=models.CASCADE
    )
    dose_rp = models.DecimalField(
        max_digits=16, decimal_places=12, blank=True, null=True
    )
    reference_point_definition = models.TextField(blank=True, null=True)
    reference_point_definition_code = models.ForeignKey(
        ContextID,
        blank=True,
        null=True,
        related_name="tid10003b_rpdefinition",
        on_delete=models.CASCADE,
    )  # CID 10025
    average_glandular_dose = models.DecimalField(
        max_digits=16, decimal_places=8, blank=True, null=True
    )
    fluoro_mode = models.ForeignKey(
        ContextID,
        blank=True,
        null=True,
        related_name="tid10003b_fluoromode",
        on_delete=models.CASCADE,
    )  # CID 10004
    pulse_rate = models.DecimalField(
        max_digits=16, decimal_places=8, blank=True, null=True
    )
    number_of_pulses = models.DecimalField(
        max_digits=16, decimal_places=2, blank=True, null=True
    )
    # derivation should be a cid - has never been used in extractor, but was non null=True so will exist in database :-(
    derivation = models.CharField(max_length=16, blank=True, null=True)
    derivation_cid = models.ForeignKey(
        ContextID,
        blank=True,
        null=True,
        related_name="tid10003b_derivation",
        on_delete=models.CASCADE,
    )  # R-10260, "Estimated"
    irradiation_duration = models.DecimalField(
        max_digits=16, decimal_places=8, blank=True, null=True
    )
    average_xray_tube_current = models.DecimalField(
        max_digits=16, decimal_places=8, blank=True, null=True
    )
    exposure_time = models.DecimalField(
        max_digits=16, decimal_places=2, blank=True, null=True
    )
    focal_spot_size = models.DecimalField(
        max_digits=16, decimal_places=8, blank=True, null=True
    )
    anode_target_material = models.ForeignKey(
        ContextID,
        blank=True,
        null=True,
        related_name="tid10003b_anodetarget",
        on_delete=models.CASCADE,
    )  # CID 10016
    collimated_field_area = models.DecimalField(
        max_digits=16, decimal_places=8, blank=True, null=True
    )
    collimated_field_height = models.DecimalField(
        max_digits=16, decimal_places=8, blank=True, null=True
    )
    collimated_field_width = models.DecimalField(
        max_digits=16, decimal_places=8, blank=True, null=True
    )
    # not in DICOM standard - 'image intensifier' field size and exposure control mode
    ii_field_size = models.IntegerField(blank=True, null=True)
    exposure_control_mode = models.CharField(max_length=16, blank=True, null=True)
    grid_absorbing_material = models.TextField(blank=True, null=True)
    grid_spacing_material = models.TextField(blank=True, null=True)
    grid_thickness = models.DecimalField(
        max_digits=16, decimal_places=6, blank=True, null=True
    )
    grid_pitch = models.DecimalField(
        max_digits=16, decimal_places=6, blank=True, null=True
    )
    grid_aspect_ratio = models.TextField(blank=True, null=True)
    grid_period = models.DecimalField(
        max_digits=16, decimal_places=6, blank=True, null=True
    )
    grid_focal_distance = models.DecimalField(
        max_digits=16, decimal_places=6, blank=True, null=True
    )

    def convert_gy_to_mgy(self):
        """Converts Gy to mGy for display in web interface"""
        if self.dose_rp:
            return 1000 * self.dose_rp


class XrayGrid(models.Model):
    """Content ID 10017 X-Ray Grid

    From DICOM Part 16
    """

    irradiation_event_xray_source_data = models.ForeignKey(
        IrradEventXRaySourceData, on_delete=models.CASCADE
    )
    xray_grid = models.ForeignKey(
        ContextID, blank=True, null=True, on_delete=models.CASCADE
    )  # CID 10017


class PulseWidth(models.Model):  # EV 113793
    """In TID 10003b. Code value 113793 (ms)"""

    irradiation_event_xray_source_data = models.ForeignKey(
        IrradEventXRaySourceData, on_delete=models.CASCADE
    )
    pulse_width = models.DecimalField(
        max_digits=16, decimal_places=8, blank=True, null=True
    )


class Kvp(models.Model):  # EV 113733
    """In TID 10003b. Code value 113733 (kV)"""

    irradiation_event_xray_source_data = models.ForeignKey(
        IrradEventXRaySourceData, on_delete=models.CASCADE
    )
    kvp = models.DecimalField(max_digits=16, decimal_places=8, blank=True, null=True)


class XrayTubeCurrent(models.Model):  # EV 113734
    """In TID 10003b. Code value 113734 (mA)"""

    irradiation_event_xray_source_data = models.ForeignKey(
        IrradEventXRaySourceData, on_delete=models.CASCADE
    )
    xray_tube_current = models.DecimalField(
        max_digits=16, decimal_places=8, blank=True, null=True
    )


class Exposure(models.Model):  # EV 113736
    """In TID 10003b. Code value 113736 (uA.s)"""

    irradiation_event_xray_source_data = models.ForeignKey(
        IrradEventXRaySourceData, on_delete=models.CASCADE
    )
    exposure = models.DecimalField(
        max_digits=16, decimal_places=2, blank=True, null=True
    )

    def convert_uAs_to_mAs(self):
        """Converts uAs to mAs for display in web interface"""
        from decimal import Decimal
        from numbers import Number

        if isinstance(self.exposure, Number):
            return self.exposure / Decimal(1000.0)
        else:
            return None


class XrayFilters(models.Model):  # EV 113771
    """Container in TID 10003b. Code value 113771"""

    irradiation_event_xray_source_data = models.ForeignKey(
        IrradEventXRaySourceData, on_delete=models.CASCADE
    )
    xray_filter_type = models.ForeignKey(
        ContextID,
        blank=True,
        null=True,
        related_name="xrayfilters_type",
        on_delete=models.CASCADE,
    )  # CID 10007
    xray_filter_material = models.ForeignKey(
        ContextID,
        blank=True,
        null=True,
        related_name="xrayfilters_material",
        on_delete=models.CASCADE,
    )  # CID 10006
    xray_filter_thickness_minimum = models.DecimalField(
        max_digits=16, decimal_places=8, blank=True, null=True
    )
    xray_filter_thickness_maximum = models.DecimalField(
        max_digits=16, decimal_places=8, blank=True, null=True
    )


class IrradEventXRayMechanicalData(models.Model):  # TID 10003c
    """Irradiation Event X-Ray Mechanical Data TID 10003c

    From DICOM Part 16 Correction Proposal CP-1077:
        This template contains data which is expected to be available to the gantry or mechanical component of the
        equipment.

    Additional to the template:
        * compression_force
        * magnification_factor
    """

    irradiation_event_xray_data = models.ForeignKey(
        IrradEventXRayData, on_delete=models.CASCADE
    )
    crdr_mechanical_configuration = models.ForeignKey(
        ContextID, blank=True, null=True, on_delete=models.CASCADE
    )
    positioner_primary_angle = models.DecimalField(
        max_digits=16, decimal_places=8, blank=True, null=True
    )
    positioner_secondary_angle = models.DecimalField(
        max_digits=16, decimal_places=8, blank=True, null=True
    )
    positioner_primary_end_angle = models.DecimalField(
        max_digits=16, decimal_places=8, blank=True, null=True
    )
    positioner_secondary_end_angle = models.DecimalField(
        max_digits=16, decimal_places=8, blank=True, null=True
    )
    column_angulation = models.DecimalField(
        max_digits=16, decimal_places=8, blank=True, null=True
    )
    table_head_tilt_angle = models.DecimalField(
        max_digits=16, decimal_places=8, blank=True, null=True
    )
    table_horizontal_rotation_angle = models.DecimalField(
        max_digits=16, decimal_places=8, blank=True, null=True
    )
    table_cradle_tilt_angle = models.DecimalField(
        max_digits=16, decimal_places=8, blank=True, null=True
    )
    compression_thickness = models.DecimalField(
        max_digits=16, decimal_places=8, blank=True, null=True
    )
    # not in DICOM standard - compression force in N
    compression_force = models.DecimalField(
        max_digits=16, decimal_places=8, blank=True, null=True
    )
    magnification_factor = models.DecimalField(
        max_digits=16, decimal_places=8, blank=True, null=True
    )


class DoseRelatedDistanceMeasurements(models.Model):  # CID 10008
    """Dose Related Distance Measurements Context ID 10008

    Called from TID 10003c
    """

    irradiation_event_xray_mechanical_data = models.ForeignKey(
        IrradEventXRayMechanicalData, on_delete=models.CASCADE
    )
    distance_source_to_isocenter = models.DecimalField(
        max_digits=16, decimal_places=8, blank=True, null=True
    )
    distance_source_to_reference_point = models.DecimalField(
        max_digits=16, decimal_places=8, blank=True, null=True
    )
    distance_source_to_detector = models.DecimalField(
        max_digits=16, decimal_places=8, blank=True, null=True
    )
    table_longitudinal_position = models.DecimalField(
        max_digits=16, decimal_places=8, blank=True, null=True
    )
    table_lateral_position = models.DecimalField(
        max_digits=16, decimal_places=8, blank=True, null=True
    )
    table_height_position = models.DecimalField(
        max_digits=16, decimal_places=8, blank=True, null=True
    )
    distance_source_to_table_plane = models.DecimalField(
        max_digits=16, decimal_places=8, blank=True, null=True
    )
    table_longitudinal_end_position = models.DecimalField(
        max_digits=16, decimal_places=8, blank=True, null=True
    )
    table_lateral_end_position = models.DecimalField(
        max_digits=16, decimal_places=8, blank=True, null=True
    )
    table_height_end_position = models.DecimalField(
        max_digits=16, decimal_places=8, blank=True, null=True
    )
    # not in DICOM standard - distance source to entrance surface distance in mm
    distance_source_to_entrance_surface = models.DecimalField(
        max_digits=16, decimal_places=8, blank=True, null=True
    )
    radiological_thickness = models.DecimalField(
        max_digits=16, decimal_places=8, blank=True, null=True
    )


class AccumProjXRayDose(models.Model):  # TID 10004
    """Accumulated Fluoroscopy and Acquisition Projection X-Ray Dose TID 10004

    From DICOM Part 16:
        This general template provides detailed information on projection X-Ray dose value accumulations over
        several irradiation events from the same equipment (typically a study or a performed procedure step).

    """

    accumulated_xray_dose = models.ForeignKey(AccumXRayDose, on_delete=models.CASCADE)
    fluoro_dose_area_product_total = models.DecimalField(
        max_digits=16, decimal_places=12, blank=True, null=True
    )
    fluoro_dose_rp_total = models.DecimalField(
        max_digits=16, decimal_places=12, blank=True, null=True
    )
    total_fluoro_time = models.DecimalField(
        max_digits=7, decimal_places=2, blank=True, null=True
    )
    acquisition_dose_area_product_total = models.DecimalField(
        max_digits=16, decimal_places=12, blank=True, null=True
    )
    acquisition_dose_rp_total = models.DecimalField(
        max_digits=16, decimal_places=12, blank=True, null=True
    )
    total_acquisition_time = models.DecimalField(
        max_digits=16, decimal_places=8, blank=True, null=True
    )
    # The following fields should not be in this table, and are duplicated in the
    # AccumCassetteBsdProjRadiogDose and AccumIntegratedProjRadiogDose
    # tables below.
    # TODO: Ensure rdsr.py and dx.py use the other table and do not populate this one any further.
    dose_area_product_total = models.DecimalField(
        max_digits=16, decimal_places=12, blank=True, null=True
    )
    dose_rp_total = models.DecimalField(
        max_digits=16, decimal_places=12, blank=True, null=True
    )
    total_number_of_radiographic_frames = models.DecimalField(
        max_digits=6, decimal_places=0, blank=True, null=True
    )
    reference_point_definition = models.TextField(blank=True, null=True)
    reference_point_definition_code = models.ForeignKey(
        ContextID, blank=True, null=True, on_delete=models.CASCADE
    )

    def fluoro_gym2_to_cgycm2(self):
        """Converts fluoroscopy DAP total from Gy.m2 to cGy.cm2 for display in web interface"""
        if self.fluoro_dose_area_product_total:
            return 1000000 * self.fluoro_dose_area_product_total

    def acq_gym2_to_cgycm2(self):
        """Converts acquisition DAP total from Gy.m2 to cGy.cm2 for display in web interface"""
        if self.acquisition_dose_area_product_total:
            return 1000000 * self.acquisition_dose_area_product_total


class AccumMammographyXRayDose(models.Model):  # TID 10005
    """Accumulated Mammography X-Ray Dose TID 10005

    From DICOM Part 16:
        This modality specific template provides detailed information on mammography X-Ray dose value
        accumulations over several irradiation events from the same equipment (typically a study or a performed
        procedure step).
    """

    accumulated_xray_dose = models.ForeignKey(AccumXRayDose, on_delete=models.CASCADE)
    accumulated_average_glandular_dose = models.DecimalField(
        max_digits=8, decimal_places=4, blank=True, null=True
    )
    laterality = models.ForeignKey(
        ContextID, blank=True, null=True, on_delete=models.CASCADE
    )


class AccumCassetteBsdProjRadiogDose(models.Model):  # TID 10006
    """Accumulated Cassette-based Projection Radiography Dose TID 10006

    From DICOM Part 16 Correction Proposal CP-1077:
        This template provides information on Projection Radiography dose values accumulated on Cassette-
        based systems over one or more irradiation events (typically a study or a performed procedure step) from
        the same equipment.
    """

    accumulated_xray_dose = models.ForeignKey(AccumXRayDose, on_delete=models.CASCADE)
    detector_type = models.ForeignKey(
        ContextID, blank=True, null=True, on_delete=models.CASCADE
    )
    total_number_of_radiographic_frames = models.DecimalField(
        max_digits=6, decimal_places=0, blank=True, null=True
    )


class AccumIntegratedProjRadiogDose(models.Model):  # TID 10007
    """Accumulated Integrated Projection Radiography Dose TID 10007

    From DICOM Part 16 Correction Proposal CP-1077:
        This template provides information on Projection Radiography dose values accumulated on Integrated
        systems over one or more irradiation events (typically a study or a performed procedure step) from the
        same equipment.
    """

    accumulated_xray_dose = models.ForeignKey(AccumXRayDose, on_delete=models.CASCADE)
    dose_area_product_total = models.DecimalField(
        max_digits=16, decimal_places=12, blank=True, null=True
    )
    dose_rp_total = models.DecimalField(
        max_digits=16, decimal_places=12, blank=True, null=True
    )
    total_number_of_radiographic_frames = models.DecimalField(
        max_digits=6, decimal_places=0, blank=True, null=True
    )
    reference_point_definition_code = models.ForeignKey(
        ContextID, blank=True, null=True, on_delete=models.CASCADE
    )
    reference_point_definition = models.TextField(blank=True, null=True)

    def convert_gym2_to_cgycm2(self):
        """Converts Gy.m2 to cGy.cm2 for display in web interface"""
        if self.dose_area_product_total:
            return 1000000 * self.dose_area_product_total

    dose_area_product_total_over_delta_weeks = models.DecimalField(
        max_digits=16, decimal_places=12, blank=True, null=True
    )
    dose_rp_total_over_delta_weeks = models.DecimalField(
        max_digits=16, decimal_places=12, blank=True, null=True
    )

    def total_dap_delta_gym2_to_cgycm2(self):
        """Converts total DAP over delta days from Gy.m2 to cGy.cm2 for display in web interface"""
        if self.dose_area_product_total_over_delta_weeks:
            return 1000000 * self.dose_area_product_total_over_delta_weeks


class PKsForSummedRFDoseStudiesInDeltaWeeks(models.Model):
    """Table to hold foreign keys of all studies that fall within the delta
    weeks of each RF study.
    """

    general_study_module_attributes = models.ForeignKey(
        GeneralStudyModuleAttr, on_delete=models.CASCADE
    )
    study_pk_in_delta_weeks = models.IntegerField(blank=True, null=True)


class PatientModuleAttr(models.Model):  # C.7.1.1
    """Patient Module C.7.1.1

    From DICOM Part 3: Information Object Definitions Table C.7-1:
        Specifies the Attributes of the Patient that describe and identify the Patient who is
        the subject of a diagnostic Study. This Module contains Attributes of the patient that are needed
        for diagnostic interpretation of the Image and are common for all studies performed on the
        patient. It contains Attributes that are also included in the Patient Modules in Section C.2.
    """

    general_study_module_attributes = models.ForeignKey(
        GeneralStudyModuleAttr, on_delete=models.CASCADE
    )
    patient_name = models.TextField(blank=True, null=True)
    name_hashed = models.BooleanField(default=False)
    patient_id = models.TextField(blank=True, null=True)
    id_hashed = models.BooleanField(default=False)
    patient_birth_date = models.DateField(blank=True, null=True)
    patient_sex = models.CharField(max_length=2, blank=True, null=True)
    other_patient_ids = models.TextField(blank=True, null=True)
    not_patient_indicator = models.TextField(blank=True, null=True)


class PatientStudyModuleAttr(models.Model):  # C.7.2.2
    """Patient Study Module C.7.2.2

    From DICOM Part 3: Information Object Definitions Table C.7-4a:
        Defines Attributes that provide information about the Patient at the time the Study
        started.
    """

    general_study_module_attributes = models.ForeignKey(
        GeneralStudyModuleAttr, on_delete=models.CASCADE
    )
    admitting_diagnosis_description = models.TextField(blank=True, null=True)
    admitting_diagnosis_code_sequence = models.TextField(blank=True, null=True)
    patient_age = models.CharField(max_length=4, blank=True, null=True)
    patient_age_decimal = models.DecimalField(
        max_digits=7, decimal_places=3, blank=True, null=True
    )
    patient_size = models.DecimalField(
        max_digits=16, decimal_places=8, blank=True, null=True
    )
    patient_weight = models.DecimalField(
        max_digits=16, decimal_places=8, blank=True, null=True
    )
    # TODO: Add patient size code sequence


class GeneralEquipmentModuleAttr(models.Model):  # C.7.5.1
    """General Equipment Module C.7.5.1

    From DICOM Part 3: Information Object Definitions Table C.7-8:
        Specifies the Attributes that identify and describe the piece of equipment that
        produced a Series of Composite Instances.
    """

    general_study_module_attributes = models.ForeignKey(
        GeneralStudyModuleAttr, on_delete=models.CASCADE
    )
    manufacturer = models.TextField(blank=True, null=True)
    institution_name = models.TextField(blank=True, null=True)
    institution_address = models.TextField(blank=True, null=True)
    station_name = models.CharField(max_length=32, blank=True, null=True)
    institutional_department_name = models.TextField(blank=True, null=True)
    manufacturer_model_name = models.TextField(blank=True, null=True)
    device_serial_number = models.TextField(blank=True, null=True)
    software_versions = models.TextField(blank=True, null=True)
    gantry_id = models.TextField(blank=True, null=True)
    spatial_resolution = models.DecimalField(
        max_digits=8, decimal_places=4, blank=True, null=True
    )
    date_of_last_calibration = models.DateTimeField(blank=True, null=True)
    time_of_last_calibration = models.DateTimeField(blank=True, null=True)
    unique_equipment_name = models.ForeignKey(
        UniqueEquipmentNames, null=True, on_delete=models.CASCADE
    )

    def __unicode__(self):
        return self.station_name


# Radiopharmaca

class RadiopharmaceuticalRadiationDose(models.Model):  # TID 10021
    """Radiopharmaceutical Radiation Dose TID 10021

    From DICOM Part 16:
       This Template defines a container (the root) with subsidiary Content Items, each of which corresponds to a
       single Radiopharmaceutical Administration Dose event entry. There is a defined recording observer (the
       system and/or person responsible for recording the assay of the radiopharmaceutical, and the person
       administered the radiopharmaceutical). Multiple Radiopharmaceutical Radiation Dose objects may be created
       for one study. Radiopharmaceutical Start DateTime in TID 10022 “Radiopharmaceutical Administration Event
       Data” will convey the order of administrations.
    """
    general_study_module_attributes = models.ForeignKey(GeneralStudyModuleAttr)
    associated_procedure = models.ForeignKey(
        ContextID, blank=True, null=True, related_name='tid10021_procedure')  # CID 3108
    has_intent = models.ForeignKey(
        ContextID, blank=True, null=True, related_name='tid10021_intent')  # CID 3629
    comment = models.TextField(blank=True, null=True)


class LanguageofContentItemandDescendants:  # TID 1204
    radiopharmaceutical_radiation_dose = models.ForeignKey(RadiopharmaceuticalRadiationDose)
    language_of_contentitem_and_descendants = models.ForeignKey(
        ContextID, blank=True, null=True, related_name='tid1204_language')  # CID 5000
    country_of_language = models.ForeignKey(
        ContextID, blank=True, null=True, related_name='tid1204_country')  # CID 5001


class RadiopharmaceuticalAdministrationEventData:  # TID 10022
    radiopharmaceutical_radiation_dose = models.ForeignKey(RadiopharmaceuticalRadiationDose)
    radiopharmaceutical_agent = models.ForeignKey(
        ContextID, blank=True, null=True, related_name='tid10022_agent')  # CID 25 & CID 4021
    radionuclide = models.ForeignKey(
        ContextID, blank=True, null=True, related_name='tid10022_radionuclide')  # CID 18 & CID 4020
    radionuclide_half_life = models.DecimalField(max_digits=16, decimal_places=8, blank=True, null=True)
    radiopharmaceutical_specific_activity = models.DecimalField(max_digits=16, decimal_places=8, blank=True, null=True)
    radiopharmaceutical_administration_event_uid = models.TextField(blank=True, null=True)
    intravenous_extravasation_symptoms = models.ForeignKey(
        ContextID, blank=True, null=True, related_name='tid10022_symptoms')  # CID 10043
    estimated_extravasation_activity = models.DecimalField(max_digits=16, decimal_places=8, blank=True, null=True)
    radiopharmaceutical_start_datetime = models.DateTimeField(blank=True, null=True)
    radiopharmaceutical_stop_datetime = models.DateTimeField(blank=True, null=True)
    administered_activity = models.DecimalField(max_digits=16, decimal_places=8, blank=True, null=True)
    radiopharmaceutical_volume = models.DecimalField(max_digits=16, decimal_places=8, blank=True, null=True)
    pre_administration_measured_activity = models.DecimalField(max_digits=16, decimal_places=8, blank=True, null=True)
    pre_activity_measurement_device = models.ForeignKey(
        ContextID, blank=True, null=True, related_name='tid10022_device_pre')  # CID 10041
    post_administration_measured_activity = models.DecimalField(max_digits=16, decimal_places=8, blank=True, null=True)
    post_activity_measurement_device = models.ForeignKey(
        ContextID, blank=True, null=True, related_name='tid10022_device_post')  # CID 10041
    route_of_administration = models.ForeignKey(
        ContextID, blank=True, null=True, related_name='tid10022_route')  # CID 11
    site_of = models.ForeignKey(
        ContextID, blank=True, null=True, related_name='tid10022_site')  # CID 3746
    laterality = models.ForeignKey(
        ContextID, blank=True, null=True, related_name='tid10022_laterality') # CID 244
    brand_name = models.TextField(blank=True, null=True)
    radiopharmaceutical_dispense_unit_identifier = models.TextField(blank=True, null=True)
    prescription_identifier = models.TextField(blank=True, null=True)
    comment = models.TextField(blank=True, null=True)


class BillingCode:
     radiopharmaceutical_administration_event_data = models.ForeignKey(RadiopharmaceuticalAdministrationEventData)
     billing_code = models.ForeignKey(ContextID, blank=True, null=True)


class DrugProductIdentifier:
     radiopharmaceutical_administration_event_data = models.ForeignKey(RadiopharmaceuticalAdministrationEventData)
     drug_product_identifier = models.ForeignKey(ContextID, blank=True, null=True)


class RadiopharmaceuticalLotIdentifier:
    radiopharmaceutical_administration_event_data = models.ForeignKey(RadiopharmaceuticalAdministrationEventData)
    radiopharmaceutical_lot_identifier = models.TextField(blank=True, null=True)


class ReagentVialIdentifier:
    radiopharmaceutical_administration_event_data = models.ForeignKey(RadiopharmaceuticalAdministrationEventData)
    reagent_vial_identifier = models.TextField(blank=True, null=True)


class RadionuclideIdentifier:
    radiopharmaceutical_administration_event_data = models.ForeignKey(RadiopharmaceuticalAdministrationEventData)
    radionuclide_identifier = models.TextField(blank=True, null=True)


class OrganDose:  # TID 10023
    radiopharmaceutical_administration_event_data = models.ForeignKey(RadiopharmaceuticalAdministrationEventData)
    finding_site = models.ForeignKey(
        ContextID, blank=True, null=True, related_name='tid10023_site') # CID 10044
    laterality = models.ForeignKey(
        ContextID, blank=True, null=True, related_name='tid10023_laterality') # CID 244
    mass = models.DecimalField(max_digits=16, decimal_places=8, blank=True, null=True)
    measurement_method = models.TextField(blank=True, null=True)
    organ_dose = models.DecimalField(max_digits=16, decimal_places=8, blank=True, null=True)
    reference_authority_code = models.ForeignKey(
        ContextID, blank=True, null=True, related_name='tid10023_authority')  # CID 10040
    reference_authority_text = models.TextField(blank=True, null=True)


class RadiopharmaceuticalAdministrationPatientCharacteristics:
    radiopharmaceutical_radiation_dose = models.ForeignKey(RadiopharmaceuticalRadiationDose)
    subject_age = models.DecimalField(max_digits=16, decimal_places=8, blank=True, null=True)
    subject_sex = models.ForeignKey(
        ContextID, blank=True, null=True, related_name='tid10023_authority')  # CID 7455
    patient_height = models.DecimalField(max_digits=16, decimal_places=8, blank=True, null=True)
    patient_weight = models.DecimalField(max_digits=16, decimal_places=8, blank=True, null=True)
    body_surface_area = models.DecimalField(max_digits=16, decimal_places=8, blank=True, null=True)
    body_surface_area_formula = models.ForeignKey(
        ContextID, blank=True, null=True, related_name='tid10023_authority')  # CID 3663
    body_mass_index = models.DecimalField(max_digits=16, decimal_places=8, blank=True, null=True)
    equation =  models.ForeignKey(
        ContextID, blank=True, null=True, related_name='tid10023_authority')
    glucose = models.DecimalField(max_digits=16, decimal_places=8, blank=True, null=True)
    fasting_duration = models.DecimalField(max_digits=16, decimal_places=8, blank=True, null=True)
    hydration_volume = models.DecimalField(max_digits=16, decimal_places=8, blank=True, null=True)
    recent_physical_activity = models.TextField(blank=True, null=True)
    serum_creatinine = models.DecimalField(max_digits=16, decimal_places=8, blank=True, null=True)
    measurement_method = models.ForeignKey(
        ContextID, blank=True, null=True, related_name='tid10023_authority')  # CID 10047
    equivalent_meaning_of_concept_name = models.ForeignKey(
        ContextID, blank=True, null=True, related_name='tid10023_authority')  # CID 10046


class PatientState:  # CID 10045
    radiopharmaceutical_administration_patient_characteristics = models.ForeignKey(RadiopharmaceuticalAdministrationPatientCharacteristics)
    patient_state = models.ForeignKey(ContextID, blank=True, null=True)


class GlomerularFiltrationRate:
    radiopharmaceutical_administration_patient_characteristics = models.ForeignKey(RadiopharmaceuticalAdministrationPatientCharacteristics)
    glomerular_filtration_rate = models.DecimalField(max_digits=16, decimal_places=8, blank=True, null=True)


# CT


class CtRadiationDose(models.Model):  # TID 10011
    """CT Radiation Dose TID 10011

    From DICOM Part 16:
        This template defines a container (the root) with subsidiary content items, each of which corresponds to a
        single CT X-Ray irradiation event entry. There is a defined recording observer (the system or person
        responsible for recording the log, generally the system). Accumulated values shall be kept for a whole
        Study or at least a part of a Study, if the Study is divided in the workflow of the examination, or a
        performed procedure step. Multiple CT Radiation Dose objects may be created for one Study.
    """

    general_study_module_attributes = models.ForeignKey(
        GeneralStudyModuleAttr, on_delete=models.CASCADE
    )
    procedure_reported = models.ForeignKey(
        ContextID,
        blank=True,
        null=True,
        related_name="tid10011_procedure",
        on_delete=models.CASCADE,
    )
    has_intent = models.ForeignKey(
        ContextID,
        blank=True,
        null=True,
        related_name="tid10011_intent",
        on_delete=models.CASCADE,
    )  # CID 3629
    start_of_xray_irradiation = models.DateTimeField(blank=True, null=True)
    end_of_xray_irradiation = models.DateTimeField(blank=True, null=True)
    scope_of_accumulation = models.ForeignKey(
        ContextID,
        blank=True,
        null=True,
        related_name="tid10011_scope",
        on_delete=models.CASCADE,
    )  # CID 10000
    uid_type = models.ForeignKey(
        ContextID,
        blank=True,
        null=True,
        related_name="tid1011_uid",
        on_delete=models.CASCADE,
    )  # CID 10001
    comment = models.TextField(blank=True, null=True)
    # does need to be a table on its own as is 1-n
    source_of_dose_information = models.ForeignKey(
        ContextID,
        blank=True,
        null=True,
        related_name="tid10011_source",
        on_delete=models.CASCADE,
    )


class SourceOfCTDoseInformation(models.Model):  # CID 10021
    """Source of CT Dose Information"""

    # TODO: populate this table when extracting and move existing data. Task #164
    ct_radiation_dose = models.ForeignKey(CtRadiationDose, on_delete=models.CASCADE)
    source_of_dose_information = models.ForeignKey(
        ContextID, blank=True, null=True, on_delete=models.CASCADE
    )  # CID 10021


class CtAccumulatedDoseData(models.Model):  # TID 10012
    """CT Accumulated Dose Data

    From DICOM Part 16:
        This general template provides detailed information on CT X-Ray dose value accumulations over several
        irradiation events from the same equipment and over the scope of accumulation specified for the report
        (typically a Study or a Performed Procedure Step).
    """

    ct_radiation_dose = models.ForeignKey(CtRadiationDose, on_delete=models.CASCADE)
    total_number_of_irradiation_events = models.DecimalField(
        max_digits=16, decimal_places=0, blank=True, null=True
    )
    ct_dose_length_product_total = models.DecimalField(
        max_digits=16, decimal_places=8, blank=True, null=True
    )
    ct_effective_dose_total = models.DecimalField(
        max_digits=16, decimal_places=8, blank=True, null=True
    )
    reference_authority_code = models.ForeignKey(
        ContextID,
        blank=True,
        null=True,
        related_name="tid10012_authority",
        on_delete=models.CASCADE,
    )  # CID 10015 (ICRP60/103)
    reference_authority_text = models.TextField(blank=True, null=True)
    measurement_method = models.ForeignKey(
        ContextID,
        blank=True,
        null=True,
        related_name="tid10012_method",
        on_delete=models.CASCADE,
    )  # CID 10011
    patient_model = models.TextField(blank=True, null=True)
    effective_dose_phantom_type = models.TextField(blank=True, null=True)
    dosimeter_type = models.TextField(blank=True, null=True)
    comment = models.TextField(blank=True, null=True)


class CtIrradiationEventData(models.Model):  # TID 10013
    """CT Irradiation Event Data TID 10013

    From DICOM Part 16:
        This template conveys the dose and equipment parameters of a single irradiation event.

    Additional to the template:
        + date_time_started
        + series_description
    """

    ct_radiation_dose = models.ForeignKey(CtRadiationDose, on_delete=models.CASCADE)
    acquisition_protocol = models.TextField(blank=True, null=True)
    target_region = models.ForeignKey(
        ContextID,
        blank=True,
        null=True,
        related_name="tid10013_region",
        on_delete=models.CASCADE,
    )  # CID 4030
    ct_acquisition_type = models.ForeignKey(
        ContextID,
        blank=True,
        null=True,
        related_name="tid10013_type",
        on_delete=models.CASCADE,
    )  # CID 10013
    procedure_context = models.ForeignKey(
        ContextID,
        blank=True,
        null=True,
        related_name="tid10013_context",
        on_delete=models.CASCADE,
    )  # CID 10014
    irradiation_event_uid = models.TextField(blank=True, null=True)
    #  TODO: Add extraction of the label and label type (Series, acquisition, instance number) Issue #167
    irradiation_event_label = models.TextField(blank=True, null=True)
    label_type = models.ForeignKey(
        ContextID,
        blank=True,
        null=True,
        related_name="tid10013_labeltype",
        on_delete=models.CASCADE,
    )  # CID 10022
    exposure_time = models.DecimalField(
        max_digits=16, decimal_places=8, blank=True, null=True
    )
    nominal_single_collimation_width = models.DecimalField(
        max_digits=16, decimal_places=8, blank=True, null=True
    )
    nominal_total_collimation_width = models.DecimalField(
        max_digits=16, decimal_places=8, blank=True, null=True
    )
    pitch_factor = models.DecimalField(
        max_digits=16, decimal_places=8, blank=True, null=True
    )
    number_of_xray_sources = models.DecimalField(
        max_digits=8, decimal_places=0, blank=True, null=True
    )
    mean_ctdivol = models.DecimalField(
        max_digits=16, decimal_places=8, blank=True, null=True
    )
    ctdiw_phantom_type = models.ForeignKey(
        ContextID,
        blank=True,
        null=True,
        related_name="tid10013_phantom",
        on_delete=models.CASCADE,
    )  # CID 4052
    ctdifreeair_calculation_factor = models.DecimalField(
        max_digits=16, decimal_places=8, blank=True, null=True
    )
    mean_ctdifreeair = models.DecimalField(
        max_digits=16, decimal_places=8, blank=True, null=True
    )
    dlp = models.DecimalField(max_digits=16, decimal_places=8, blank=True, null=True)
    effective_dose = models.DecimalField(
        max_digits=16, decimal_places=8, blank=True, null=True
    )
    measurement_method = models.ForeignKey(
        ContextID,
        blank=True,
        null=True,
        related_name="tid10013_method",
        on_delete=models.CASCADE,
    )  # CID 10011
    effective_dose_conversion_factor = models.DecimalField(
        max_digits=16, decimal_places=8, blank=True, null=True
    )
    xray_modulation_type = models.TextField(blank=True, null=True)
    comment = models.TextField(blank=True, null=True)
    # Not in DICOM standard:
    date_time_started = models.DateTimeField(blank=True, null=True)
    series_description = models.TextField(blank=True, null=True)


class CtReconstructionAlgorithm(models.Model):
    """Container in TID 10013 to hold CT reconstruction methods"""

    # TODO: Add this to the rdsr extraction routines. Issue #166
    ct_irradiation_event_data = models.ForeignKey(
        CtIrradiationEventData, on_delete=models.CASCADE
    )
    reconstruction_algorithm = models.ForeignKey(
        ContextID, blank=True, null=True, on_delete=models.CASCADE
    )  # CID 10033


class CtXRaySourceParameters(models.Model):
    """Container in TID 10013 to hold CT x-ray source parameters"""

    ct_irradiation_event_data = models.ForeignKey(
        CtIrradiationEventData, on_delete=models.CASCADE
    )
    identification_of_the_xray_source = models.TextField(blank=True, null=True)
    kvp = models.DecimalField(max_digits=16, decimal_places=8, blank=True, null=True)
    maximum_xray_tube_current = models.DecimalField(
        max_digits=16, decimal_places=8, blank=True, null=True
    )
    xray_tube_current = models.DecimalField(
        max_digits=16, decimal_places=8, blank=True, null=True
    )
    exposure_time_per_rotation = models.DecimalField(
        max_digits=16, decimal_places=8, blank=True, null=True
    )
    xray_filter_aluminum_equivalent = models.DecimalField(
        max_digits=16, decimal_places=8, blank=True, null=True
    )


class ScanningLength(models.Model):  # TID 10014
    """Scanning Length TID 10014

    From DICOM Part 16:
        No description
    """

    ct_irradiation_event_data = models.ForeignKey(
        CtIrradiationEventData, on_delete=models.CASCADE
    )
    scanning_length = models.DecimalField(
        max_digits=16, decimal_places=8, blank=True, null=True
    )
    length_of_reconstructable_volume = models.DecimalField(
        max_digits=16, decimal_places=8, blank=True, null=True
    )
    exposed_range = models.DecimalField(
        max_digits=16, decimal_places=8, blank=True, null=True
    )
    top_z_location_of_reconstructable_volume = models.DecimalField(
        max_digits=16, decimal_places=8, blank=True, null=True
    )
    bottom_z_location_of_reconstructable_volume = models.DecimalField(
        max_digits=16, decimal_places=8, blank=True, null=True
    )
    top_z_location_of_scanning_length = models.DecimalField(
        max_digits=16, decimal_places=8, blank=True, null=True
    )
    bottom_z_location_of_scanning_length = models.DecimalField(
        max_digits=16, decimal_places=8, blank=True, null=True
    )
    frame_of_reference_uid = models.TextField(blank=True, null=True)


class SizeSpecificDoseEstimation(models.Model):
    """Container in TID 10013 to hold size specific dose estimation details"""

    # TODO: Add this to the rdsr extraction routines. Issue #168
    ct_irradiation_event_data = models.ForeignKey(
        CtIrradiationEventData, on_delete=models.CASCADE
    )
    measurement_method = models.ForeignKey(
        ContextID,
        blank=True,
        null=True,
        related_name="ssde_method",
        on_delete=models.CASCADE,
    )  # CID 10023
    measured_lateral_dimension = models.DecimalField(
        max_digits=16, decimal_places=8, blank=True, null=True
    )
    measured_ap_dimension = models.DecimalField(
        max_digits=16, decimal_places=8, blank=True, null=True
    )
    derived_effective_diameter = models.DecimalField(
        max_digits=16, decimal_places=8, blank=True, null=True
    )
    water_equivalent_diameter = models.DecimalField(
        max_digits=16, decimal_places=8, blank=True, null=True
    )
    water_equivalent_diameter_method = models.ForeignKey(
        ContextID,
        blank=True,
        null=True,
        related_name="ssde_wed_method",
        on_delete=models.CASCADE,
    )  # CID 10024
    wed_estimate_location_z = models.DecimalField(
        max_digits=16, decimal_places=8, blank=True, null=True
    )


class WEDSeriesOrInstances(models.Model):
    """From TID 10013 Series or Instance used for Water Equivalent Diameter estimation"""

    size_specific_dose_estimation = models.ForeignKey(
        SizeSpecificDoseEstimation, on_delete=models.CASCADE
    )
    wed_series_or_instance = models.TextField(blank=True, null=True)  # referenced UID


class CtDoseCheckDetails(models.Model):  # TID 10015
    """CT Dose Check Details TID 10015

    From DICOM Part 16:
        This template records details related to the use of the NEMA Dose Check Standard (NEMA XR-25-2010).
    """

    ct_irradiation_event_data = models.ForeignKey(
        CtIrradiationEventData, on_delete=models.CASCADE
    )
    dlp_alert_value_configured = models.NullBooleanField()
    ctdivol_alert_value_configured = models.NullBooleanField()
    dlp_alert_value = models.DecimalField(
        max_digits=16, decimal_places=8, blank=True, null=True
    )
    ctdivol_alert_value = models.DecimalField(
        max_digits=16, decimal_places=8, blank=True, null=True
    )
    accumulated_dlp_forward_estimate = models.DecimalField(
        max_digits=16, decimal_places=8, blank=True, null=True
    )
    accumulated_ctdivol_forward_estimate = models.DecimalField(
        max_digits=16, decimal_places=8, blank=True, null=True
    )
    # alert_ added to allow two fields that are in different containers in std
    alert_reason_for_proceeding = models.TextField(blank=True, null=True)
    dlp_notification_value_configured = models.NullBooleanField()
    ctdivol_notification_value_configured = models.NullBooleanField()
    dlp_notification_value = models.DecimalField(
        max_digits=8, decimal_places=4, blank=True, null=True
    )
    ctdivol_notification_value = models.DecimalField(
        max_digits=8, decimal_places=4, blank=True, null=True
    )
    dlp_forward_estimate = models.DecimalField(
        max_digits=8, decimal_places=4, blank=True, null=True
    )
    ctdivol_forward_estimate = models.DecimalField(
        max_digits=8, decimal_places=4, blank=True, null=True
    )
    # notification_ added to allow two fields that are in different containers in std
    notification_reason_for_proceeding = models.TextField(blank=True, null=True)


# Models common to both


class ObserverContext(models.Model):  # TID 1002
    """Observer Context TID 1002

    From DICOM Part 16:
        The observer (person or device) that created the Content Items to which this context applies.
    """
<<<<<<< HEAD
    projection_xray_radiation_dose = models.ForeignKey(ProjectionXRayRadiationDose, blank=True, null=True)
    ct_radiation_dose = models.ForeignKey(CtRadiationDose, blank=True, null=True)
    radiopharmaceutical_radiation_dose = models.ForeignKey(RadiopharmaceuticalRadiationDose, blank=True, null=True)
    radiopharmaceutical_administration_event_data = models.ForeignKey(RadiopharmaceuticalAdministrationEventData, blank=True, null=True)
=======

    projection_xray_radiation_dose = models.ForeignKey(
        ProjectionXRayRadiationDose, blank=True, null=True, on_delete=models.CASCADE
    )
    ct_radiation_dose = models.ForeignKey(
        CtRadiationDose, blank=True, null=True, on_delete=models.CASCADE
    )
>>>>>>> f536778b
    observer_type = models.ForeignKey(
        ContextID,
        blank=True,
        null=True,
        related_name="tid1002_observertype",
        on_delete=models.CASCADE,
    )  # CID 270
    person_observer_name = models.TextField(blank=True, null=True)
    person_observer_organization_name = models.TextField(blank=True, null=True)
    person_observer_role_in_organization = models.ForeignKey(
        ContextID,
        blank=True,
        null=True,
        related_name="tid1002_ptroleorg",
        on_delete=models.CASCADE,
    )  # CID 7452
    person_observer_role_in_procedure = models.ForeignKey(
        ContextID,
        blank=True,
        null=True,
        related_name="tid1002_ptroleproc",
        on_delete=models.CASCADE,
    )  # CID 7453
    device_observer_uid = models.TextField(blank=True, null=True)
    device_observer_name = models.TextField(blank=True, null=True)
    device_observer_manufacturer = models.TextField(blank=True, null=True)
    device_observer_model_name = models.TextField(blank=True, null=True)
    device_observer_serial_number = models.TextField(blank=True, null=True)
    device_observer_physical_location_during_observation = models.TextField(
        blank=True, null=True
    )
    device_role_in_procedure = models.ForeignKey(
        ContextID,
        blank=True,
        null=True,
        related_name="tid1002_role",
        on_delete=models.CASCADE,
    )  # CID 7445

    def __unicode__(self):
        return self.device_observer_name


class DeviceParticipant(models.Model):  # TID 1021
    """Device Participant TID 1021

    From DICOM Part 16:
        This template describes a device participating in an activity as other than an observer or subject. E.g. for
        a dose report documenting an irradiating procedure, participants include the irradiating device.
    """

    accumulated_xray_dose = models.ForeignKey(
        AccumXRayDose, blank=True, null=True, on_delete=models.CASCADE
    )
    irradiation_event_xray_detector_data = models.ForeignKey(
        IrradEventXRayDetectorData, blank=True, null=True, on_delete=models.CASCADE
    )
    irradiation_event_xray_source_data = models.ForeignKey(
        IrradEventXRaySourceData, blank=True, null=True, on_delete=models.CASCADE
    )
    ct_accumulated_dose_data = models.ForeignKey(
        CtAccumulatedDoseData, blank=True, null=True, on_delete=models.CASCADE
    )
    ct_irradiation_event_data = models.ForeignKey(
        CtIrradiationEventData, blank=True, null=True, on_delete=models.CASCADE
    )
    device_role_in_procedure = models.ForeignKey(
        ContextID, blank=True, null=True, on_delete=models.CASCADE
    )
    device_name = models.TextField(blank=True, null=True)
    device_manufacturer = models.TextField(blank=True, null=True)
    device_model_name = models.TextField(blank=True, null=True)
    device_serial_number = models.TextField(blank=True, null=True)
    device_observer_uid = models.TextField(blank=True, null=True)


class PersonParticipant(models.Model):  # TID 1020
    """Person Participant TID 1020

    From DICOM Part 16:
        This template describes a person participating in an activity as other than an observer or subject. E.g. for
        a dose report documenting an irradiating procedure, participants include the person administering the
        irradiation and the person authorizing the irradiation.
    """

    projection_xray_radiation_dose = models.ForeignKey(
        ProjectionXRayRadiationDose, blank=True, null=True, on_delete=models.CASCADE
    )
    ct_radiation_dose = models.ForeignKey(
        CtRadiationDose, blank=True, null=True, on_delete=models.CASCADE
    )
    irradiation_event_xray_data = models.ForeignKey(
        IrradEventXRayData, blank=True, null=True, on_delete=models.CASCADE
    )
    ct_accumulated_dose_data = models.ForeignKey(
        CtAccumulatedDoseData, blank=True, null=True, on_delete=models.CASCADE
    )
    ct_irradiation_event_data = models.ForeignKey(
        CtIrradiationEventData, blank=True, null=True, on_delete=models.CASCADE
    )
    ct_dose_check_details_alert = models.ForeignKey(
        CtDoseCheckDetails,
        blank=True,
        null=True,
        related_name="tid1020_alert",
        on_delete=models.CASCADE,
    )
    ct_dose_check_details_notification = models.ForeignKey(
<<<<<<< HEAD
        CtDoseCheckDetails, blank=True, null=True, related_name='tid1020_notification')
    radiopharmaceutical_administration_event_data = models.ForeignKey(RadiopharmaceuticalAdministrationEventData, blank=True, null=True)
=======
        CtDoseCheckDetails,
        blank=True,
        null=True,
        related_name="tid1020_notification",
        on_delete=models.CASCADE,
    )
>>>>>>> f536778b
    person_name = models.TextField(blank=True, null=True)
    # CharField version is a mistake and shouldn't be used
    person_role_in_procedure = models.CharField(max_length=16, blank=True)
    person_role_in_procedure_cid = models.ForeignKey(
        ContextID,
        blank=True,
        null=True,
        related_name="tid1020_roleproc",
        on_delete=models.CASCADE,
    )
    person_id = models.TextField(blank=True, null=True)
    person_id_issuer = models.TextField(blank=True, null=True)
    organization_name = models.TextField(blank=True, null=True)
    # TextField version is a mistake and shouldn't be used
    person_role_in_organization = models.TextField(blank=True, null=True)
    person_role_in_organization_cid = models.ForeignKey(
        ContextID,
        blank=True,
        null=True,
        related_name="tid1020_roleorg",
        on_delete=models.CASCADE,
    )  # CID 7452

    def __unicode__(self):
        return self.person_name


class SummaryFields(models.Model):
    """Status and progress of populating the summary fields in GeneralStudyModuleAttr"""

    modality_type = models.CharField(max_length=2, null=True)
    complete = models.BooleanField(default=False)
    status_message = models.TextField(blank=True, null=True)
    total_studies = models.IntegerField(default=0)
    current_study = models.IntegerField(default=0)


class UpgradeStatus(SingletonModel):
    """
    Record upgrade status activity
    """

    from_0_9_1_summary_fields = models.BooleanField(default=False)<|MERGE_RESOLUTION|>--- conflicted
+++ resolved
@@ -2309,20 +2309,15 @@
     From DICOM Part 16:
         The observer (person or device) that created the Content Items to which this context applies.
     """
-<<<<<<< HEAD
-    projection_xray_radiation_dose = models.ForeignKey(ProjectionXRayRadiationDose, blank=True, null=True)
-    ct_radiation_dose = models.ForeignKey(CtRadiationDose, blank=True, null=True)
+
+    projection_xray_radiation_dose = models.ForeignKey(
+        ProjectionXRayRadiationDose, blank=True, null=True, on_delete=models.CASCADE
+    )
+    ct_radiation_dose = models.ForeignKey(
+        CtRadiationDose, blank=True, null=True, on_delete=models.CASCADE
+    )
     radiopharmaceutical_radiation_dose = models.ForeignKey(RadiopharmaceuticalRadiationDose, blank=True, null=True)
     radiopharmaceutical_administration_event_data = models.ForeignKey(RadiopharmaceuticalAdministrationEventData, blank=True, null=True)
-=======
-
-    projection_xray_radiation_dose = models.ForeignKey(
-        ProjectionXRayRadiationDose, blank=True, null=True, on_delete=models.CASCADE
-    )
-    ct_radiation_dose = models.ForeignKey(
-        CtRadiationDose, blank=True, null=True, on_delete=models.CASCADE
-    )
->>>>>>> f536778b
     observer_type = models.ForeignKey(
         ContextID,
         blank=True,
@@ -2431,17 +2426,13 @@
         on_delete=models.CASCADE,
     )
     ct_dose_check_details_notification = models.ForeignKey(
-<<<<<<< HEAD
-        CtDoseCheckDetails, blank=True, null=True, related_name='tid1020_notification')
+        CtDoseCheckDetails,
+        blank=True,
+        null=True,
+        related_name="tid1020_notification",
+        on_delete=models.CASCADE,
+    )
     radiopharmaceutical_administration_event_data = models.ForeignKey(RadiopharmaceuticalAdministrationEventData, blank=True, null=True)
-=======
-        CtDoseCheckDetails,
-        blank=True,
-        null=True,
-        related_name="tid1020_notification",
-        on_delete=models.CASCADE,
-    )
->>>>>>> f536778b
     person_name = models.TextField(blank=True, null=True)
     # CharField version is a mistake and shouldn't be used
     person_role_in_procedure = models.CharField(max_length=16, blank=True)
