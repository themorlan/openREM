#    OpenREM - Radiation Exposure Monitoring tools for the physicist
#    Copyright (C) 2012,2013  The Royal Marsden NHS Foundation Trust
#
#    This program is free software: you can redistribute it and/or modify
#    it under the terms of the GNU General Public License as published by
#    the Free Software Foundation, either version 3 of the License, or
#    (at your option) any later version.
#
#    This program is distributed in the hope that it will be useful,
#    but WITHOUT ANY WARRANTY; without even the implied warranty of
#    MERCHANTABILITY or FITNESS FOR A PARTICULAR PURPOSE.  See the
#    GNU General Public License for more details.
#
#    Additional permission under section 7 of GPLv3:
#    You shall not make any use of the name of The Royal Marsden NHS
#    Foundation trust in connection with this Program in any press or
#    other public announcement without the prior written consent of
#    The Royal Marsden NHS Foundation Trust.
#
#    You should have received a copy of the GNU General Public License
#    along with this program.  If not, see <http://www.gnu.org/licenses/>.

"""
..  module:: models.
    :synopsis: Models to create the database tables and relationships.

..  moduleauthor:: Ed McDonagh

"""

# Following two lines added so that sphinx autodocumentation works.
from builtins import object  # pylint: disable=redefined-builtin
import json
<<<<<<< HEAD
from datetime import timedelta
=======
>>>>>>> bfd835c1
from decimal import Decimal
from django.db import models
from django.urls import reverse
from solo.models import SingletonModel
from django.contrib.auth.models import User
from django.db.models.signals import post_save
from django.dispatch import receiver

# hoping to remove the next two lines
# import os
# os.environ['DJANGO_SETTINGS_MODULE'] = 'openremproject.settings'
# pylint: disable=unused-variable


class AdminTaskQuestions(SingletonModel):
    """
    Record if admin tasks have been dealt with
    """

    ask_revert_to_074_question = models.BooleanField(default=True)


class NotPatientIndicatorsID(models.Model):
    """
    Table to record strings that indicate a patient ID is really a test or QA ID
    """

    not_patient_id = models.CharField(max_length=64)

    def get_absolute_url(self):
        return reverse("not_patient_indicators")

    def __unicode__(self):
        return self.not_patient_id

    class Meta(object):
        """Meta class to define verbose names for not patient indicators for IDs"""

        verbose_name = "Not-patient indicator ID"
        verbose_name_plural = "Not-patient indicator IDs"


class NotPatientIndicatorsName(models.Model):
    """
    Table to record strings that indicate a patient name is really a test or QA name
    """

    not_patient_name = models.CharField(max_length=64)

    def get_absolute_url(self):
        return reverse("not_patient_indicators")

    def __unicode__(self):
        return self.not_patient_name

    class Meta(object):
        """Meta class to define verbose names for not-patient indicator names table"""

        verbose_name = "Not-patient indicator name"
        verbose_name_plural = "Not-patient indicator names"


class SkinDoseMapCalcSettings(SingletonModel):
    """
    Table to store skin dose map calculation settings
    """

    enable_skin_dose_maps = models.BooleanField(
        default=False, verbose_name="Enable skin dose maps?"
    )
    calc_on_import = models.BooleanField(
        default=True, verbose_name="Calculate skin dose map on import?"
    )
    allow_safelist_modify = models.BooleanField(
        default=False, verbose_name="Allow safelist to be updated?"
    )

    def get_absolute_url(self):
        return reverse("skin_dose_map_settings_update", kwargs={"pk": 1})


class OpenSkinSafeList(models.Model):
    """
    Table to store systems names and software versions that are suitable for OpenSkin
    """

    manufacturer = models.TextField(blank=True, null=True)
    manufacturer_model_name = models.TextField(blank=True, null=True)
    software_version = models.TextField(blank=True, default="")

    def get_absolute_url(self):
        return reverse("display_names_view")


class HighDoseMetricAlertSettings(SingletonModel):
    """
    Table to store high dose fluoroscopy alert settings
    """

    alert_total_dap_rf = models.IntegerField(
        blank=True,
        null=True,
        default=20000,
        verbose_name="Alert level for total DAP from fluoroscopy examination (cGy.cm<sup>2</sup>)",
    )
    alert_total_rp_dose_rf = models.FloatField(
        blank=True,
        null=True,
        default=2.0,
        verbose_name="Alert level for total dose at reference point from fluoroscopy examination (Gy)",
    )
    alert_skindose = models.FloatField(
        blank=True,
        null=True,
        default=2.0,
        verbose_name="Alert level for the peak skin dose from fluoroscopy examination (Gy)",
    )
    accum_dose_delta_weeks = models.IntegerField(
        blank=True,
        null=True,
        default=12,
        verbose_name="Number of previous weeks over which to sum DAP and RP dose for each patient",
    )
    changed_accum_dose_delta_weeks = models.BooleanField(default=True)
    show_accum_dose_over_delta_weeks = models.BooleanField(
        default=True,
        verbose_name="Enable display of summed DAP and RP dose in e-mail alerts and on summary and detail pages?",
    )
    calc_accum_dose_over_delta_weeks_on_import = models.BooleanField(
        default=True,
        verbose_name="Calculate summed DAP and RP dose for incoming fluoroscopy studies?",
    )
    send_high_dose_metric_alert_emails_ref = models.BooleanField(
        default=False,
        verbose_name="Send notification e-mails when alert levels for total DAP or total dose at reference point are"
        " exceeded?",
    )
    send_high_dose_metric_alert_emails_skin = models.BooleanField(
        default=False,
        verbose_name="Send notification e-mails when alert levels for peak skin dose are exceeded?",
    )

    def get_absolute_url(self):
        return reverse("rf_alert_settings_update", kwargs={"pk": 1})


class HighDoseMetricAlertRecipients(models.Model):
    """
    Table to store whether users should receive high dose fluoroscopy alerts
    """

    user = models.OneToOneField(User, on_delete=models.CASCADE)
    receive_high_dose_metric_alerts = models.BooleanField(
        default=False, verbose_name="Receive high dose e-mail alerts?"
    )


@receiver(post_save, sender=User)
def create_or_save_high_dose_metric_alert_recipient_setting(sender, instance, **kwargs):
    """
    Function to create or save fluoroscopy high dose alert recipient settings
    """
    if not hasattr(instance, "highdosemetricalertrecipients"):
        new_objects = HighDoseMetricAlertRecipients.objects.create(user=instance)
        new_objects.save()
    else:
        instance.highdosemetricalertrecipients.save()


class HomePageAdminSettings(SingletonModel):
    """
    Table to store home page settings
    """

    enable_workload_stats = models.BooleanField(
        default=False,
        verbose_name="Enable calculation and display of workload stats on "
        "home page?",
    )
    #
    # def get_absolute_url(self):
    #     return '/admin/homepagesettings/1/'


class MergeOnDeviceObserverUIDSettings(SingletonModel):
    """
    Table to store setting(s) for autmoatic setting of Display Name and Modality type based on same Device observer UID
    """

    match_on_device_observer_uid = models.BooleanField(
        default=False,
        verbose_name="Set Display Name and Modality type if Device Observer UID is matching.",
    )


class DicomDeleteSettings(SingletonModel):
    """
    Table to store DICOM deletion settings
    """

    del_no_match = models.BooleanField(
        default=False,
        verbose_name="delete objects that don't match any import functions?",
    )
    del_rdsr = models.BooleanField(
        default=False,
        verbose_name="delete radiation dose structured reports after processing?",
    )
    del_mg_im = models.BooleanField(
        default=False, verbose_name="delete mammography images after processing?"
    )
    del_dx_im = models.BooleanField(
        default=False, verbose_name="delete radiography images after processing?"
    )
    del_ct_phil = models.BooleanField(
        default=False,
        verbose_name="delete Philips CT dose info images after processing?",
    )
    del_nm_im = models.BooleanField(
        default=False, verbose_name="delete nuclear medicine images after processing?"
    )

    def __unicode__(self):
        return "Delete DICOM objects settings"

    class Meta(object):
        """Meta class to define verbose name for DICOM delete settings"""

        verbose_name = "Delete DICOM objects settings"

    def get_absolute_url(self):
        return reverse("dicom_summary")


class PatientIDSettings(SingletonModel):
    """
    Table to store patient ID settings
    """

    name_stored = models.BooleanField(default=False)
    name_hashed = models.BooleanField(default=True)
    id_stored = models.BooleanField(default=False)
    id_hashed = models.BooleanField(default=True)
    accession_hashed = models.BooleanField(default=False)
    dob_stored = models.BooleanField(default=False)

    def __unicode__(self):
        return "Patient ID Settings"

    class Meta(object):
        """
        Verbose name for PatientIDSettings
        """

        verbose_name = "Patient ID Settings"

    def get_absolute_url(self):
        return reverse("home")


class DicomStoreSCP(models.Model):
    """
    Table to store DICOM store settings
    """

    name = models.CharField(
        max_length=64,
        unique=True,
        verbose_name="Name of local store node - fewer than 64 characters, spaces allowed",
    )
    aetitle = models.CharField(
        max_length=16,
        blank=True,
        null=True,
        verbose_name="AE Title of this node - 16 or fewer letters and numbers, no spaces",
    )
    peer = models.CharField(max_length=32, blank=True)
    port = models.IntegerField(default=104)
    task_id = models.CharField(max_length=64, blank=True, null=True)
    status = models.CharField(max_length=64, blank=True, null=True)

    def get_absolute_url(self):
        return reverse("dicom_summary")


class DicomRemoteQR(models.Model):
    """
    Table to store DICOM remote QR settings
    """

    name = models.CharField(
        max_length=64,
        unique=True,
        verbose_name="Name of QR node - fewer than 64 characters, spaces allowed",
    )
    aetitle = models.CharField(
        max_length=16,
        blank=True,
        null=True,
        verbose_name="AE Title of the remote node - 16 or fewer letters and numbers, no spaces",
    )
    port = models.IntegerField(blank=True, null=True, verbose_name="Remote port")
    ip = models.GenericIPAddressField(
        blank=True, null=True, verbose_name="Remote IP address"
    )
    hostname = models.CharField(
        max_length=32, blank=True, null=True, verbose_name="Or remote hostname"
    )
    callingaet = models.CharField(
        max_length=16,
        blank=True,
        null=True,
        verbose_name="AE Title of this OpenREM server - 16 or fewer letters and numbers, no spaces",
    )
    use_modality_tag = models.BooleanField(
        default=False, verbose_name="Use modality tag in study query"
    )
    enabled = models.BooleanField(default=False)

    def get_absolute_url(self):
        return reverse("dicom_summary")

    def __unicode__(self):
        return self.name


class BackgroundTaskMaximumRows(SingletonModel):
    """
    Table to store the maximum number of rows allowed in the BackgroundTask table
    """

    max_background_task_rows = models.IntegerField(
        default=2000,
        verbose_name="The maximum number of historic background task records to keep",
    )

    def get_absolute_url(self):
        return reverse("background_task_settings", kwargs={"pk": 1})


def limit_background_task_table_rows(sender, instance, **kwargs):  # pylint: disable=unused-argument
    """
    Method to limit the number of rows in the BackgroundTask table. This method is triggered by a post_save
    signal associated with the BackgroundTask table.
    """

    all_tasks_qs = BackgroundTask.objects.order_by("id")
    if all_tasks_qs.count() > BackgroundTaskMaximumRows.get_solo().max_background_task_rows:
        all_tasks_qs[0].delete()


class BackgroundTask(models.Model):
    uuid = models.TextField()
    proc_id = models.IntegerField()
    task_type = models.TextField()
    info = models.TextField(blank=True, null=True)
    error = models.TextField(blank=True, null=True)
    completed_successfully = models.BooleanField(default=False)
    complete = models.BooleanField(default=False)
    started_at = models.DateTimeField(blank=True, null=True)


post_save.connect(limit_background_task_table_rows, sender=BackgroundTask)


class DicomQuery(models.Model):
    """
    Table to store DICOM query settings
    """

    started_at = models.DateTimeField(blank=True, null=True)
    complete = models.BooleanField(default=False)
    query_id = models.CharField(max_length=64)
    query_summary = models.TextField(blank=True, null=True)
    failed = models.BooleanField(default=False)
    message = models.TextField(blank=True, null=True)
    stage = models.TextField(blank=True, null=True)
    errors = models.TextField(blank=True, null=True)
    qr_scp_fk = models.ForeignKey(
        DicomRemoteQR, blank=True, null=True, on_delete=models.CASCADE
    )
    store_scp_fk = models.ForeignKey(
        DicomStoreSCP, blank=True, null=True, on_delete=models.CASCADE
    )
    move_completed_sub_ops = models.IntegerField(default=0)
    move_failed_sub_ops = models.IntegerField(default=0)
    move_warning_sub_ops = models.IntegerField(default=0)
    move_complete = models.BooleanField(default=False)
    move_summary = models.TextField(blank=True)
    move_uuid = models.UUIDField(null=True)
    query_task = models.ForeignKey(
        BackgroundTask,
        on_delete=models.SET_NULL,
        blank=True,
        null=True,
        related_name="query_part",
    )
    move_task = models.ForeignKey(
        BackgroundTask,
        on_delete=models.SET_NULL,
        blank=True,
        null=True,
        related_name="move_part",
    )


class DicomQRRspStudy(models.Model):
    dicom_query = models.ForeignKey(DicomQuery, on_delete=models.CASCADE)
    query_id = models.CharField(max_length=64)
    study_instance_uid = models.TextField(blank=True, null=True)
    modality = models.CharField(max_length=16, blank=True, null=True)
    modalities_in_study = models.CharField(max_length=100, blank=True, null=True)
    study_description = models.TextField(blank=True, null=True)
    number_of_study_related_series = models.IntegerField(blank=True, null=True)
    sop_classes_in_study = models.TextField(blank=True, null=True)
    station_name = models.CharField(max_length=32, blank=True, null=True)
    deleted_flag = models.BooleanField(default=False)
    deleted_reason = models.TextField(default="Downloaded")
    related_imports = models.ManyToManyField(BackgroundTask)

    def set_modalities_in_study(self, x):
        self.modalities_in_study = json.dumps(list(x or []))

    def get_modalities_in_study(self):
        return json.loads(self.modalities_in_study)

    class Meta:
        indexes = [
            models.Index(
                fields=[
                    "dicom_query",
                ]
            ),
        ]


class DicomQRRspSeries(models.Model):
    dicom_qr_rsp_study = models.ForeignKey(DicomQRRspStudy, on_delete=models.CASCADE)
    query_id = models.CharField(max_length=64)
    series_instance_uid = models.TextField(blank=True, null=True)
    series_number = models.IntegerField(blank=True, null=True)
    series_time = models.TimeField(blank=True, null=True)
    modality = models.CharField(max_length=16, blank=True, null=True)
    series_description = models.TextField(blank=True, null=True)
    number_of_series_related_instances = models.IntegerField(blank=True, null=True)
    station_name = models.CharField(max_length=32, blank=True, null=True)
    sop_class_in_series = models.TextField(blank=True, null=True)
    image_level_move = models.BooleanField(default=False)
    deleted_flag = models.BooleanField(default=False)
    deleted_reason = models.TextField(default="Downloaded")

    class Meta:
        indexes = [
            models.Index(
                fields=[
                    "dicom_qr_rsp_study",
                ]
            ),
        ]


class DicomQRRspImage(models.Model):
    dicom_qr_rsp_series = models.ForeignKey(DicomQRRspSeries, on_delete=models.CASCADE)
    query_id = models.CharField(max_length=64)
    sop_instance_uid = models.TextField(blank=True, null=True)
    instance_number = models.IntegerField(blank=True, null=True)
    sop_class_uid = models.TextField(blank=True, null=True)
    deleted_flag = models.BooleanField(default=False)
    deleted_reason = models.TextField(default="Downloaded")

    class Meta:
        indexes = [
            models.Index(
                fields=[
                    "dicom_qr_rsp_series",
                ]
            ),
        ]


class CommonVariables:
    DEFAULT_COLOUR_MAP = "RdYlBu"
    CHART_COLOUR_MAPS = (
        (DEFAULT_COLOUR_MAP, "Red-yellow-blue (default)"),
        ("Spectral", "Spectral"),
        ("RdYlGn", "Red-yellow-green"),
        ("PiYG", "Pink-green"),
        ("PRGn", "Purple-green"),
        ("BrBG", "Brown-blue-green"),
        ("PuOr", "Purple-orange"),
        ("RdBu", "Red-blue"),
        ("RdGy", "Red-grey"),
        ("YlGnBu", "Yellow-green-blue"),
        ("YlOrBr", "Yellow-orange-brown"),
        ("hot", "Hot"),
        ("inferno", "Inferno"),
        ("magma", "Magma"),
        ("plasma", "Plasma"),
        ("viridis", "Viridis"),
        ("cividis", "Cividis"),
    )
    PLOTLY_THEME = "plotly"
    CHART_THEMES = (
        (PLOTLY_THEME, "Plotly (default)"),
        ("plotly_white", "Plotly white"),
        ("plotly_dark", "Plotly dark"),
        ("presentation", "Presentation"),
        ("ggplot2", "ggplot2"),
        ("seaborn", "Seaborn"),
        ("simple_white", "Simple white"),
    )
    SERIES = "series"
    SYSTEM = "system"
    CHART_GROUPING = ((SYSTEM, "System names"), (SERIES, "Series item names"))
    CHART_GROUPING_RF = ((SYSTEM, "System or physician"), (SERIES, "Series item names"))
    ITEMS_PER_PAGE = (
        (10, "10"),
        (25, "25"),
        (50, "50"),
        (100, "100"),
        (200, "200"),
        (400, "400"),
    )
    DESCENDING = 0
    ASCENDING = 1
    SORTING_DIRECTION = ((ASCENDING, "Ascending"), (DESCENDING, "Descending"))
    VALUE = "value"
    FREQ = "frequency"
    NAME = "name"
    SORTING_CHOICES = ((NAME, "Name"), (FREQ, "Frequency"), (VALUE, "Value"))
    YEARS = "A"
    QUARTERS = "Q"
    MONTHS = "M"
    WEEKS = "W"
    DAYS = "D"
    TIME_PERIOD = (
        (DAYS, "Days"),
        (WEEKS, "Weeks"),
        (MONTHS, "Months"),
        (QUARTERS, "Quarters"),
        (YEARS, "Years"),
    )

    MEAN = "mean"
    MEDIAN = "median"
    BOXPLOT = "boxplot"
    AVERAGES = ((MEAN, "Mean"), (MEDIAN, "Median"), (BOXPLOT, "Boxplot"))

    # Using DICOM code meanings from http://dicom.nema.org/medical/dicom/current/output/chtml/part16/sect_CID_10013.html
    CT_SEQUENCED_ACQUISITION_TYPE = "Sequenced Acquisition"
    CT_SPIRAL_ACQUISITION_TYPE = "Spiral Acquisition"
    CT_CONSTANT_ANGLE_ACQUISITION_TYPE = "Constant Angle Acquisition"
    CT_STATIONARY_ACQUISITION_TYPE = "Stationary Acquisition"
    CT_FREE_ACQUISITION_TYPE = "Free Acquisition"
    CT_CONE_BEAM_ACQUISITION = "Cone Beam Acquisition"

    CT_ACQUISITION_TYPES = (
        (CT_SEQUENCED_ACQUISITION_TYPE, "Sequenced"),
        (CT_SPIRAL_ACQUISITION_TYPE, "Spiral"),
        (CT_CONSTANT_ANGLE_ACQUISITION_TYPE, "Constant angle"),
        (CT_STATIONARY_ACQUISITION_TYPE, "Stationary"),
        (CT_FREE_ACQUISITION_TYPE, "Free"),
        (CT_CONE_BEAM_ACQUISITION, "Cone beam"),
    )

    CT_ACQUISITION_TYPE_CODES = {
        CT_SEQUENCED_ACQUISITION_TYPE: ["113804"],
        CT_SPIRAL_ACQUISITION_TYPE: ["116152004", "P5-08001", "C0860888"],
        CT_CONSTANT_ANGLE_ACQUISITION_TYPE: ["113805"],
        CT_STATIONARY_ACQUISITION_TYPE: ["113806"],
        CT_FREE_ACQUISITION_TYPE: ["113807"],
        CT_CONE_BEAM_ACQUISITION: ["702569007", "R-FB8F1", "C3839509"],
    }


class UserProfile(models.Model, CommonVariables):
    """
    Table to store user profile settings
    """

    itemsPerPage = models.IntegerField(
        null=True, choices=CommonVariables.ITEMS_PER_PAGE, default=25
    )

    # This field is required.
    user = models.OneToOneField(User, on_delete=models.CASCADE)

    plotGroupingChoice = models.CharField(
        max_length=6,
        choices=CommonVariables.CHART_GROUPING,
        default=CommonVariables.SYSTEM,
    )

    plotThemeChoice = models.CharField(
        max_length=12,
        choices=CommonVariables.CHART_THEMES,
        default=CommonVariables.PLOTLY_THEME,
    )

    plotColourMapChoice = models.CharField(
        max_length=8,
        choices=CommonVariables.CHART_COLOUR_MAPS,
        default=CommonVariables.DEFAULT_COLOUR_MAP,
    )

    plotFacetColWrapVal = models.PositiveSmallIntegerField(default=3)

    plotInitialSortingDirection = models.IntegerField(
        null=True,
        choices=CommonVariables.SORTING_DIRECTION,
        default=CommonVariables.DESCENDING,
    )

    plotBoxplots = models.BooleanField(default=False, editable=False)
    plotMean = models.BooleanField(default=True, editable=False)
    plotMedian = models.BooleanField(default=False, editable=False)

    # Plotting controls
    plotCharts = models.BooleanField(default=False)

    plotDXAcquisitionMeanDAP = models.BooleanField(default=True)
    plotDXAcquisitionMeankVp = models.BooleanField(default=False)
    plotDXAcquisitionMeanmAs = models.BooleanField(default=False)
    plotDXAcquisitionFreq = models.BooleanField(default=False)
    plotDXAcquisitionDAPvsMass = models.BooleanField(default=False)
    plotDXAcquisitionMeanDAPOverTime = models.BooleanField(default=False)
    plotDXAcquisitionMeankVpOverTime = models.BooleanField(default=False)
    plotDXAcquisitionMeanmAsOverTime = models.BooleanField(default=False)

    plotDXStandardAcquisitionMeanDAP = models.BooleanField(default=False)
    plotDXStandardAcquisitionMeankVp = models.BooleanField(default=False)
    plotDXStandardAcquisitionMeanmAs = models.BooleanField(default=False)
    plotDXStandardAcquisitionFreq = models.BooleanField(default=False)
    plotDXStandardAcquisitionDAPvsMass = models.BooleanField(default=False)
    plotDXStandardAcquisitionMeanDAPOverTime = models.BooleanField(default=False)
    plotDXStandardAcquisitionMeankVpOverTime = models.BooleanField(default=False)
    plotDXStandardAcquisitionMeanmAsOverTime = models.BooleanField(default=False)

    plotDXStudyMeanDAP = models.BooleanField(default=True)
    plotDXStudyFreq = models.BooleanField(default=True)
    plotDXStudyDAPvsMass = models.BooleanField(default=False)
    plotDXStudyPerDayAndHour = models.BooleanField(default=False)
    plotDXRequestMeanDAP = models.BooleanField(default=True)
    plotDXRequestFreq = models.BooleanField(default=True)
    plotDXRequestDAPvsMass = models.BooleanField(default=False)

    plotDXStandardStudyMeanDAP = models.BooleanField(default=False)
    plotDXStandardStudyFreq = models.BooleanField(default=False)
    plotDXStandardStudyDAPvsMass = models.BooleanField(default=False)
    plotDXStandardStudyPerDayAndHour = models.BooleanField(default=False)

    plotDXAcquisitionMeanDAPOverTimePeriod = models.CharField(
        max_length=13,
        choices=CommonVariables.TIME_PERIOD,
        default=CommonVariables.MONTHS,
    )
    plotDXInitialSortingChoice = models.CharField(
        max_length=9,
        choices=CommonVariables.SORTING_CHOICES,
        default=CommonVariables.FREQ,
    )

    plotNMStudyFreq = models.BooleanField(default=False)
    plotNMStudyPerDayAndHour = models.BooleanField(default=False)
    plotNMInjectedDosePerStudy = models.BooleanField(default=False)
    plotNMInjectedDoseOverTime = models.BooleanField(default=False)
    plotNMInjectedDoseOverWeight = models.BooleanField(default=False)
    plotNMOverTimePeriod = models.CharField(
        max_length=13,
        choices=CommonVariables.TIME_PERIOD,
        default=CommonVariables.MONTHS,
    )
    plotNMInitialSortingChoice = models.CharField(
        max_length=9,
        choices=CommonVariables.SORTING_CHOICES,
        default=CommonVariables.FREQ,
    )

    plotCTAcquisitionMeanDLP = models.BooleanField(default=True)
    plotCTAcquisitionMeanCTDI = models.BooleanField(default=True)
    plotCTAcquisitionFreq = models.BooleanField(default=False)
    plotCTAcquisitionCTDIvsMass = models.BooleanField(default=False)
    plotCTAcquisitionDLPvsMass = models.BooleanField(default=False)
    plotCTAcquisitionCTDIOverTime = models.BooleanField(default=False)
    plotCTAcquisitionDLPOverTime = models.BooleanField(default=False)
    plotCTStandardAcquisitionFreq = models.BooleanField(default=False)
    plotCTStandardAcquisitionMeanDLP = models.BooleanField(default=False)
    plotCTStandardAcquisitionMeanCTDI = models.BooleanField(default=False)
    plotCTStandardAcquisitionDLPOverTime = models.BooleanField(default=False)
    plotCTStandardAcquisitionCTDIOverTime = models.BooleanField(default=False)
    plotCTStandardAcquisitionCTDIvsMass = models.BooleanField(default=False)
    plotCTStandardAcquisitionDLPvsMass = models.BooleanField(default=False)
    plotCTStudyMeanDLP = models.BooleanField(default=True)
    plotCTStudyMeanCTDI = models.BooleanField(default=True)
    plotCTStudyFreq = models.BooleanField(default=False)
    plotCTStudyNumEvents = models.BooleanField(default=False)
    plotCTRequestMeanDLP = models.BooleanField(default=False)
    plotCTRequestFreq = models.BooleanField(default=False)
    plotCTRequestNumEvents = models.BooleanField(default=False)
    plotCTRequestDLPOverTime = models.BooleanField(default=False)
    plotCTStudyPerDayAndHour = models.BooleanField(default=False)
    plotCTStudyMeanDLPOverTime = models.BooleanField(default=False)
    plotCTStandardStudyMeanDLP = models.BooleanField(default=False)
    plotCTStandardStudyNumEvents = models.BooleanField(default=False)
    plotCTStandardStudyFreq = models.BooleanField(default=False)
    plotCTStandardStudyPerDayAndHour = models.BooleanField(default=False)
    plotCTStandardStudyMeanDLPOverTime = models.BooleanField(default=False)
    plotCTOverTimePeriod = models.CharField(
        max_length=13,
        choices=CommonVariables.TIME_PERIOD,
        default=CommonVariables.MONTHS,
    )
    plotCTInitialSortingChoice = models.CharField(
        max_length=9,
        choices=CommonVariables.SORTING_CHOICES,
        default=CommonVariables.FREQ,
    )
    plotCTSequencedAcquisition = models.BooleanField(default=True)
    plotCTSpiralAcquisition = models.BooleanField(default=True)
    plotCTConstantAngleAcquisition = models.BooleanField(default=False)
    plotCTStationaryAcquisition = models.BooleanField(default=False)
    plotCTFreeAcquisition = models.BooleanField(default=False)
    plotCTConeBeamAcquisition = models.BooleanField(default=False)

    plotRFStudyPerDayAndHour = models.BooleanField(default=False)
    plotRFStudyFreq = models.BooleanField(default=False)
    plotRFStudyDAP = models.BooleanField(default=True)
    plotRFStudyDAPOverTime = models.BooleanField(default=False)
    plotRFRequestDAP = models.BooleanField(default=True)
    plotRFRequestFreq = models.BooleanField(default=True)
    plotRFRequestDAPOverTime = models.BooleanField(default=False)

    plotRFStandardStudyFreq = models.BooleanField(default=False)
    plotRFStandardStudyDAP = models.BooleanField(default=False)
    plotRFStandardStudyDAPOverTime = models.BooleanField(default=False)
    plotRFStandardStudyPerDayAndHour = models.BooleanField(default=False)

    plotRFOverTimePeriod = models.CharField(
        max_length=13,
        choices=CommonVariables.TIME_PERIOD,
        default=CommonVariables.MONTHS,
    )
    plotRFInitialSortingChoice = models.CharField(
        max_length=9,
        choices=CommonVariables.SORTING_CHOICES,
        default=CommonVariables.FREQ,
    )
    plotRFSplitByPhysician = models.BooleanField(default=False)

    plotMGStudyPerDayAndHour = models.BooleanField(default=False)
    plotMGAGDvsThickness = models.BooleanField(default=False)
    plotMGkVpvsThickness = models.BooleanField(default=False)
    plotMGmAsvsThickness = models.BooleanField(default=False)
    plotMGaverageAGDvsThickness = models.BooleanField(default=False)
    plotMGaverageAGD = models.BooleanField(default=False)
    plotMGacquisitionFreq = models.BooleanField(default=False)
    plotMGAcquisitionAGDOverTime = models.BooleanField(default=False)

    plotMGStandardStudyPerDayAndHour = models.BooleanField(default=False)
    plotMGStandardAGDvsThickness = models.BooleanField(default=False)
    plotMGStandardkVpvsThickness = models.BooleanField(default=False)
    plotMGStandardmAsvsThickness = models.BooleanField(default=False)
    plotMGStandardAverageAGDvsThickness = models.BooleanField(default=False)
    plotMGStandardAverageAGD = models.BooleanField(default=False)
    plotMGStandardAcquisitionFreq = models.BooleanField(default=False)
    plotMGStandardAcquisitionAGDOverTime = models.BooleanField(default=False)

    plotMGOverTimePeriod = models.CharField(
        max_length=13,
        choices=CommonVariables.TIME_PERIOD,
        default=CommonVariables.MONTHS,
    )
    plotMGInitialSortingChoice = models.CharField(
        max_length=9,
        choices=CommonVariables.SORTING_CHOICES,
        default=CommonVariables.FREQ,
    )

    displayCT = models.BooleanField(default=True)
    displayRF = models.BooleanField(default=True)
    displayMG = models.BooleanField(default=True)
    displayDX = models.BooleanField(default=True)
    displayNM = models.BooleanField(default=True)
    displayAlerts = models.BooleanField(default=True)
    displayPatients = models.BooleanField(default=True)

    plotSeriesPerSystem = models.BooleanField(default=False)

    plotHistogramBins = models.PositiveSmallIntegerField(default=20)

    plotHistograms = models.BooleanField(default=False)

    plotHistogramGlobalBins = models.BooleanField(default=False)

    plotCaseInsensitiveCategories = models.BooleanField(default=False)

    plotRemoveCategoryWhitespacePadding = models.BooleanField(default=False)

    plotLabelCharWrap = models.PositiveSmallIntegerField(default=500)

    summaryWorkloadDaysA = models.IntegerField(
        blank=True,
        null=True,
        default=7,
        verbose_name="Number of days over which to sum studies A",
    )
    summaryWorkloadDaysB = models.IntegerField(
        blank=True,
        null=True,
        default=28,
        verbose_name="Number of days over which to sum studies B",
    )


def create_user_profile(sender, instance, created, **kwargs):
    if created:
        UserProfile.objects.create(user=instance)


post_save.connect(create_user_profile, sender=User)


class UniqueEquipmentNames(models.Model):
    """
    Table to unique equipment name information
    """

    manufacturer = models.TextField(blank=True, null=True)
    manufacturer_hash = models.CharField(max_length=64, blank=True, null=True)
    institution_name = models.TextField(blank=True, null=True)
    institution_name_hash = models.CharField(max_length=64, blank=True, null=True)
    station_name = models.CharField(max_length=32, blank=True, null=True)
    station_name_hash = models.CharField(max_length=64, blank=True, null=True)
    institutional_department_name = models.TextField(blank=True, null=True)
    institutional_department_name_hash = models.CharField(
        max_length=64, blank=True, null=True
    )
    manufacturer_model_name = models.TextField(blank=True, null=True)
    manufacturer_model_name_hash = models.CharField(
        max_length=64, blank=True, null=True
    )
    device_serial_number = models.TextField(blank=True, null=True)
    device_serial_number_hash = models.CharField(max_length=64, blank=True, null=True)
    software_versions = models.TextField(blank=True, null=True)
    software_versions_hash = models.CharField(max_length=64, blank=True, null=True)
    gantry_id = models.TextField(blank=True, null=True)
    gantry_id_hash = models.CharField(max_length=64, blank=True, null=True)
    display_name = models.TextField(blank=True, null=True)
    user_defined_modality = models.CharField(max_length=16, blank=True, null=True)
    hash_generated = models.BooleanField(default=False)
    device_observer_uid = models.TextField(blank=True, null=True)
    device_observer_uid_hash = models.CharField(max_length=64, blank=True, null=True)

    class Meta(object):
        """
        Define unique_together Meta class to enable sorting of similar devices
        """

        unique_together = (
            "manufacturer_hash",
            "institution_name_hash",
            "station_name_hash",
            "institutional_department_name_hash",
            "manufacturer_model_name_hash",
            "device_serial_number_hash",
            "software_versions_hash",
            "gantry_id_hash",
            "device_observer_uid_hash",
        )

    def __unicode__(self):
        return self.display_name


class StandardNames(models.Model):
    """
    Table to store standard study description, requested procedure, procedure or acquisition names
    """

    standard_name = models.TextField(blank=True, null=True)
    modality = models.CharField(max_length=16, blank=True, null=True)
    study_description = models.TextField(blank=True, null=True)
    requested_procedure_code_meaning = models.TextField(blank=True, null=True)
    procedure_code_meaning = models.TextField(blank=True, null=True)
    acquisition_protocol = models.TextField(blank=True, null=True)
    diagnostic_reference_level_criteria = models.TextField(blank=True, default="age")
    drl_alert_factor = models.DecimalField(max_digits=16, decimal_places=8, default=Decimal(1.0))
    k_factor_criteria = models.TextField(blank=True, default="age")

    class Meta(object):
        """
        Define unique_together Meta class to ensure that each study description, requested procedure,
        procedure and acquisition protocol can only appear in one standard name per modality
        """

        unique_together = (
            ("modality", "study_description"),
            ("modality", "requested_procedure_code_meaning"),
            ("modality", "procedure_code_meaning"),
            ("modality", "acquisition_protocol"),
        )

    def __unicode__(self):
        return self.standard_name

    def get_absolute_url(self):
        return reverse("standard_names_view")


class DiagnosticReferenceLevels(models.Model):
    """
    Table to store DRL values corresponding to a certain range for a specific standard name
    """

    standard_name = models.ManyToManyField(StandardNames)
    lower_bound = models.DecimalField(
        max_digits=16, decimal_places=8, blank=True, null=True
    )
    upper_bound = models.DecimalField(
        max_digits=16, decimal_places=8, blank=True, null=True
    )
    # DRL can be either a DLP (unit: [mGy.cm]) or DAP (unit: [cGy.cm^2]) reference value
    diagnostic_reference_level = models.DecimalField(
        max_digits=16, decimal_places=8, blank=True, null=True
    )


class KFactors(models.Model):
    """
    Table to store k factors corresponding to a certain range for a specific standard name
    The k factor allows to convert a given value (e.g. DLP) into an effective dose
    """

    standard_name = models.ManyToManyField(StandardNames)
    lower_bound = models.DecimalField(
        max_digits=16, decimal_places=8, blank=True, null=True
    )
    upper_bound = models.DecimalField(
        max_digits=16, decimal_places=8, blank=True, null=True
    )
    # k factor has one of the following units: [mSv/(mGy.cm)] or [mSv/(cGy.cm^2)]
    k_factor = models.DecimalField(
        max_digits=16, decimal_places=8, blank=True, null=True
    )


class StandardNameSettings(SingletonModel):
    """
    Table to store standard name mapping settings
    """

    enable_standard_names = models.BooleanField(
        default=False,
        verbose_name="Enable standard name mapping?",
    )

    def get_absolute_url(self):
        return reverse("standard_name_settings", kwargs={"pk": 1})


class SizeUpload(models.Model):
    """
    Table to store patient size information
    """

    sizefile = models.FileField(upload_to="sizeupload")
    height_field = models.TextField(blank=True, null=True)
    weight_field = models.TextField(blank=True, null=True)
    id_field = models.TextField(blank=True, null=True)
    id_type = models.TextField(blank=True, null=True)
    overwrite = models.BooleanField(default=False)
    task_id = models.TextField(blank=True, null=True)
    status = models.TextField(blank=True, null=True)
    progress = models.TextField(blank=True, null=True)
    num_records = models.IntegerField(blank=True, null=True)
    logfile = models.FileField(upload_to="sizelogs/%Y/%m/%d", null=True)
    import_date = models.DateTimeField(blank=True, null=True)
    processtime = models.FloatField(blank=True, null=True)


class Exports(models.Model):
    """Table to hold the export status and filenames"""

    task_id = models.TextField()
    filename = models.FileField(upload_to="exports/%Y/%m/%d", null=True)
    export_summary = models.TextField(blank=True, null=True)
    status = models.TextField(blank=True, null=True)
    progress = models.TextField(blank=True, null=True)
    modality = models.CharField(max_length=16, blank=True, null=True)
    num_records = models.IntegerField(blank=True, null=True)
    export_type = models.TextField(blank=True, null=True)
    export_date = models.DateTimeField(blank=True, null=True)
    processtime = models.DecimalField(
        max_digits=30, decimal_places=10, blank=True, null=True
    )
    includes_pid = models.BooleanField(default=False)
    export_user = models.ForeignKey(
        User, blank=True, null=True, on_delete=models.CASCADE
    )


class ContextID(models.Model):
    """Table to hold all the context ID code values and code meanings.

    + Could be prefilled from the tables in DICOM 3.16, but is actually populated as the codes occur. \
    This assumes they are used correctly.
    """

    code_value = models.TextField()
    code_meaning = models.TextField(blank=True, null=True)
    cid_table = models.CharField(max_length=16, blank=True)

    def __unicode__(self):
        return self.code_meaning

    class Meta(object):
        """Meta class to define ordering of objects in ContextID tables"""

        ordering = ["code_value"]


class GeneralStudyModuleAttr(models.Model):  # C.7.2.1
    """General Study Module C.7.2.1

    Specifies the Attributes that describe and identify the Study
    performed upon the Patient.
    From DICOM Part 3: Information Object Definitions Table C.7-3

    Additional to the module definition:
        * performing_physician_name
        * operator_name
        * modality_type
        * procedure_code_value_and_meaning
        * requested_procedure_code_value_and_meaning
    """

    study_instance_uid = models.TextField(blank=True, null=True)
    study_date = models.DateField(blank=True, null=True)
    study_time = models.TimeField(blank=True, null=True)
    study_workload_chart_time = models.DateTimeField(blank=True, null=True)
    referring_physician_name = models.TextField(blank=True, null=True)
    referring_physician_identification = models.TextField(blank=True, null=True)
    study_id = models.CharField(max_length=16, blank=True, null=True)
    accession_number = models.TextField(blank=True, null=True)
    accession_hashed = models.BooleanField(default=False)
    study_description = models.TextField(blank=True, null=True)
    physician_of_record = models.TextField(blank=True, null=True)
    name_of_physician_reading_study = models.TextField(blank=True, null=True)
    # Possibly need a few sequences linked to this table...
    # Next three don't belong in this table, but they don't belong anywhere in a RDSR!
    performing_physician_name = models.TextField(blank=True, null=True)
    operator_name = models.TextField(blank=True, null=True)
    modality_type = models.CharField(max_length=16, blank=True, null=True)
    procedure_code_value = models.TextField(blank=True, null=True)
    procedure_code_meaning = models.TextField(blank=True, null=True)
    requested_procedure_code_value = models.TextField(blank=True, null=True)
    requested_procedure_code_meaning = models.TextField(blank=True, null=True)
    # Series and content to distinguish between multiple cumulative RDSRs
    series_instance_uid = models.TextField(blank=True, null=True)
    series_time = models.TimeField(blank=True, null=True)
    content_time = models.TimeField(blank=True, null=True)

    # Additional study summary fields
    number_of_events = models.IntegerField(blank=True, null=True)
    number_of_events_a = models.IntegerField(blank=True, null=True)
    number_of_events_b = models.IntegerField(blank=True, null=True)
    number_of_axial = models.IntegerField(blank=True, null=True)
    number_of_spiral = models.IntegerField(blank=True, null=True)
    number_of_stationary = models.IntegerField(blank=True, null=True)
    number_of_const_angle = models.IntegerField(blank=True, null=True)
    total_dlp = models.DecimalField(
        max_digits=16, decimal_places=8, blank=True, null=True
    )
    total_dap_a = models.DecimalField(
        max_digits=16, decimal_places=12, blank=True, null=True
    )
    total_dap_b = models.DecimalField(
        max_digits=16, decimal_places=12, blank=True, null=True
    )
    total_dap = models.DecimalField(max_digits=16, decimal_places=12, null=True)
    total_rp_dose_a = models.DecimalField(
        max_digits=16, decimal_places=12, blank=True, null=True
    )
    total_rp_dose_b = models.DecimalField(
        max_digits=16, decimal_places=12, blank=True, null=True
    )
    total_dap_delta_weeks = models.DecimalField(
        max_digits=16, decimal_places=12, blank=True, null=True
    )
    total_rp_dose_delta_weeks = models.DecimalField(
        max_digits=16, decimal_places=12, blank=True, null=True
    )
    total_agd_left = models.DecimalField(
        max_digits=16, decimal_places=8, blank=True, null=True
    )
    total_agd_right = models.DecimalField(
        max_digits=16, decimal_places=8, blank=True, null=True
    )
    total_agd_both = models.DecimalField(
        max_digits=16, decimal_places=8, blank=True, null=True
    )  # for legacy
    number_of_planes = models.IntegerField(blank=True, null=True)

    standard_names = models.ManyToManyField(StandardNames)

    def __unicode__(self):
        return self.study_instance_uid

    def dap_a_cgycm2(self):
        """Converts DAP A to cGy.cm2 from Gy.m2 for display or export"""
        if self.total_dap_a:
            return 1000000 * self.total_dap_a

    def dap_b_cgycm2(self):
        """Converts DAP B to cGy.cm2 from Gy.m2 for display or export"""
        if self.total_dap_b:
            return 1000000 * self.total_dap_b

    def dap_total_cgycm2(self):
        """Converts DAP A+B to cGy.cm2 from Gy.m2 for display or export"""
        if self.total_dap:
            return 1000000 * self.total_dap

    def dap_delta_weeks_cgycm2(self):
        """Converts DAP delta weeks to cGy.cm2 from Gy.m2 for display"""
        if self.total_dap_delta_weeks:
            return 1000000 * self.total_dap_delta_weeks

    class Meta:
        indexes = [
            models.Index(
                fields=[
                    "modality_type",
                ]
            ),
        ]


class SkinDoseMapResults(models.Model):
    """Table to hold the results from OpenSkin"""

    general_study_module_attributes = models.ForeignKey(
        GeneralStudyModuleAttr, on_delete=models.CASCADE
    )
    phantom_width = models.DecimalField(
        max_digits=16, decimal_places=1, blank=True, null=True
    )
    phantom_height = models.DecimalField(
        max_digits=16, decimal_places=1, blank=True, null=True
    )
    phantom_depth = models.DecimalField(
        max_digits=16, decimal_places=1, blank=True, null=True
    )
    patient_mass = models.DecimalField(
        max_digits=16, decimal_places=1, blank=True, null=True
    )
    patient_mass_assumed = models.CharField(max_length=16, null=True, blank=True)
    patient_size = models.DecimalField(
        max_digits=16, decimal_places=1, blank=True, null=True
    )
    patient_size_assumed = models.CharField(max_length=16, null=True, blank=True)
    patient_orientation = models.CharField(max_length=16, blank=True, null=True)
    patient_orientation_assumed = models.CharField(max_length=16, null=True, blank=True)
    peak_skin_dose = models.DecimalField(
        max_digits=16, decimal_places=4, null=True, blank=True
    )
    dap_fraction = models.DecimalField(
        max_digits=16, decimal_places=4, null=True, blank=True
    )
    skin_map_version = models.CharField(max_length=16, null=True, blank=True)

    class Meta:
        indexes = [
            models.Index(
                fields=[
                    "general_study_module_attributes",
                ]
            ),
        ]


class ObjectUIDsProcessed(models.Model):
    """Table to hold the SOP Instance UIDs of the objects that have been processed against this study to enable
    duplicate sorting.

    """

    general_study_module_attributes = models.ForeignKey(
        GeneralStudyModuleAttr, on_delete=models.CASCADE
    )
    sop_instance_uid = models.TextField(blank=True, null=True)

    class Meta:
        indexes = [
            models.Index(
                fields=[
                    "general_study_module_attributes",
                ]
            ),
        ]


class ProjectionXRayRadiationDose(models.Model):  # TID 10001
    """Projection X-Ray Radiation Dose template TID 10001

    From DICOM Part 16:
        This template defines a container (the root) with subsidiary content items, each of which represents a
        single projection X-Ray irradiation event entry or plane-specific dose accumulations. There is a defined
        recording observer (the system or person responsible for recording the log, generally the system). A
        Biplane irradiation event will be recorded as two individual events, one for each plane. Accumulated
        values will be kept separate for each plane.

    """

    general_study_module_attributes = models.ForeignKey(
        GeneralStudyModuleAttr, on_delete=models.CASCADE
    )
    procedure_reported = models.ForeignKey(
        ContextID,
        blank=True,
        null=True,
        related_name="tid10001_procedure",
        on_delete=models.CASCADE,
    )
    has_intent = models.ForeignKey(
        ContextID,
        blank=True,
        null=True,
        related_name="tid10001_intent",
        on_delete=models.CASCADE,
    )
    acquisition_device_type_cid = models.ForeignKey(
        ContextID,
        blank=True,
        null=True,
        related_name="tid10001_type",
        on_delete=models.CASCADE,
    )
    scope_of_accumulation = models.ForeignKey(
        ContextID,
        blank=True,
        null=True,
        related_name="tid10001_scope",
        on_delete=models.CASCADE,
    )
    xray_detector_data_available = models.ForeignKey(
        ContextID,
        blank=True,
        null=True,
        related_name="tid10001_detector",
        on_delete=models.CASCADE,
    )
    xray_source_data_available = models.ForeignKey(
        ContextID,
        blank=True,
        null=True,
        related_name="tid10001_source",
        on_delete=models.CASCADE,
    )
    xray_mechanical_data_available = models.ForeignKey(
        ContextID,
        blank=True,
        null=True,
        related_name="tid10001_mech",
        on_delete=models.CASCADE,
    )
    comment = models.TextField(blank=True, null=True)
    # might need to be a table on its own as is 1-n, even though it should only list the primary source...
    source_of_dose_information = models.ForeignKey(
        ContextID,
        blank=True,
        null=True,
        related_name="tid10001_infosource",
        on_delete=models.CASCADE,
    )

    class Meta:
        indexes = [
            models.Index(
                fields=[
                    "general_study_module_attributes",
                ]
            ),
        ]


class AccumXRayDose(models.Model):  # TID 10002
    """Accumulated X-Ray Dose TID 10002

    From DICOM Part 16:
        This general template provides detailed information on projection X-Ray dose value accumulations over
        several irradiation events from the same equipment (typically a study or a performed procedure step).

    """

    projection_xray_radiation_dose = models.ForeignKey(
        ProjectionXRayRadiationDose, on_delete=models.CASCADE
    )
    acquisition_plane = models.ForeignKey(
        ContextID, blank=True, null=True, on_delete=models.CASCADE
    )

    class Meta:
        indexes = [
            models.Index(
                fields=[
                    "projection_xray_radiation_dose",
                ]
            ),
        ]


class Calibration(models.Model):
    """Table to hold the calibration information

    + Container in TID 10002 Accumulated X-ray dose

    """

    accumulated_xray_dose = models.ForeignKey(AccumXRayDose, on_delete=models.CASCADE)
    dose_measurement_device = models.ForeignKey(
        ContextID, blank=True, null=True, on_delete=models.CASCADE
    )
    calibration_date = models.DateTimeField(blank=True, null=True)
    calibration_factor = models.DecimalField(
        max_digits=16, decimal_places=8, blank=True, null=True
    )
    calibration_uncertainty = models.DecimalField(
        max_digits=16, decimal_places=8, blank=True, null=True
    )
    calibration_responsible_party = models.TextField(blank=True, null=True)

    class Meta:
        indexes = [
            models.Index(
                fields=[
                    "accumulated_xray_dose",
                ]
            ),
        ]


class IrradEventXRayData(models.Model):  # TID 10003
    """Irradiation Event X-Ray Data TID 10003

    From DICOM part 16:
        This template conveys the dose and equipment parameters of a single irradiation event.

    """

    projection_xray_radiation_dose = models.ForeignKey(
        ProjectionXRayRadiationDose, on_delete=models.CASCADE
    )
    acquisition_plane = models.ForeignKey(
        ContextID,
        blank=True,
        null=True,
        related_name="tid10003_plane",
        on_delete=models.CASCADE,
    )  # CID 10003
    irradiation_event_uid = models.TextField(blank=True, null=True)
    irradiation_event_label = models.TextField(blank=True, null=True)
    label_type = models.ForeignKey(
        ContextID,
        blank=True,
        null=True,
        related_name="tid10003_labeltype",
        on_delete=models.CASCADE,
    )  # CID 10022
    date_time_started = models.DateTimeField(blank=True, null=True)
    irradiation_event_type = models.ForeignKey(
        ContextID,
        blank=True,
        null=True,
        related_name="tid10003_eventtype",
        on_delete=models.CASCADE,
    )  # CID 10002
    acquisition_protocol = models.TextField(blank=True, null=True)
    anatomical_structure = models.ForeignKey(
        ContextID,
        blank=True,
        null=True,
        related_name="tid10003_anatomy",
        on_delete=models.CASCADE,
    )  # CID 4009
    laterality = models.ForeignKey(
        ContextID,
        blank=True,
        null=True,
        related_name="tid10003_laterality",
        on_delete=models.CASCADE,
    )  # CID 244
    image_view = models.ForeignKey(
        ContextID,
        blank=True,
        null=True,
        related_name="tid10003_view",
        on_delete=models.CASCADE,
    )  # CID 4010 "DX View" or CID 4014 "View for Mammography"
    # Lines below are incorrect, but exist in current databases. Replace with lines below them:
    projection_eponymous_name = models.CharField(
        max_length=16, blank=True, null=True
    )  # Added null to originals
    patient_table_relationship = models.CharField(max_length=16, blank=True, null=True)
    patient_orientation = models.CharField(max_length=16, blank=True, null=True)
    patient_orientation_modifier = models.CharField(
        max_length=16, blank=True, null=True
    )
    # TODO: Projection Eponymous Name should be in ImageViewModifier, not here :-(
    projection_eponymous_name_cid = models.ForeignKey(
        ContextID,
        blank=True,
        null=True,
        related_name="tid10003_pojectioneponymous",
        on_delete=models.CASCADE,
    )  # CID 4012
    patient_table_relationship_cid = models.ForeignKey(
        ContextID,
        blank=True,
        null=True,
        related_name="tid10003_pttablerel",
        on_delete=models.CASCADE,
    )  # CID 21
    patient_orientation_cid = models.ForeignKey(
        ContextID,
        blank=True,
        null=True,
        related_name="tid10003_ptorientation",
        on_delete=models.CASCADE,
    )  # CID 19
    patient_orientation_modifier_cid = models.ForeignKey(
        ContextID,
        blank=True,
        null=True,
        related_name="tid10003_ptorientationmod",
        on_delete=models.CASCADE,
    )  # CID 20
    target_region = models.ForeignKey(
        ContextID,
        blank=True,
        null=True,
        related_name="tid10003_region",
        on_delete=models.CASCADE,
    )  # CID 4031
    dose_area_product = models.DecimalField(
        max_digits=16, decimal_places=10, blank=True, null=True
    )
    half_value_layer = models.DecimalField(
        max_digits=16, decimal_places=8, blank=True, null=True
    )
    patient_equivalent_thickness = models.DecimalField(
        max_digits=16, decimal_places=8, blank=True, null=True
    )
    entrance_exposure_at_rp = models.DecimalField(
        max_digits=16, decimal_places=8, blank=True, null=True
    )
    reference_point_definition_text = models.TextField(
        blank=True, null=True
    )  # in other models the code version is _code
    reference_point_definition = models.ForeignKey(
        ContextID,
        blank=True,
        null=True,
        related_name="tid10003_rpdefinition",
        on_delete=models.CASCADE,
    )  # CID 10025
    # Another char field that should be a cid
    breast_composition = models.CharField(
        max_length=16, blank=True, null=True
    )  # TID 4007, CID 6000
    breast_composition_cid = models.ForeignKey(
        ContextID,
        blank=True,
        null=True,
        related_name="tid10003_breastcomposition",
        on_delete=models.CASCADE,
    )  # CID 6000/6001
    percent_fibroglandular_tissue = models.DecimalField(
        max_digits=16, decimal_places=8, blank=True, null=True
    )  # TID 4007
    comment = models.TextField(blank=True, null=True)
    standard_protocols = models.ManyToManyField(StandardNames)

    def __unicode__(self):
        return self.irradiation_event_uid

    def convert_gym2_to_cgycm2(self):
        try:
            return 1000000 * self.dose_area_product
        except TypeError:
            return None

    class Meta:
        indexes = [
            models.Index(
                fields=[
                    "projection_xray_radiation_dose",
                ]
            ),
        ]


class ImageViewModifier(models.Model):  # EV 111032
    """Table to hold image view modifiers for the irradiation event x-ray data table

    From DICOM Part 16 Annex D DICOM controlled Terminology Definitions
        + Code Value 111032
        + Code Meaning Image View Modifier
        + Code Definition Modifier for image view
    """

    irradiation_event_xray_data = models.ForeignKey(
        IrradEventXRayData, on_delete=models.CASCADE
    )
    image_view_modifier = models.ForeignKey(
        ContextID, blank=True, null=True, on_delete=models.CASCADE
    )  # CID 4011 "DX View Modifier" or CID 4015 "View Modifier for Mammography"
    # TODO: Add Projection Eponymous Name

    class Meta:
        indexes = [
            models.Index(
                fields=[
                    "irradiation_event_xray_data",
                ]
            ),
            models.Index(
                fields=[
                    "image_view_modifier",
                ]
            ),
        ]


class IrradEventXRayDetectorData(models.Model):  # TID 10003a
    """Irradiation Event X-Ray Detector Data TID 10003a

    From DICOM Part 16 Correction Proposal CP-1077:
        This template contains data which is expected to be available to the X-ray detector or plate reader component of
        the equipment.
    """

    irradiation_event_xray_data = models.ForeignKey(
        IrradEventXRayData, on_delete=models.CASCADE
    )
    exposure_index = models.DecimalField(
        max_digits=16, decimal_places=8, blank=True, null=True
    )
    target_exposure_index = models.DecimalField(
        max_digits=16, decimal_places=8, blank=True, null=True
    )
    deviation_index = models.DecimalField(
        max_digits=16, decimal_places=8, blank=True, null=True
    )
    # New fields added to record the non-IEC exposure index from CR/DX image headers
    relative_xray_exposure = models.DecimalField(
        max_digits=16, decimal_places=8, blank=True, null=True
    )
    relative_exposure_unit = models.CharField(max_length=16, blank=True, null=True)
    sensitivity = models.DecimalField(
        max_digits=16, decimal_places=8, blank=True, null=True
    )

    class Meta:
        indexes = [
            models.Index(
                fields=[
                    "irradiation_event_xray_data",
                ]
            ),
        ]


class IrradEventXRaySourceData(models.Model):  # TID 10003b
    """Irradiation Event X-Ray Source Data TID 10003b

    From DICOM Part 16 Correction Proposal CP-1077:
        This template contains data which is expected to be available to the X-ray source component of the equipment.

    Additional to the template:
        * ii_field_size
        * exposure_control_mode
        * grid information over and above grid type
    """

    irradiation_event_xray_data = models.ForeignKey(
        IrradEventXRayData, on_delete=models.CASCADE
    )
    dose_rp = models.DecimalField(
        max_digits=16, decimal_places=12, blank=True, null=True
    )
    reference_point_definition = models.TextField(blank=True, null=True)
    reference_point_definition_code = models.ForeignKey(
        ContextID,
        blank=True,
        null=True,
        related_name="tid10003b_rpdefinition",
        on_delete=models.CASCADE,
    )  # CID 10025
    average_glandular_dose = models.DecimalField(
        max_digits=16, decimal_places=8, blank=True, null=True
    )
    fluoro_mode = models.ForeignKey(
        ContextID,
        blank=True,
        null=True,
        related_name="tid10003b_fluoromode",
        on_delete=models.CASCADE,
    )  # CID 10004
    pulse_rate = models.DecimalField(
        max_digits=16, decimal_places=8, blank=True, null=True
    )
    number_of_pulses = models.DecimalField(
        max_digits=16, decimal_places=2, blank=True, null=True
    )
    # derivation should be a cid - has never been used in extractor, but was non null=True so will exist in database :-(
    derivation = models.CharField(max_length=16, blank=True, null=True)
    derivation_cid = models.ForeignKey(
        ContextID,
        blank=True,
        null=True,
        related_name="tid10003b_derivation",
        on_delete=models.CASCADE,
    )  # R-10260, "Estimated"
    irradiation_duration = models.DecimalField(
        max_digits=16, decimal_places=8, blank=True, null=True
    )
    average_xray_tube_current = models.DecimalField(
        max_digits=16, decimal_places=8, blank=True, null=True
    )
    exposure_time = models.DecimalField(
        max_digits=16, decimal_places=2, blank=True, null=True
    )
    focal_spot_size = models.DecimalField(
        max_digits=16, decimal_places=8, blank=True, null=True
    )
    anode_target_material = models.ForeignKey(
        ContextID,
        blank=True,
        null=True,
        related_name="tid10003b_anodetarget",
        on_delete=models.CASCADE,
    )  # CID 10016
    collimated_field_area = models.DecimalField(
        max_digits=16, decimal_places=8, blank=True, null=True
    )
    collimated_field_height = models.DecimalField(
        max_digits=16, decimal_places=8, blank=True, null=True
    )
    collimated_field_width = models.DecimalField(
        max_digits=16, decimal_places=8, blank=True, null=True
    )
    # not in DICOM standard - 'image intensifier' field size and exposure control mode
    ii_field_size = models.IntegerField(blank=True, null=True)
    exposure_control_mode = models.CharField(max_length=16, blank=True, null=True)
    grid_absorbing_material = models.TextField(blank=True, null=True)
    grid_spacing_material = models.TextField(blank=True, null=True)
    grid_thickness = models.DecimalField(
        max_digits=16, decimal_places=6, blank=True, null=True
    )
    grid_pitch = models.DecimalField(
        max_digits=16, decimal_places=6, blank=True, null=True
    )
    grid_aspect_ratio = models.TextField(blank=True, null=True)
    grid_period = models.DecimalField(
        max_digits=16, decimal_places=6, blank=True, null=True
    )
    grid_focal_distance = models.DecimalField(
        max_digits=16, decimal_places=6, blank=True, null=True
    )

    def convert_gy_to_mgy(self):
        """Converts Gy to mGy for display in web interface"""
        if self.dose_rp:
            return 1000 * self.dose_rp

    class Meta:
        indexes = [
            models.Index(
                fields=[
                    "irradiation_event_xray_data",
                ]
            ),
        ]


class XrayGrid(models.Model):
    """Content ID 10017 X-Ray Grid

    From DICOM Part 16
    """

    irradiation_event_xray_source_data = models.ForeignKey(
        IrradEventXRaySourceData, on_delete=models.CASCADE
    )
    xray_grid = models.ForeignKey(
        ContextID, blank=True, null=True, on_delete=models.CASCADE
    )  # CID 10017

    class Meta:
        indexes = [
            models.Index(
                fields=[
                    "irradiation_event_xray_source_data",
                ]
            ),
            models.Index(
                fields=[
                    "xray_grid",
                ]
            ),
        ]


class PulseWidth(models.Model):  # EV 113793
    """In TID 10003b. Code value 113793 (ms)"""

    irradiation_event_xray_source_data = models.ForeignKey(
        IrradEventXRaySourceData, on_delete=models.CASCADE
    )
    pulse_width = models.DecimalField(
        max_digits=16, decimal_places=8, blank=True, null=True
    )

    class Meta:
        indexes = [
            models.Index(
                fields=[
                    "irradiation_event_xray_source_data",
                ]
            ),
        ]


class Kvp(models.Model):  # EV 113733
    """In TID 10003b. Code value 113733 (kV)"""

    irradiation_event_xray_source_data = models.ForeignKey(
        IrradEventXRaySourceData, on_delete=models.CASCADE
    )
    kvp = models.DecimalField(max_digits=16, decimal_places=8, blank=True, null=True)

    class Meta:
        indexes = [
            models.Index(
                fields=[
                    "irradiation_event_xray_source_data",
                ]
            ),
        ]


class XrayTubeCurrent(models.Model):  # EV 113734
    """In TID 10003b. Code value 113734 (mA)"""

    irradiation_event_xray_source_data = models.ForeignKey(
        IrradEventXRaySourceData, on_delete=models.CASCADE
    )
    xray_tube_current = models.DecimalField(
        max_digits=16, decimal_places=8, blank=True, null=True
    )

    class Meta:
        indexes = [
            models.Index(
                fields=[
                    "irradiation_event_xray_source_data",
                ]
            ),
        ]


class Exposure(models.Model):  # EV 113736
    """In TID 10003b. Code value 113736 (uA.s)"""

    irradiation_event_xray_source_data = models.ForeignKey(
        IrradEventXRaySourceData, on_delete=models.CASCADE
    )
    exposure = models.DecimalField(
        max_digits=16, decimal_places=2, blank=True, null=True
    )

    def convert_uAs_to_mAs(self):
        """Converts uAs to mAs for display in web interface"""
        from decimal import Decimal
        from numbers import Number

        if isinstance(self.exposure, Number):
            return self.exposure / Decimal(1000.0)
        else:
            return None

    class Meta:
        indexes = [
            models.Index(
                fields=[
                    "irradiation_event_xray_source_data",
                ]
            ),
        ]


class XrayFilters(models.Model):  # EV 113771
    """Container in TID 10003b. Code value 113771"""

    irradiation_event_xray_source_data = models.ForeignKey(
        IrradEventXRaySourceData, on_delete=models.CASCADE
    )
    xray_filter_type = models.ForeignKey(
        ContextID,
        blank=True,
        null=True,
        related_name="xrayfilters_type",
        on_delete=models.CASCADE,
    )  # CID 10007
    xray_filter_material = models.ForeignKey(
        ContextID,
        blank=True,
        null=True,
        related_name="xrayfilters_material",
        on_delete=models.CASCADE,
    )  # CID 10006
    xray_filter_thickness_minimum = models.DecimalField(
        max_digits=16, decimal_places=8, blank=True, null=True
    )
    xray_filter_thickness_maximum = models.DecimalField(
        max_digits=16, decimal_places=8, blank=True, null=True
    )

    class Meta:
        indexes = [
            models.Index(
                fields=[
                    "irradiation_event_xray_source_data",
                ]
            ),
        ]


class IrradEventXRayMechanicalData(models.Model):  # TID 10003c
    """Irradiation Event X-Ray Mechanical Data TID 10003c

    From DICOM Part 16 Correction Proposal CP-1077:
        This template contains data which is expected to be available to the gantry or mechanical component of the
        equipment.

    Additional to the template:
        * compression_force
        * magnification_factor
    """

    irradiation_event_xray_data = models.ForeignKey(
        IrradEventXRayData, on_delete=models.CASCADE
    )
    crdr_mechanical_configuration = models.ForeignKey(
        ContextID, blank=True, null=True, on_delete=models.CASCADE
    )
    positioner_primary_angle = models.DecimalField(
        max_digits=16, decimal_places=8, blank=True, null=True
    )
    positioner_secondary_angle = models.DecimalField(
        max_digits=16, decimal_places=8, blank=True, null=True
    )
    positioner_primary_end_angle = models.DecimalField(
        max_digits=16, decimal_places=8, blank=True, null=True
    )
    positioner_secondary_end_angle = models.DecimalField(
        max_digits=16, decimal_places=8, blank=True, null=True
    )
    column_angulation = models.DecimalField(
        max_digits=16, decimal_places=8, blank=True, null=True
    )
    table_head_tilt_angle = models.DecimalField(
        max_digits=16, decimal_places=8, blank=True, null=True
    )
    table_horizontal_rotation_angle = models.DecimalField(
        max_digits=16, decimal_places=8, blank=True, null=True
    )
    table_cradle_tilt_angle = models.DecimalField(
        max_digits=16, decimal_places=8, blank=True, null=True
    )
    compression_thickness = models.DecimalField(
        max_digits=16, decimal_places=8, blank=True, null=True
    )
    compression_force = models.DecimalField(
        max_digits=16, decimal_places=8, blank=True, null=True
    )  # Force in N - introduced in 2019b
    compression_pressure = models.DecimalField(
        max_digits=16, decimal_places=8, blank=True, null=True
    )  # Pressure in kPa - introduced in 2019b
    compression_contact_area = models.DecimalField(
        max_digits=16, decimal_places=8, blank=True, null=True
    )  # in mm2 - introduced in 2019b
    magnification_factor = models.DecimalField(
        max_digits=16, decimal_places=8, blank=True, null=True
    )  # Not in DICOM standard

    class Meta:
        indexes = [
            models.Index(
                fields=[
                    "irradiation_event_xray_data",
                ]
            ),
            models.Index(
                fields=[
                    "crdr_mechanical_configuration",
                ]
            ),
        ]


class DoseRelatedDistanceMeasurements(models.Model):  # CID 10008
    """Dose Related Distance Measurements Context ID 10008

    Called from TID 10003c
    """

    irradiation_event_xray_mechanical_data = models.ForeignKey(
        IrradEventXRayMechanicalData, on_delete=models.CASCADE
    )
    distance_source_to_isocenter = models.DecimalField(
        max_digits=16, decimal_places=8, blank=True, null=True
    )
    distance_source_to_reference_point = models.DecimalField(
        max_digits=16, decimal_places=8, blank=True, null=True
    )
    distance_source_to_detector = models.DecimalField(
        max_digits=16, decimal_places=8, blank=True, null=True
    )
    table_longitudinal_position = models.DecimalField(
        max_digits=16, decimal_places=8, blank=True, null=True
    )
    table_lateral_position = models.DecimalField(
        max_digits=16, decimal_places=8, blank=True, null=True
    )
    table_height_position = models.DecimalField(
        max_digits=16, decimal_places=8, blank=True, null=True
    )
    distance_source_to_table_plane = models.DecimalField(
        max_digits=16, decimal_places=8, blank=True, null=True
    )
    table_longitudinal_end_position = models.DecimalField(
        max_digits=16, decimal_places=8, blank=True, null=True
    )
    table_lateral_end_position = models.DecimalField(
        max_digits=16, decimal_places=8, blank=True, null=True
    )
    table_height_end_position = models.DecimalField(
        max_digits=16, decimal_places=8, blank=True, null=True
    )
    # not in DICOM standard - distance source to entrance surface distance in mm
    distance_source_to_entrance_surface = models.DecimalField(
        max_digits=16, decimal_places=8, blank=True, null=True
    )
    radiological_thickness = models.DecimalField(
        max_digits=16, decimal_places=8, blank=True, null=True
    )

    class Meta:
        indexes = [
            models.Index(
                fields=[
                    "irradiation_event_xray_mechanical_data",
                ]
            ),
        ]


class AccumProjXRayDose(models.Model):  # TID 10004
    """Accumulated Fluoroscopy and Acquisition Projection X-Ray Dose TID 10004

    From DICOM Part 16:
        This general template provides detailed information on projection X-Ray dose value accumulations over
        several irradiation events from the same equipment (typically a study or a performed procedure step).

    """

    accumulated_xray_dose = models.ForeignKey(AccumXRayDose, on_delete=models.CASCADE)
    fluoro_dose_area_product_total = models.DecimalField(
        max_digits=16, decimal_places=12, blank=True, null=True
    )
    fluoro_dose_rp_total = models.DecimalField(
        max_digits=16, decimal_places=12, blank=True, null=True
    )
    total_fluoro_time = models.DecimalField(
        max_digits=7, decimal_places=2, blank=True, null=True
    )
    acquisition_dose_area_product_total = models.DecimalField(
        max_digits=16, decimal_places=12, blank=True, null=True
    )
    acquisition_dose_rp_total = models.DecimalField(
        max_digits=16, decimal_places=12, blank=True, null=True
    )
    total_acquisition_time = models.DecimalField(
        max_digits=16, decimal_places=8, blank=True, null=True
    )
    # The following fields should not be in this table, and are duplicated in the
    # AccumCassetteBsdProjRadiogDose and AccumIntegratedProjRadiogDose
    # tables below.
    # TODO: Ensure rdsr.py and dx.py use the other table and do not populate this one any further.
    dose_area_product_total = models.DecimalField(
        max_digits=16, decimal_places=12, blank=True, null=True
    )
    dose_rp_total = models.DecimalField(
        max_digits=16, decimal_places=12, blank=True, null=True
    )
    total_number_of_radiographic_frames = models.DecimalField(
        max_digits=6, decimal_places=0, blank=True, null=True
    )
    reference_point_definition = models.TextField(blank=True, null=True)
    reference_point_definition_code = models.ForeignKey(
        ContextID, blank=True, null=True, on_delete=models.CASCADE
    )

    def fluoro_gym2_to_cgycm2(self):
        """Converts fluoroscopy DAP total from Gy.m2 to cGy.cm2 for display in web interface"""
        if self.fluoro_dose_area_product_total:
            return 1000000 * self.fluoro_dose_area_product_total

    def acq_gym2_to_cgycm2(self):
        """Converts acquisition DAP total from Gy.m2 to cGy.cm2 for display in web interface"""
        if self.acquisition_dose_area_product_total:
            return 1000000 * self.acquisition_dose_area_product_total

    class Meta:
        indexes = [
            models.Index(
                fields=[
                    "accumulated_xray_dose",
                ]
            ),
        ]


class AccumMammographyXRayDose(models.Model):  # TID 10005
    """Accumulated Mammography X-Ray Dose TID 10005

    From DICOM Part 16:
        This modality specific template provides detailed information on mammography X-Ray dose value
        accumulations over several irradiation events from the same equipment (typically a study or a performed
        procedure step).
    """

    accumulated_xray_dose = models.ForeignKey(AccumXRayDose, on_delete=models.CASCADE)
    accumulated_average_glandular_dose = models.DecimalField(
        max_digits=8, decimal_places=4, blank=True, null=True
    )
    laterality = models.ForeignKey(
        ContextID, blank=True, null=True, on_delete=models.CASCADE
    )

    class Meta:
        indexes = [
            models.Index(
                fields=[
                    "accumulated_xray_dose",
                ]
            ),
        ]


class AccumCassetteBsdProjRadiogDose(models.Model):  # TID 10006
    """Accumulated Cassette-based Projection Radiography Dose TID 10006

    From DICOM Part 16 Correction Proposal CP-1077:
        This template provides information on Projection Radiography dose values accumulated on Cassette-
        based systems over one or more irradiation events (typically a study or a performed procedure step) from
        the same equipment.
    """

    accumulated_xray_dose = models.ForeignKey(AccumXRayDose, on_delete=models.CASCADE)
    detector_type = models.ForeignKey(
        ContextID, blank=True, null=True, on_delete=models.CASCADE
    )
    total_number_of_radiographic_frames = models.DecimalField(
        max_digits=6, decimal_places=0, blank=True, null=True
    )

    class Meta:
        indexes = [
            models.Index(
                fields=[
                    "accumulated_xray_dose",
                ]
            ),
        ]


class AccumIntegratedProjRadiogDose(models.Model):  # TID 10007
    """Accumulated Integrated Projection Radiography Dose TID 10007

    From DICOM Part 16 Correction Proposal CP-1077:
        This template provides information on Projection Radiography dose values accumulated on Integrated
        systems over one or more irradiation events (typically a study or a performed procedure step) from the
        same equipment.
    """

    accumulated_xray_dose = models.ForeignKey(AccumXRayDose, on_delete=models.CASCADE)
    dose_area_product_total = models.DecimalField(
        max_digits=16, decimal_places=12, blank=True, null=True
    )
    dose_rp_total = models.DecimalField(
        max_digits=16, decimal_places=12, blank=True, null=True
    )
    total_number_of_radiographic_frames = models.DecimalField(
        max_digits=6, decimal_places=0, blank=True, null=True
    )
    reference_point_definition_code = models.ForeignKey(
        ContextID, blank=True, null=True, on_delete=models.CASCADE
    )
    reference_point_definition = models.TextField(blank=True, null=True)

    def convert_gym2_to_cgycm2(self):
        """Converts Gy.m2 to cGy.cm2 for display in web interface"""
        if self.dose_area_product_total:
            return 1000000 * self.dose_area_product_total

    dose_area_product_total_over_delta_weeks = models.DecimalField(
        max_digits=16, decimal_places=12, blank=True, null=True
    )
    dose_rp_total_over_delta_weeks = models.DecimalField(
        max_digits=16, decimal_places=12, blank=True, null=True
    )

    def total_dap_delta_gym2_to_cgycm2(self):
        """Converts total DAP over delta days from Gy.m2 to cGy.cm2 for display in web interface"""
        if self.dose_area_product_total_over_delta_weeks:
            return 1000000 * self.dose_area_product_total_over_delta_weeks

    class Meta:
        indexes = [
            models.Index(
                fields=[
                    "accumulated_xray_dose",
                ]
            ),
        ]


class PKsForSummedRFDoseStudiesInDeltaWeeks(models.Model):
    """Table to hold foreign keys of all studies that fall within the delta
    weeks of each RF study.
    """

    general_study_module_attributes = models.ForeignKey(
        GeneralStudyModuleAttr, on_delete=models.CASCADE
    )
    study_pk_in_delta_weeks = models.IntegerField(blank=True, null=True)

    class Meta:
        indexes = [
            models.Index(
                fields=[
                    "general_study_module_attributes",
                ]
            ),
        ]


class PatientModuleAttr(models.Model):  # C.7.1.1
    """Patient Module C.7.1.1

    From DICOM Part 3: Information Object Definitions Table C.7-1:
        Specifies the Attributes of the Patient that describe and identify the Patient who is
        the subject of a diagnostic Study. This Module contains Attributes of the patient that are needed
        for diagnostic interpretation of the Image and are common for all studies performed on the
        patient. It contains Attributes that are also included in the Patient Modules in Section C.2.
    """

    general_study_module_attributes = models.ForeignKey(
        GeneralStudyModuleAttr, on_delete=models.CASCADE
    )
    patient_name = models.TextField(blank=True, null=True)
    name_hashed = models.BooleanField(default=False)
    patient_id = models.TextField(blank=True, null=True)
    id_hashed = models.BooleanField(default=False)
    patient_birth_date = models.DateField(blank=True, null=True)
    patient_sex = models.CharField(max_length=2, blank=True, null=True)
    other_patient_ids = models.TextField(blank=True, null=True)
    not_patient_indicator = models.TextField(blank=True, null=True)

    class Meta:
        indexes = [
            models.Index(
                fields=[
                    "general_study_module_attributes",
                ]
            ),
            models.Index(
                fields=[
                    "patient_id",
                ]
            ),
        ]


class PatientStudyModuleAttr(models.Model):  # C.7.2.2
    """Patient Study Module C.7.2.2

    From DICOM Part 3: Information Object Definitions Table C.7-4a:
        Defines Attributes that provide information about the Patient at the time the Study
        started.
    """

    general_study_module_attributes = models.ForeignKey(
        GeneralStudyModuleAttr, on_delete=models.CASCADE
    )
    admitting_diagnosis_description = models.TextField(blank=True, null=True)
    admitting_diagnosis_code_sequence = models.TextField(blank=True, null=True)
    patient_age = models.CharField(max_length=4, blank=True, null=True)
    patient_age_decimal = models.DecimalField(
        max_digits=7, decimal_places=3, blank=True, null=True
    )
    patient_size = models.DecimalField(
        max_digits=16, decimal_places=8, blank=True, null=True
    )
    patient_weight = models.DecimalField(
        max_digits=16, decimal_places=8, blank=True, null=True
    )
    # TODO: Add patient size code sequence

    class Meta:
        indexes = [
            models.Index(
                fields=[
                    "general_study_module_attributes",
                ]
            ),
        ]


class GeneralEquipmentModuleAttr(models.Model):  # C.7.5.1
    """General Equipment Module C.7.5.1

    From DICOM Part 3: Information Object Definitions Table C.7-8:
        Specifies the Attributes that identify and describe the piece of equipment that
        produced a Series of Composite Instances.
    """

    general_study_module_attributes = models.ForeignKey(
        GeneralStudyModuleAttr, on_delete=models.CASCADE
    )
    manufacturer = models.TextField(blank=True, null=True)
    institution_name = models.TextField(blank=True, null=True)
    institution_address = models.TextField(blank=True, null=True)
    station_name = models.CharField(max_length=32, blank=True, null=True)
    institutional_department_name = models.TextField(blank=True, null=True)
    manufacturer_model_name = models.TextField(blank=True, null=True)
    device_serial_number = models.TextField(blank=True, null=True)
    software_versions = models.TextField(blank=True, null=True)
    gantry_id = models.TextField(blank=True, null=True)
    spatial_resolution = models.DecimalField(
        max_digits=8, decimal_places=4, blank=True, null=True
    )
    date_of_last_calibration = models.DateTimeField(blank=True, null=True)
    time_of_last_calibration = models.DateTimeField(blank=True, null=True)
    unique_equipment_name = models.ForeignKey(
        UniqueEquipmentNames, null=True, on_delete=models.CASCADE
    )

    def __unicode__(self):
        return self.station_name

    class Meta:
        indexes = [
            models.Index(
                fields=[
                    "general_study_module_attributes",
                ]
            ),
            models.Index(
                fields=[
                    "unique_equipment_name",
                ]
            ),
        ]


# Radiopharmaca


class RadiopharmaceuticalRadiationDose(models.Model):  # TID 10021

    """
    Radiopharmaceutical Radiation Dose TID 10021

    From DICOM Part 16:
       This Template defines a container (the root) with subsidiary Content Items, each of which corresponds to a
       single Radiopharmaceutical Administration Dose event entry. There is a defined recording observer (the
       system and/or person responsible for recording the assay of the radiopharmaceutical, and the person
       administered the radiopharmaceutical). Multiple Radiopharmaceutical Radiation Dose objects may be created
       for one study. Radiopharmaceutical Start DateTime in TID 10022 “Radiopharmaceutical Administration Event
       Data” will convey the order of administrations.
    """

    general_study_module_attributes = models.ForeignKey(
        GeneralStudyModuleAttr, on_delete=models.CASCADE
    )
    associated_procedure = models.ForeignKey(
        ContextID,
        blank=True,
        null=True,
        related_name="tid10021_procedure",
        on_delete=models.CASCADE,
    )  # CID 3108
    has_intent = models.ForeignKey(
        ContextID,
        blank=True,
        null=True,
        related_name="tid10021_intent",
        on_delete=models.CASCADE,
    )  # CID 3629
    comment = models.TextField(blank=True, null=True)


class LanguageofContentItemandDescendants(models.Model):  # TID 1204
    radiopharmaceutical_radiation_dose = models.ForeignKey(
        RadiopharmaceuticalRadiationDose, on_delete=models.CASCADE
    )
    language_of_contentitem_and_descendants = models.ForeignKey(
        ContextID,
        blank=True,
        null=True,
        related_name="tid1204_language",
        on_delete=models.CASCADE,
    )  # CID 5000
    country_of_language = models.ForeignKey(
        ContextID,
        blank=True,
        null=True,
        related_name="tid1204_country",
        on_delete=models.CASCADE,
    )  # CID 5001


class RadiopharmaceuticalAdministrationEventData(models.Model):  # TID 10022
    radiopharmaceutical_radiation_dose = models.ForeignKey(
        RadiopharmaceuticalRadiationDose, on_delete=models.CASCADE
    )
    radiopharmaceutical_agent = models.ForeignKey(
        ContextID,
        blank=True,
        null=True,
        related_name="tid10022_agent",
        on_delete=models.CASCADE,
    )  # CID 25 & CID 4021
    radiopharmaceutical_agent_string = models.TextField(
        blank=True, null=True
    )  # In NM Images the radiopharmaceutical may only be present as string
    radionuclide = models.ForeignKey(
        ContextID,
        blank=True,
        null=True,
        related_name="tid10022_radionuclide",
        on_delete=models.CASCADE,
    )  # CID 18 & CID 4020
    radionuclide_half_life = models.DecimalField(
        max_digits=16, decimal_places=8, blank=True, null=True
    )
    radiopharmaceutical_specific_activity = models.DecimalField(
        max_digits=16, decimal_places=8, blank=True, null=True
    )
    radiopharmaceutical_administration_event_uid = models.TextField(
        blank=True, null=True
    )
    estimated_extravasation_activity = models.DecimalField(
        max_digits=16, decimal_places=8, blank=True, null=True
    )
    radiopharmaceutical_start_datetime = models.DateTimeField(blank=True, null=True)
    radiopharmaceutical_stop_datetime = models.DateTimeField(blank=True, null=True)
    administered_activity = models.DecimalField(
        max_digits=16, decimal_places=8, blank=True, null=True
    )
    effective_dose = models.DecimalField(
        max_digits=16, decimal_places=8, blank=True, null=True
    )
    radiopharmaceutical_volume = models.DecimalField(
        max_digits=16, decimal_places=8, blank=True, null=True
    )
    pre_administration_measured_activity = models.DecimalField(
        max_digits=16, decimal_places=8, blank=True, null=True
    )
    pre_activity_measurement_device = models.ForeignKey(
        ContextID,
        blank=True,
        null=True,
        related_name="tid10022_device_pre",
        on_delete=models.CASCADE,
    )  # CID 10041
    post_administration_measured_activity = models.DecimalField(
        max_digits=16, decimal_places=8, blank=True, null=True
    )
    post_activity_measurement_device = models.ForeignKey(
        ContextID,
        blank=True,
        null=True,
        related_name="tid10022_device_post",
        on_delete=models.CASCADE,
    )  # CID 10041
    route_of_administration = models.ForeignKey(
        ContextID,
        blank=True,
        null=True,
        related_name="tid10022_route",
        on_delete=models.CASCADE,
    )  # CID 11
    site_of = models.ForeignKey(
        ContextID,
        blank=True,
        null=True,
        related_name="tid10022_site",
        on_delete=models.CASCADE,
    )  # CID 3746
    laterality = models.ForeignKey(
        ContextID,
        blank=True,
        null=True,
        related_name="tid10022_laterality",
        on_delete=models.CASCADE,
    )  # CID 244
    brand_name = models.TextField(blank=True, null=True)
    radiopharmaceutical_dispense_unit_identifier = models.TextField(
        blank=True, null=True
    )
    prescription_identifier = models.TextField(blank=True, null=True)
    comment = models.TextField(blank=True, null=True)


class IntravenousExtravasationSymptoms(models.Model):
    radiopharmaceutical_administration_event_data = models.ForeignKey(
        RadiopharmaceuticalAdministrationEventData, on_delete=models.CASCADE
    )
    intravenous_extravasation_symptoms = models.ForeignKey(
        ContextID,
        blank=True,
        null=True,
        related_name="tid10022_symptoms",
        on_delete=models.CASCADE,
    )  # CID 10043


class BillingCode(models.Model):
    radiopharmaceutical_administration_event_data = models.ForeignKey(
        RadiopharmaceuticalAdministrationEventData, on_delete=models.CASCADE
    )
    billing_code = models.ForeignKey(
        ContextID, blank=True, null=True, on_delete=models.CASCADE
    )


class DrugProductIdentifier(models.Model):
    radiopharmaceutical_administration_event_data = models.ForeignKey(
        RadiopharmaceuticalAdministrationEventData, on_delete=models.CASCADE
    )
    drug_product_identifier = models.ForeignKey(
        ContextID, blank=True, null=True, on_delete=models.CASCADE
    )


class RadiopharmaceuticalLotIdentifier(models.Model):
    radiopharmaceutical_administration_event_data = models.ForeignKey(
        RadiopharmaceuticalAdministrationEventData, on_delete=models.CASCADE
    )
    radiopharmaceutical_lot_identifier = models.TextField(blank=True, null=True)


class ReagentVialIdentifier(models.Model):
    radiopharmaceutical_administration_event_data = models.ForeignKey(
        RadiopharmaceuticalAdministrationEventData, on_delete=models.CASCADE
    )
    reagent_vial_identifier = models.TextField(blank=True, null=True)


class RadionuclideIdentifier(models.Model):
    radiopharmaceutical_administration_event_data = models.ForeignKey(
        RadiopharmaceuticalAdministrationEventData, on_delete=models.CASCADE
    )
    radionuclide_identifier = models.TextField(blank=True, null=True)


class OrganDose(models.Model):  # TID 10023
    radiopharmaceutical_administration_event_data = models.ForeignKey(
        RadiopharmaceuticalAdministrationEventData, on_delete=models.CASCADE
    )
    finding_site = models.ForeignKey(
        ContextID,
        blank=True,
        null=True,
        related_name="tid10023_site",
        on_delete=models.CASCADE,
    )  # CID 10044
    laterality = models.ForeignKey(
        ContextID,
        blank=True,
        null=True,
        related_name="tid10023_laterality",
        on_delete=models.CASCADE,
    )  # CID 244
    mass = models.DecimalField(max_digits=16, decimal_places=8, blank=True, null=True)
    measurement_method = models.TextField(blank=True, null=True)
    organ_dose = models.DecimalField(
        max_digits=16, decimal_places=8, blank=True, null=True
    )
    reference_authority_code = models.ForeignKey(
        ContextID,
        blank=True,
        null=True,
        related_name="tid10023_authority",
        on_delete=models.CASCADE,
    )  # CID 10040
    reference_authority_text = models.TextField(blank=True, null=True)
    type_of_detector_motion = models.TextField(blank=True, null=True)


class PETSeries(models.Model):
    radiopharmaceutical_radiation_dose = models.ForeignKey(
        RadiopharmaceuticalRadiationDose, on_delete=models.CASCADE
    )
    series_uid = models.TextField(blank=True, null=True)
    series_datetime = models.DateTimeField(blank=True, null=True)
    number_of_rr_intervals = models.DecimalField(
        max_digits=16, decimal_places=8, blank=True, null=True
    )
    number_of_time_slots = models.DecimalField(
        max_digits=16, decimal_places=8, blank=True, null=True
    )
    number_of_time_slices = models.DecimalField(
        max_digits=16, decimal_places=8, blank=True, null=True
    )
    number_of_slices = models.DecimalField(
        max_digits=16, decimal_places=8, blank=True, null=True
    )
    reconstruction_method = models.TextField(blank=True, null=True)
    coincidence_window_width = models.DecimalField(
        max_digits=16, decimal_places=8, blank=True, null=True
    )
    energy_window_lower_limit = models.DecimalField(
        max_digits=16, decimal_places=8, blank=True, null=True
    )
    energy_window_upper_limit = models.DecimalField(
        max_digits=16, decimal_places=8, blank=True, null=True
    )
    scan_progression_direction = models.TextField(blank=True, null=True)


class PETSeriesCorrection(models.Model):
    pet_series = models.ForeignKey(PETSeries, on_delete=models.CASCADE)
    corrected_image = models.TextField(blank=True, null=True)


class PETSeriesType(models.Model):
    pet_series = models.ForeignKey(PETSeries, on_delete=models.CASCADE)
    series_type = models.TextField(blank=True, null=True)


class RadiopharmaceuticalAdministrationPatientCharacteristics(models.Model):
    radiopharmaceutical_radiation_dose = models.ForeignKey(
        RadiopharmaceuticalRadiationDose, on_delete=models.CASCADE
    )
    subject_age = models.DecimalField(
        max_digits=16, decimal_places=8, blank=True, null=True
    )
    subject_sex = models.ForeignKey(
        ContextID,
        blank=True,
        null=True,
        related_name="tid10023_sex",
        on_delete=models.CASCADE,
    )  # CID 7455
    patient_height = models.DecimalField(
        max_digits=16, decimal_places=8, blank=True, null=True
    )
    patient_weight = models.DecimalField(
        max_digits=16, decimal_places=8, blank=True, null=True
    )
    body_surface_area = models.DecimalField(
        max_digits=16, decimal_places=8, blank=True, null=True
    )
    body_surface_area_formula = models.ForeignKey(
        ContextID,
        blank=True,
        null=True,
        related_name="tid10023_body_surface_area",
        on_delete=models.CASCADE,
    )  # CID 3663
    body_mass_index = models.DecimalField(
        max_digits=16, decimal_places=8, blank=True, null=True
    )
    equation = models.ForeignKey(
        ContextID,
        blank=True,
        null=True,
        related_name="tid10023_equation",
        on_delete=models.CASCADE,
    )
    glucose = models.DecimalField(
        max_digits=16, decimal_places=8, blank=True, null=True
    )
    fasting_duration = models.DecimalField(
        max_digits=16, decimal_places=8, blank=True, null=True
    )
    hydration_volume = models.DecimalField(
        max_digits=16, decimal_places=8, blank=True, null=True
    )
    recent_physical_activity = models.TextField(blank=True, null=True)
    serum_creatinine = models.DecimalField(
        max_digits=16, decimal_places=8, blank=True, null=True
    )


class PatientState(models.Model):  # CID 10045
    radiopharmaceutical_administration_patient_characteristics = models.ForeignKey(
        RadiopharmaceuticalAdministrationPatientCharacteristics,
        on_delete=models.CASCADE,
    )
    patient_state = models.ForeignKey(
        ContextID, blank=True, null=True, on_delete=models.CASCADE
    )


class GlomerularFiltrationRate(models.Model):
    radiopharmaceutical_administration_patient_characteristics = models.ForeignKey(
        RadiopharmaceuticalAdministrationPatientCharacteristics,
        on_delete=models.CASCADE,
    )
    glomerular_filtration_rate = models.DecimalField(
        max_digits=16, decimal_places=8, blank=True, null=True
    )
    measurement_method = models.ForeignKey(
        ContextID,
        blank=True,
        null=True,
        related_name="tid10023_measurement_method",
        on_delete=models.CASCADE,
    )  # CID 10047
    equivalent_meaning_of_concept_name = models.ForeignKey(
        ContextID,
        blank=True,
        null=True,
        related_name="tid10023_equivalent_meaning_of_concept",
        on_delete=models.CASCADE,
    )  # CID 10046


# CT


class CtRadiationDose(models.Model):  # TID 10011
    """CT Radiation Dose TID 10011

    From DICOM Part 16:
        This template defines a container (the root) with subsidiary content items, each of which corresponds to a
        single CT X-Ray irradiation event entry. There is a defined recording observer (the system or person
        responsible for recording the log, generally the system). Accumulated values shall be kept for a whole
        Study or at least a part of a Study, if the Study is divided in the workflow of the examination, or a
        performed procedure step. Multiple CT Radiation Dose objects may be created for one Study.
    """

    general_study_module_attributes = models.ForeignKey(
        GeneralStudyModuleAttr, on_delete=models.CASCADE
    )
    procedure_reported = models.ForeignKey(
        ContextID,
        blank=True,
        null=True,
        related_name="tid10011_procedure",
        on_delete=models.CASCADE,
    )
    has_intent = models.ForeignKey(
        ContextID,
        blank=True,
        null=True,
        related_name="tid10011_intent",
        on_delete=models.CASCADE,
    )  # CID 3629
    start_of_xray_irradiation = models.DateTimeField(blank=True, null=True)
    end_of_xray_irradiation = models.DateTimeField(blank=True, null=True)
    scope_of_accumulation = models.ForeignKey(
        ContextID,
        blank=True,
        null=True,
        related_name="tid10011_scope",
        on_delete=models.CASCADE,
    )  # CID 10000
    uid_type = models.ForeignKey(
        ContextID,
        blank=True,
        null=True,
        related_name="tid1011_uid",
        on_delete=models.CASCADE,
    )  # CID 10001
    comment = models.TextField(blank=True, null=True)
    # does need to be a table on its own as is 1-n
    source_of_dose_information = models.ForeignKey(
        ContextID,
        blank=True,
        null=True,
        related_name="tid10011_source",
        on_delete=models.CASCADE,
    )

    class Meta:
        indexes = [
            models.Index(
                fields=[
                    "general_study_module_attributes",
                ]
            ),
        ]


class SourceOfCTDoseInformation(models.Model):  # CID 10021
    """Source of CT Dose Information"""

    # TODO: populate this table when extracting and move existing data. Task #164
    ct_radiation_dose = models.ForeignKey(CtRadiationDose, on_delete=models.CASCADE)
    source_of_dose_information = models.ForeignKey(
        ContextID, blank=True, null=True, on_delete=models.CASCADE
    )  # CID 10021

    class Meta:
        indexes = [
            models.Index(
                fields=[
                    "ct_radiation_dose",
                ]
            ),
            models.Index(
                fields=[
                    "source_of_dose_information",
                ]
            ),
        ]


class CtAccumulatedDoseData(models.Model):  # TID 10012
    """CT Accumulated Dose Data

    From DICOM Part 16:
        This general template provides detailed information on CT X-Ray dose value accumulations over several
        irradiation events from the same equipment and over the scope of accumulation specified for the report
        (typically a Study or a Performed Procedure Step).
    """

    ct_radiation_dose = models.ForeignKey(CtRadiationDose, on_delete=models.CASCADE)
    total_number_of_irradiation_events = models.DecimalField(
        max_digits=16, decimal_places=0, blank=True, null=True
    )
    ct_dose_length_product_total = models.DecimalField(
        max_digits=16, decimal_places=8, blank=True, null=True
    )
    ct_effective_dose_total = models.DecimalField(
        max_digits=16, decimal_places=8, blank=True, null=True
    )
    reference_authority_code = models.ForeignKey(
        ContextID,
        blank=True,
        null=True,
        related_name="tid10012_authority",
        on_delete=models.CASCADE,
    )  # CID 10015 (ICRP60/103)
    reference_authority_text = models.TextField(blank=True, null=True)
    measurement_method = models.ForeignKey(
        ContextID,
        blank=True,
        null=True,
        related_name="tid10012_method",
        on_delete=models.CASCADE,
    )  # CID 10011
    patient_model = models.TextField(blank=True, null=True)
    effective_dose_phantom_type = models.TextField(blank=True, null=True)
    dosimeter_type = models.TextField(blank=True, null=True)
    comment = models.TextField(blank=True, null=True)

    class Meta:
        indexes = [
            models.Index(
                fields=[
                    "ct_radiation_dose",
                ]
            ),
        ]


class CtIrradiationEventData(models.Model):  # TID 10013
    """CT Irradiation Event Data TID 10013

    From DICOM Part 16:
        This template conveys the dose and equipment parameters of a single irradiation event.

    Additional to the template:
        + date_time_started
        + series_description
    """

    ct_radiation_dose = models.ForeignKey(CtRadiationDose, on_delete=models.CASCADE)
    acquisition_protocol = models.TextField(blank=True, null=True)
    target_region = models.ForeignKey(
        ContextID,
        blank=True,
        null=True,
        related_name="tid10013_region",
        on_delete=models.CASCADE,
    )  # CID 4030
    ct_acquisition_type = models.ForeignKey(
        ContextID,
        blank=True,
        null=True,
        related_name="tid10013_type",
        on_delete=models.CASCADE,
    )  # CID 10013
    procedure_context = models.ForeignKey(
        ContextID,
        blank=True,
        null=True,
        related_name="tid10013_context",
        on_delete=models.CASCADE,
    )  # CID 10014
    irradiation_event_uid = models.TextField(blank=True, null=True)
    #  TODO: Add extraction of the label and label type (Series, acquisition, instance number) Issue #167
    irradiation_event_label = models.TextField(blank=True, null=True)
    label_type = models.ForeignKey(
        ContextID,
        blank=True,
        null=True,
        related_name="tid10013_labeltype",
        on_delete=models.CASCADE,
    )  # CID 10022
    exposure_time = models.DecimalField(
        max_digits=16, decimal_places=8, blank=True, null=True
    )
    nominal_single_collimation_width = models.DecimalField(
        max_digits=16, decimal_places=8, blank=True, null=True
    )
    nominal_total_collimation_width = models.DecimalField(
        max_digits=16, decimal_places=8, blank=True, null=True
    )
    pitch_factor = models.DecimalField(
        max_digits=16, decimal_places=8, blank=True, null=True
    )
    number_of_xray_sources = models.DecimalField(
        max_digits=8, decimal_places=0, blank=True, null=True
    )
    mean_ctdivol = models.DecimalField(
        max_digits=16, decimal_places=8, blank=True, null=True
    )
    ctdiw_phantom_type = models.ForeignKey(
        ContextID,
        blank=True,
        null=True,
        related_name="tid10013_phantom",
        on_delete=models.CASCADE,
    )  # CID 4052
    ctdifreeair_calculation_factor = models.DecimalField(
        max_digits=16, decimal_places=8, blank=True, null=True
    )
    mean_ctdifreeair = models.DecimalField(
        max_digits=16, decimal_places=8, blank=True, null=True
    )
    dlp = models.DecimalField(max_digits=16, decimal_places=8, blank=True, null=True)
    effective_dose = models.DecimalField(
        max_digits=16, decimal_places=8, blank=True, null=True
    )
    measurement_method = models.ForeignKey(
        ContextID,
        blank=True,
        null=True,
        related_name="tid10013_method",
        on_delete=models.CASCADE,
    )  # CID 10011
    effective_dose_conversion_factor = models.DecimalField(
        max_digits=16, decimal_places=8, blank=True, null=True
    )
    xray_modulation_type = models.TextField(blank=True, null=True)
    comment = models.TextField(blank=True, null=True)
    # Not in DICOM standard:
    date_time_started = models.DateTimeField(blank=True, null=True)
    series_description = models.TextField(blank=True, null=True)
    standard_protocols = models.ManyToManyField(StandardNames)

    class Meta:
        indexes = [
            models.Index(
                fields=[
                    "ct_radiation_dose",
                ]
            ),
        ]


class CtReconstructionAlgorithm(models.Model):
    """Container in TID 10013 to hold CT reconstruction methods"""

    # TODO: Add this to the rdsr extraction routines. Issue #166
    ct_irradiation_event_data = models.ForeignKey(
        CtIrradiationEventData, on_delete=models.CASCADE
    )
    reconstruction_algorithm = models.ForeignKey(
        ContextID, blank=True, null=True, on_delete=models.CASCADE
    )  # CID 10033

    class Meta:
        indexes = [
            models.Index(
                fields=[
                    "ct_irradiation_event_data",
                ]
            ),
            models.Index(
                fields=[
                    "reconstruction_algorithm",
                ]
            ),
        ]


class CtXRaySourceParameters(models.Model):
    """Container in TID 10013 to hold CT x-ray source parameters"""

    ct_irradiation_event_data = models.ForeignKey(
        CtIrradiationEventData, on_delete=models.CASCADE
    )
    identification_of_the_xray_source = models.TextField(blank=True, null=True)
    kvp = models.DecimalField(max_digits=16, decimal_places=8, blank=True, null=True)
    maximum_xray_tube_current = models.DecimalField(
        max_digits=16, decimal_places=8, blank=True, null=True
    )
    xray_tube_current = models.DecimalField(
        max_digits=16, decimal_places=8, blank=True, null=True
    )
    exposure_time_per_rotation = models.DecimalField(
        max_digits=16, decimal_places=8, blank=True, null=True
    )
    xray_filter_aluminum_equivalent = models.DecimalField(
        max_digits=16, decimal_places=8, blank=True, null=True
    )

    class Meta:
        indexes = [
            models.Index(
                fields=[
                    "ct_irradiation_event_data",
                ]
            ),
        ]


class ScanningLength(models.Model):  # TID 10014
    """Scanning Length TID 10014

    From DICOM Part 16:
        No description
    """

    ct_irradiation_event_data = models.ForeignKey(
        CtIrradiationEventData, on_delete=models.CASCADE
    )
    scanning_length = models.DecimalField(
        max_digits=16, decimal_places=8, blank=True, null=True
    )
    length_of_reconstructable_volume = models.DecimalField(
        max_digits=16, decimal_places=8, blank=True, null=True
    )
    exposed_range = models.DecimalField(
        max_digits=16, decimal_places=8, blank=True, null=True
    )
    top_z_location_of_reconstructable_volume = models.DecimalField(
        max_digits=16, decimal_places=8, blank=True, null=True
    )
    bottom_z_location_of_reconstructable_volume = models.DecimalField(
        max_digits=16, decimal_places=8, blank=True, null=True
    )
    top_z_location_of_scanning_length = models.DecimalField(
        max_digits=16, decimal_places=8, blank=True, null=True
    )
    bottom_z_location_of_scanning_length = models.DecimalField(
        max_digits=16, decimal_places=8, blank=True, null=True
    )
    frame_of_reference_uid = models.TextField(blank=True, null=True)

    class Meta:
        indexes = [
            models.Index(
                fields=[
                    "ct_irradiation_event_data",
                ]
            ),
        ]


class SizeSpecificDoseEstimation(models.Model):
    """Container in TID 10013 to hold size specific dose estimation details"""

    # TODO: Add this to the rdsr extraction routines. Issue #168
    ct_irradiation_event_data = models.ForeignKey(
        CtIrradiationEventData, on_delete=models.CASCADE
    )
    measurement_method = models.ForeignKey(
        ContextID,
        blank=True,
        null=True,
        related_name="ssde_method",
        on_delete=models.CASCADE,
    )  # CID 10023
    measured_lateral_dimension = models.DecimalField(
        max_digits=16, decimal_places=8, blank=True, null=True
    )
    measured_ap_dimension = models.DecimalField(
        max_digits=16, decimal_places=8, blank=True, null=True
    )
    derived_effective_diameter = models.DecimalField(
        max_digits=16, decimal_places=8, blank=True, null=True
    )
    water_equivalent_diameter = models.DecimalField(
        max_digits=16, decimal_places=8, blank=True, null=True
    )
    water_equivalent_diameter_method = models.ForeignKey(
        ContextID,
        blank=True,
        null=True,
        related_name="ssde_wed_method",
        on_delete=models.CASCADE,
    )  # CID 10024
    wed_estimate_location_z = models.DecimalField(
        max_digits=16, decimal_places=8, blank=True, null=True
    )

    class Meta:
        indexes = [
            models.Index(
                fields=[
                    "ct_irradiation_event_data",
                ]
            ),
            models.Index(
                fields=[
                    "measurement_method",
                ]
            ),
        ]


class WEDSeriesOrInstances(models.Model):
    """From TID 10013 Series or Instance used for Water Equivalent Diameter estimation"""

    size_specific_dose_estimation = models.ForeignKey(
        SizeSpecificDoseEstimation, on_delete=models.CASCADE
    )
    wed_series_or_instance = models.TextField(blank=True, null=True)  # referenced UID

    class Meta:
        indexes = [
            models.Index(
                fields=[
                    "size_specific_dose_estimation",
                ]
            ),
        ]


class CtDoseCheckDetails(models.Model):  # TID 10015
    """CT Dose Check Details TID 10015

    From DICOM Part 16:
        This template records details related to the use of the NEMA Dose Check Standard (NEMA XR-25-2010).
    """

    ct_irradiation_event_data = models.ForeignKey(
        CtIrradiationEventData, on_delete=models.CASCADE
    )
    dlp_alert_value_configured = models.BooleanField(null=True)
    ctdivol_alert_value_configured = models.BooleanField(null=True)
    dlp_alert_value = models.DecimalField(
        max_digits=16, decimal_places=8, blank=True, null=True
    )
    ctdivol_alert_value = models.DecimalField(
        max_digits=16, decimal_places=8, blank=True, null=True
    )
    accumulated_dlp_forward_estimate = models.DecimalField(
        max_digits=16, decimal_places=8, blank=True, null=True
    )
    accumulated_ctdivol_forward_estimate = models.DecimalField(
        max_digits=16, decimal_places=8, blank=True, null=True
    )
    # alert_ added to allow two fields that are in different containers in std
    alert_reason_for_proceeding = models.TextField(blank=True, null=True)
    dlp_notification_value_configured = models.BooleanField(null=True)
    ctdivol_notification_value_configured = models.BooleanField(null=True)
    dlp_notification_value = models.DecimalField(
        max_digits=8, decimal_places=4, blank=True, null=True
    )
    ctdivol_notification_value = models.DecimalField(
        max_digits=8, decimal_places=4, blank=True, null=True
    )
    dlp_forward_estimate = models.DecimalField(
        max_digits=8, decimal_places=4, blank=True, null=True
    )
    ctdivol_forward_estimate = models.DecimalField(
        max_digits=8, decimal_places=4, blank=True, null=True
    )
    # notification_ added to allow two fields that are in different containers in std
    notification_reason_for_proceeding = models.TextField(blank=True, null=True)

    class Meta:
        indexes = [
            models.Index(
                fields=[
                    "ct_irradiation_event_data",
                ]
            ),
        ]


# Models common to both


class ObserverContext(models.Model):  # TID 1002
    """Observer Context TID 1002

    From DICOM Part 16:
        The observer (person or device) that created the Content Items to which this context applies.
    """

    projection_xray_radiation_dose = models.ForeignKey(
        ProjectionXRayRadiationDose, blank=True, null=True, on_delete=models.CASCADE
    )
    ct_radiation_dose = models.ForeignKey(
        CtRadiationDose, blank=True, null=True, on_delete=models.CASCADE
    )
    radiopharmaceutical_administration_event_data = models.ForeignKey(
        RadiopharmaceuticalAdministrationEventData,
        blank=True,
        null=True,
        on_delete=models.CASCADE,
    )
    radiopharmaceutical_administration_is_pre_observer = models.BooleanField(
        blank=True, null=True
    )
    observer_type = models.ForeignKey(
        ContextID,
        blank=True,
        null=True,
        related_name="tid1002_observertype",
        on_delete=models.CASCADE,
    )  # CID 270
    person_observer_name = models.TextField(blank=True, null=True)
    person_observer_organization_name = models.TextField(blank=True, null=True)
    person_observer_role_in_organization = models.ForeignKey(
        ContextID,
        blank=True,
        null=True,
        related_name="tid1002_ptroleorg",
        on_delete=models.CASCADE,
    )  # CID 7452
    person_observer_role_in_procedure = models.ForeignKey(
        ContextID,
        blank=True,
        null=True,
        related_name="tid1002_ptroleproc",
        on_delete=models.CASCADE,
    )  # CID 7453
    device_observer_uid = models.TextField(blank=True, null=True)
    device_observer_name = models.TextField(blank=True, null=True)
    device_observer_manufacturer = models.TextField(blank=True, null=True)
    device_observer_model_name = models.TextField(blank=True, null=True)
    device_observer_serial_number = models.TextField(blank=True, null=True)
    device_observer_physical_location_during_observation = models.TextField(
        blank=True, null=True
    )
    device_role_in_procedure = models.ForeignKey(
        ContextID,
        blank=True,
        null=True,
        related_name="tid1002_role",
        on_delete=models.CASCADE,
    )  # CID 7445

    def __unicode__(self):
        return self.device_observer_name

    class Meta:
        indexes = [
            models.Index(
                fields=[
                    "projection_xray_radiation_dose",
                ]
            ),
            models.Index(
                fields=[
                    "ct_radiation_dose",
                ]
            ),
        ]


class DeviceParticipant(models.Model):  # TID 1021
    """Device Participant TID 1021

    From DICOM Part 16:
        This template describes a device participating in an activity as other than an observer or subject. E.g. for
        a dose report documenting an irradiating procedure, participants include the irradiating device.
    """

    accumulated_xray_dose = models.ForeignKey(
        AccumXRayDose, blank=True, null=True, on_delete=models.CASCADE
    )
    irradiation_event_xray_detector_data = models.ForeignKey(
        IrradEventXRayDetectorData, blank=True, null=True, on_delete=models.CASCADE
    )
    irradiation_event_xray_source_data = models.ForeignKey(
        IrradEventXRaySourceData, blank=True, null=True, on_delete=models.CASCADE
    )
    ct_accumulated_dose_data = models.ForeignKey(
        CtAccumulatedDoseData, blank=True, null=True, on_delete=models.CASCADE
    )
    ct_irradiation_event_data = models.ForeignKey(
        CtIrradiationEventData, blank=True, null=True, on_delete=models.CASCADE
    )
    device_role_in_procedure = models.ForeignKey(
        ContextID, blank=True, null=True, on_delete=models.CASCADE
    )
    device_name = models.TextField(blank=True, null=True)
    device_manufacturer = models.TextField(blank=True, null=True)
    device_model_name = models.TextField(blank=True, null=True)
    device_serial_number = models.TextField(blank=True, null=True)
    device_observer_uid = models.TextField(blank=True, null=True)

    class Meta:
        indexes = [
            models.Index(
                fields=[
                    "accumulated_xray_dose",
                ]
            ),
            models.Index(
                fields=[
                    "irradiation_event_xray_detector_data",
                ]
            ),
            models.Index(
                fields=[
                    "irradiation_event_xray_source_data",
                ]
            ),
            models.Index(
                fields=[
                    "ct_accumulated_dose_data",
                ]
            ),
            models.Index(
                fields=[
                    "ct_irradiation_event_data",
                ]
            ),
            models.Index(
                fields=[
                    "device_role_in_procedure",
                ]
            ),
        ]


class PersonParticipant(models.Model):  # TID 1020
    """Person Participant TID 1020

    From DICOM Part 16:
        This template describes a person participating in an activity as other than an observer or subject. E.g. for
        a dose report documenting an irradiating procedure, participants include the person administering the
        irradiation and the person authorizing the irradiation.
    """

    projection_xray_radiation_dose = models.ForeignKey(
        ProjectionXRayRadiationDose, blank=True, null=True, on_delete=models.CASCADE
    )
    ct_radiation_dose = models.ForeignKey(
        CtRadiationDose, blank=True, null=True, on_delete=models.CASCADE
    )
    irradiation_event_xray_data = models.ForeignKey(
        IrradEventXRayData, blank=True, null=True, on_delete=models.CASCADE
    )
    ct_accumulated_dose_data = models.ForeignKey(
        CtAccumulatedDoseData, blank=True, null=True, on_delete=models.CASCADE
    )
    ct_irradiation_event_data = models.ForeignKey(
        CtIrradiationEventData, blank=True, null=True, on_delete=models.CASCADE
    )
    ct_dose_check_details_alert = models.ForeignKey(
        CtDoseCheckDetails,
        blank=True,
        null=True,
        related_name="tid1020_alert",
        on_delete=models.CASCADE,
    )
    ct_dose_check_details_notification = models.ForeignKey(
        CtDoseCheckDetails,
        blank=True,
        null=True,
        related_name="tid1020_notification",
        on_delete=models.CASCADE,
    )
    radiopharmaceutical_administration_event_data = models.ForeignKey(
        RadiopharmaceuticalAdministrationEventData,
        blank=True,
        null=True,
        on_delete=models.CASCADE,
    )
    person_name = models.TextField(blank=True, null=True)
    # CharField version is a mistake and shouldn't be used
    person_role_in_procedure = models.CharField(max_length=16, blank=True)
    person_role_in_procedure_cid = models.ForeignKey(
        ContextID,
        blank=True,
        null=True,
        related_name="tid1020_roleproc",
        on_delete=models.CASCADE,
    )
    person_id = models.TextField(blank=True, null=True)
    person_id_issuer = models.TextField(blank=True, null=True)
    organization_name = models.TextField(blank=True, null=True)
    # TextField version is a mistake and shouldn't be used
    person_role_in_organization = models.TextField(blank=True, null=True)
    person_role_in_organization_cid = models.ForeignKey(
        ContextID,
        blank=True,
        null=True,
        related_name="tid1020_roleorg",
        on_delete=models.CASCADE,
    )  # CID 7452

    def __unicode__(self):
        return self.person_name

    class Meta:
        indexes = [
            models.Index(
                fields=[
                    "projection_xray_radiation_dose",
                ]
            ),
            models.Index(
                fields=[
                    "ct_radiation_dose",
                ]
            ),
            models.Index(
                fields=[
                    "irradiation_event_xray_data",
                ]
            ),
            models.Index(
                fields=[
                    "ct_accumulated_dose_data",
                ]
            ),
            models.Index(
                fields=[
                    "ct_irradiation_event_data",
                ]
            ),
            models.Index(
                fields=[
                    "ct_dose_check_details_alert",
                ]
            ),
            models.Index(
                fields=[
                    "ct_dose_check_details_notification",
                ]
            ),
            models.Index(
                fields=[
                    "person_role_in_procedure_cid",
                ]
            ),
            models.Index(
                fields=[
                    "person_role_in_organization_cid",
                ]
            ),
        ]


class SummaryFields(models.Model):
    """Status and progress of populating the summary fields in GeneralStudyModuleAttr"""

    modality_type = models.CharField(max_length=2, null=True)
    complete = models.BooleanField(default=False)
    status_message = models.TextField(blank=True, null=True)
    total_studies = models.IntegerField(default=0)
    current_study = models.IntegerField(default=0)


class UpgradeStatus(SingletonModel):
    """
    Record upgrade status activity
    """

    from_0_9_1_summary_fields = models.BooleanField(default=False)


class Patients(models.Model):
    """
    Table to store all patients. Data is gathered from the studies and grouped by patient id and birth date
    """
    general_study_module_attr = models.ManyToManyField(GeneralStudyModuleAttr)
    patient_id = models.TextField(blank=True, null=True)
    patient_name = models.TextField(blank=True, null=True)
    patient_birth_date = models.DateField(blank=True, null=True)
    patient_sex = models.CharField(max_length=2, blank=True, null=True)
    override_patient_name = models.BooleanField(default=False)
    override_birth_date = models.BooleanField(default=False)
    override_sex = models.BooleanField(default=False)


class VolatilePatientData(models.Model):
    patient = models.ForeignKey(Patients, on_delete=models.CASCADE)
    general_study_module_attr = models.ForeignKey(GeneralStudyModuleAttr, on_delete=models.CASCADE)
    patient_size = models.DecimalField(
        max_digits=16, decimal_places=8, blank=True, null=True
    )
    patient_weight = models.DecimalField(
        max_digits=16, decimal_places=8, blank=True, null=True
    )


class Alerts(models.Model):
    """
    Table to store all issued alerts
    """

    date_of_issue = models.DateTimeField(blank=True, null=True)


class DiagnosticReferenceLevelAlerts(Alerts):
    """
    Table to store issued alerts triggered by surpassing a specific DRL by a certain factor
    """
    
    diagnostic_reference_level = models.ForeignKey(DiagnosticReferenceLevels, on_delete=models.CASCADE)
    general_study_module_attributes = models.ForeignKey(
        GeneralStudyModuleAttr, on_delete=models.CASCADE
    )
    standard_name = models.ForeignKey(StandardNames, on_delete=models.CASCADE)


class EffectiveDoseAlerts(Alerts):
    """
    Table to store issued alerts triggered by surpassing the effective dose in a globally
    defined period by a globally specified value
    """
    
    # (mSv)
    cumulative_dose = models.DecimalField(
        max_digits=16, decimal_places=8, blank=True, null=True
    )
    first_study_date = models.DateField(blank=True, null=True)
    last_study_date = models.DateField(blank=True, null=True)
    patient = models.ForeignKey(Patients, on_delete=models.CASCADE)


class CumulativeDoseSettings(SingletonModel):
    """
    Table to store the cumulative dose settings
    """

    alert_time_period = models.DurationField(
        default=timedelta(days=90)
    )
    # unit: [mSv]
    cumulative_dose_threshold = models.DecimalField(
        max_digits=16, decimal_places=8, default=Decimal(100.0)
    )

    def get_absolute_url(self):
        return reverse("cumulative_dose_settings", kwargs={"pk": 1})<|MERGE_RESOLUTION|>--- conflicted
+++ resolved
@@ -31,10 +31,7 @@
 # Following two lines added so that sphinx autodocumentation works.
 from builtins import object  # pylint: disable=redefined-builtin
 import json
-<<<<<<< HEAD
 from datetime import timedelta
-=======
->>>>>>> bfd835c1
 from decimal import Decimal
 from django.db import models
 from django.urls import reverse
