#    OpenREM - Radiation Exposure Monitoring tools for the physicist
#    Copyright (C) 2012,2013  The Royal Marsden NHS Foundation Trust
#
#    This program is free software: you can redistribute it and/or modify
#    it under the terms of the GNU General Public License as published by
#    the Free Software Foundation, either version 3 of the License, or
#    (at your option) any later version.
#
#    This program is distributed in the hope that it will be useful,
#    but WITHOUT ANY WARRANTY; without even the implied warranty of
#    MERCHANTABILITY or FITNESS FOR A PARTICULAR PURPOSE.  See the
#    GNU General Public License for more details.
#
#    Additional permission under section 7 of GPLv3:
#    You shall not make any use of the name of The Royal Marsden NHS
#    Foundation trust in connection with this Program in any press or
#    other public announcement without the prior written consent of
#    The Royal Marsden NHS Foundation Trust.
#
#    You should have received a copy of the GNU General Public License
#    along with this program.  If not, see <http://www.gnu.org/licenses/>.

"""
..  module:: models.
    :synopsis: Models to create the database tables and relationships.

..  moduleauthor:: Ed McDonagh

"""

# Following two lines added so that sphinx autodocumentation works.
from builtins import object  # pylint: disable=redefined-builtin
import json
from decimal import Decimal
from django.db import models
from django.urls import reverse
from solo.models import SingletonModel
from django.contrib.auth.models import User
from django.db.models.signals import post_save
from django.dispatch import receiver

# hoping to remove the next two lines
# import os
# os.environ['DJANGO_SETTINGS_MODULE'] = 'openremproject.settings'
# pylint: disable=unused-variable


class AdminTaskQuestions(SingletonModel):
    """
    Record if admin tasks have been dealt with
    """

    ask_revert_to_074_question = models.BooleanField(default=True)


class NotPatientIndicatorsID(models.Model):
    """
    Table to record strings that indicate a patient ID is really a test or QA ID
    """

    not_patient_id = models.CharField(max_length=64)

    def get_absolute_url(self):
        return reverse("not_patient_indicators")

    def __unicode__(self):
        return self.not_patient_id

    class Meta(object):
        """Meta class to define verbose names for not patient indicators for IDs"""

        verbose_name = "Not-patient indicator ID"
        verbose_name_plural = "Not-patient indicator IDs"


class NotPatientIndicatorsName(models.Model):
    """
    Table to record strings that indicate a patient name is really a test or QA name
    """

    not_patient_name = models.CharField(max_length=64)

    def get_absolute_url(self):
        return reverse("not_patient_indicators")

    def __unicode__(self):
        return self.not_patient_name

    class Meta(object):
        """Meta class to define verbose names for not-patient indicator names table"""

        verbose_name = "Not-patient indicator name"
        verbose_name_plural = "Not-patient indicator names"


class SkinDoseMapCalcSettings(SingletonModel):
    """
    Table to store skin dose map calculation settings
    """

    enable_skin_dose_maps = models.BooleanField(
        default=False, verbose_name="Enable skin dose maps?"
    )
    calc_on_import = models.BooleanField(
        default=True, verbose_name="Calculate skin dose map on import?"
    )
    allow_safelist_modify = models.BooleanField(
        default=False, verbose_name="Allow safelist to be updated?"
    )

    def get_absolute_url(self):
        return reverse("skin_dose_map_settings_update", kwargs={"pk": 1})


class OpenSkinSafeList(models.Model):
    """
    Table to store systems names and software versions that are suitable for OpenSkin
    """

    manufacturer = models.TextField(blank=True, null=True)
    manufacturer_model_name = models.TextField(blank=True, null=True)
    software_version = models.TextField(blank=True, default="")

    def get_absolute_url(self):
        return reverse("display_names_view")


class HighDoseMetricAlertSettings(SingletonModel):
    """
    Table to store high dose fluoroscopy alert settings
    """

    alert_total_dap_rf = models.IntegerField(
        blank=True,
        null=True,
        default=20000,
        verbose_name="Alert level for total DAP from fluoroscopy examination (cGy.cm<sup>2</sup>)",
    )
    alert_total_rp_dose_rf = models.FloatField(
        blank=True,
        null=True,
        default=2.0,
        verbose_name="Alert level for total dose at reference point from fluoroscopy examination (Gy)",
    )
    alert_skindose = models.FloatField(
        blank=True,
        null=True,
        default=2.0,
        verbose_name="Alert level for the peak skin dose from fluoroscopy examination (Gy)",
    )
    accum_dose_delta_weeks = models.IntegerField(
        blank=True,
        null=True,
        default=12,
        verbose_name="Number of previous weeks over which to sum DAP and RP dose for each patient",
    )
    changed_accum_dose_delta_weeks = models.BooleanField(default=True)
    show_accum_dose_over_delta_weeks = models.BooleanField(
        default=True,
        verbose_name="Enable display of summed DAP and RP dose in e-mail alerts and on summary and detail pages?",
    )
    calc_accum_dose_over_delta_weeks_on_import = models.BooleanField(
        default=True,
        verbose_name="Calculate summed DAP and RP dose for incoming fluoroscopy studies?",
    )
    send_high_dose_metric_alert_emails_ref = models.BooleanField(
        default=False,
        verbose_name="Send notification e-mails when alert levels for total DAP or total dose at reference point are"
        " exceeded?",
    )
    send_high_dose_metric_alert_emails_skin = models.BooleanField(
        default=False,
        verbose_name="Send notification e-mails when alert levels for peak skin dose are exceeded?",
    )

    def get_absolute_url(self):
        return reverse("rf_alert_settings_update", kwargs={"pk": 1})


class HighDoseMetricAlertRecipients(models.Model):
    """
    Table to store whether users should receive high dose fluoroscopy alerts
    """

    user = models.OneToOneField(User, on_delete=models.CASCADE)
    receive_high_dose_metric_alerts = models.BooleanField(
        default=False, verbose_name="Receive high dose e-mail alerts?"
    )


@receiver(post_save, sender=User)
def create_or_save_high_dose_metric_alert_recipient_setting(sender, instance, **kwargs):
    """
    Function to create or save fluoroscopy high dose alert recipient settings
    """
    if not hasattr(instance, "highdosemetricalertrecipients"):
        new_objects = HighDoseMetricAlertRecipients.objects.create(user=instance)
        new_objects.save()
    else:
        instance.highdosemetricalertrecipients.save()


class HomePageAdminSettings(SingletonModel):
    """
    Table to store home page settings
    """

    enable_workload_stats = models.BooleanField(
        default=False,
        verbose_name="Enable calculation and display of workload stats on "
        "home page?",
    )
    #
    # def get_absolute_url(self):
    #     return '/admin/homepagesettings/1/'


class MergeOnDeviceObserverUIDSettings(SingletonModel):
    """
    Table to store setting(s) for autmoatic setting of Display Name and Modality type based on same Device observer UID
    """

    match_on_device_observer_uid = models.BooleanField(
        default=False,
        verbose_name="Set Display Name and Modality type if Device Observer UID is matching.",
    )


class DicomDeleteSettings(SingletonModel):
    """
    Table to store DICOM deletion settings
    """

    del_no_match = models.BooleanField(
        default=False,
        verbose_name="delete objects that don't match any import functions?",
    )
    del_rdsr = models.BooleanField(
        default=False,
        verbose_name="delete radiation dose structured reports after processing?",
    )
    del_mg_im = models.BooleanField(
        default=False, verbose_name="delete mammography images after processing?"
    )
    del_dx_im = models.BooleanField(
        default=False, verbose_name="delete radiography images after processing?"
    )
    del_ct_phil = models.BooleanField(
        default=False,
        verbose_name="delete Philips CT dose info images after processing?",
    )
    del_nm_im = models.BooleanField(
        default=False, verbose_name="delete nuclear medicine images after processing?"
    )

    def __unicode__(self):
        return "Delete DICOM objects settings"

    class Meta(object):
        """Meta class to define verbose name for DICOM delete settings"""

        verbose_name = "Delete DICOM objects settings"

    def get_absolute_url(self):
        return reverse("dicom_summary")


class PatientIDSettings(SingletonModel):
    """
    Table to store patient ID settings
    """

    name_stored = models.BooleanField(default=False)
    name_hashed = models.BooleanField(default=True)
    id_stored = models.BooleanField(default=False)
    id_hashed = models.BooleanField(default=True)
    accession_hashed = models.BooleanField(default=False)
    dob_stored = models.BooleanField(default=False)

    def __unicode__(self):
        return "Patient ID Settings"

    class Meta(object):
        """
        Verbose name for PatientIDSettings
        """

        verbose_name = "Patient ID Settings"

    def get_absolute_url(self):
        return reverse("home")


class DicomStoreSCP(models.Model):
    """
    Table to store DICOM store settings
    """

    name = models.CharField(
        max_length=64,
        unique=True,
        verbose_name="Name of local store node - fewer than 64 characters, spaces allowed",
    )
    aetitle = models.CharField(
        max_length=16,
        blank=True,
        null=True,
        verbose_name="AE Title of this node - 16 or fewer letters and numbers, no spaces",
    )
    peer = models.CharField(max_length=32, blank=True)
    port = models.IntegerField(default=104)
    task_id = models.CharField(max_length=64, blank=True, null=True)
    status = models.CharField(max_length=64, blank=True, null=True)

    def get_absolute_url(self):
        return reverse("dicom_summary")


class DicomRemoteQR(models.Model):
    """
    Table to store DICOM remote QR settings
    """

    name = models.CharField(
        max_length=64,
        unique=True,
        verbose_name="Name of QR node - fewer than 64 characters, spaces allowed",
    )
    aetitle = models.CharField(
        max_length=16,
        blank=True,
        null=True,
        verbose_name="AE Title of the remote node - 16 or fewer letters and numbers, no spaces",
    )
    port = models.IntegerField(blank=True, null=True, verbose_name="Remote port")
    ip = models.GenericIPAddressField(
        blank=True, null=True, verbose_name="Remote IP address"
    )
    hostname = models.CharField(
        max_length=32, blank=True, null=True, verbose_name="Or remote hostname"
    )
    callingaet = models.CharField(
        max_length=16,
        blank=True,
        null=True,
        verbose_name="AE Title of this OpenREM server - 16 or fewer letters and numbers, no spaces",
    )
    use_modality_tag = models.BooleanField(
        default=False, verbose_name="Use modality tag in study query"
    )
    enabled = models.BooleanField(default=False)

    def get_absolute_url(self):
        return reverse("dicom_summary")

    def __unicode__(self):
        return self.name


class BackgroundTaskMaximumRows(SingletonModel):
    """
    Table to store the maximum number of rows allowed in the BackgroundTask table
    """

    max_background_task_rows = models.IntegerField(
        default=2000,
        verbose_name="The maximum number of historic background task records to keep",
    )

    def get_absolute_url(self):
        return reverse("background_task_settings", kwargs={"pk": 1})


def limit_background_task_table_rows(  # pylint: disable=unused-argument
    sender, instance, **kwargs
):
    """
    Method to limit the number of rows in the BackgroundTask table. This method is triggered by a post_save
    signal associated with the BackgroundTask table.
    """

    all_tasks_qs = BackgroundTask.objects.order_by("id")
    if (
        all_tasks_qs.count()
        > BackgroundTaskMaximumRows.get_solo().max_background_task_rows
    ):
        all_tasks_qs[0].delete()


class BackgroundTask(models.Model):
    uuid = models.TextField()
    proc_id = models.IntegerField()
    task_type = models.TextField()
    info = models.TextField(blank=True, null=True)
    error = models.TextField(blank=True, null=True)
    completed_successfully = models.BooleanField(default=False)
    complete = models.BooleanField(default=False)
    started_at = models.DateTimeField(blank=True, null=True)


post_save.connect(limit_background_task_table_rows, sender=BackgroundTask)


class DicomQuery(models.Model):
    """
    Table to store DICOM query settings
    """

    started_at = models.DateTimeField(blank=True, null=True)
    complete = models.BooleanField(default=False)
    query_id = models.CharField(max_length=64)
    query_summary = models.TextField(blank=True, null=True)
    failed = models.BooleanField(default=False)
    message = models.TextField(blank=True, null=True)
    stage = models.TextField(blank=True, null=True)
    errors = models.TextField(blank=True, null=True)
    qr_scp_fk = models.ForeignKey(
        DicomRemoteQR, blank=True, null=True, on_delete=models.CASCADE
    )
    store_scp_fk = models.ForeignKey(
        DicomStoreSCP, blank=True, null=True, on_delete=models.CASCADE
    )
    move_completed_sub_ops = models.IntegerField(default=0)
    move_failed_sub_ops = models.IntegerField(default=0)
    move_warning_sub_ops = models.IntegerField(default=0)
    move_complete = models.BooleanField(default=False)
    move_summary = models.TextField(blank=True)
    move_uuid = models.UUIDField(null=True)
    query_task = models.ForeignKey(
        BackgroundTask,
        on_delete=models.SET_NULL,
        blank=True,
        null=True,
        related_name="query_part",
    )
    move_task = models.ForeignKey(
        BackgroundTask,
        on_delete=models.SET_NULL,
        blank=True,
        null=True,
        related_name="move_part",
    )


class DicomQRRspStudy(models.Model):
    dicom_query = models.ForeignKey(DicomQuery, on_delete=models.CASCADE)
    query_id = models.CharField(max_length=64)
    study_instance_uid = models.TextField(blank=True, null=True)
    modality = models.CharField(max_length=16, blank=True, null=True)
    modalities_in_study = models.CharField(max_length=100, blank=True, null=True)
    study_description = models.TextField(blank=True, null=True)
    number_of_study_related_series = models.IntegerField(blank=True, null=True)
    sop_classes_in_study = models.TextField(blank=True, null=True)
    station_name = models.CharField(max_length=32, blank=True, null=True)
    deleted_flag = models.BooleanField(default=False)
    deleted_reason = models.TextField(default="Downloaded")
    related_imports = models.ManyToManyField(BackgroundTask)

    def set_modalities_in_study(self, x):
        self.modalities_in_study = json.dumps(list(x or []))

    def get_modalities_in_study(self):
        return json.loads(self.modalities_in_study)

    class Meta:
        indexes = [
            models.Index(
                fields=[
                    "dicom_query",
                ]
            ),
        ]


class DicomQRRspSeries(models.Model):
    dicom_qr_rsp_study = models.ForeignKey(DicomQRRspStudy, on_delete=models.CASCADE)
    query_id = models.CharField(max_length=64)
    series_instance_uid = models.TextField(blank=True, null=True)
    series_number = models.IntegerField(blank=True, null=True)
    series_time = models.TimeField(blank=True, null=True)
    modality = models.CharField(max_length=16, blank=True, null=True)
    series_description = models.TextField(blank=True, null=True)
    number_of_series_related_instances = models.IntegerField(blank=True, null=True)
    station_name = models.CharField(max_length=32, blank=True, null=True)
    sop_class_in_series = models.TextField(blank=True, null=True)
    image_level_move = models.BooleanField(default=False)
    deleted_flag = models.BooleanField(default=False)
    deleted_reason = models.TextField(default="Downloaded")

    class Meta:
        indexes = [
            models.Index(
                fields=[
                    "dicom_qr_rsp_study",
                ]
            ),
        ]


class DicomQRRspImage(models.Model):
    dicom_qr_rsp_series = models.ForeignKey(DicomQRRspSeries, on_delete=models.CASCADE)
    query_id = models.CharField(max_length=64)
    sop_instance_uid = models.TextField(blank=True, null=True)
    instance_number = models.IntegerField(blank=True, null=True)
    sop_class_uid = models.TextField(blank=True, null=True)
    deleted_flag = models.BooleanField(default=False)
    deleted_reason = models.TextField(default="Downloaded")

    class Meta:
        indexes = [
            models.Index(
                fields=[
                    "dicom_qr_rsp_series",
                ]
            ),
        ]


class CommonVariables:
    DEFAULT_COLOUR_MAP = "RdYlBu"
    CHART_COLOUR_MAPS = (
        (DEFAULT_COLOUR_MAP, "Red-yellow-blue (default)"),
        ("Spectral", "Spectral"),
        ("RdYlGn", "Red-yellow-green"),
        ("PiYG", "Pink-green"),
        ("PRGn", "Purple-green"),
        ("BrBG", "Brown-blue-green"),
        ("PuOr", "Purple-orange"),
        ("RdBu", "Red-blue"),
        ("RdGy", "Red-grey"),
        ("YlGnBu", "Yellow-green-blue"),
        ("YlOrBr", "Yellow-orange-brown"),
        ("hot", "Hot"),
        ("inferno", "Inferno"),
        ("magma", "Magma"),
        ("plasma", "Plasma"),
        ("viridis", "Viridis"),
        ("cividis", "Cividis"),
    )
    PLOTLY_THEME = "plotly"
    CHART_THEMES = (
        (PLOTLY_THEME, "Plotly (default)"),
        ("plotly_white", "Plotly white"),
        ("plotly_dark", "Plotly dark"),
        ("presentation", "Presentation"),
        ("ggplot2", "ggplot2"),
        ("seaborn", "Seaborn"),
        ("simple_white", "Simple white"),
    )
    SERIES = "series"
    SYSTEM = "system"
    CHART_GROUPING = ((SYSTEM, "System names"), (SERIES, "Series item names"))
    CHART_GROUPING_RF = ((SYSTEM, "System or physician"), (SERIES, "Series item names"))
    ITEMS_PER_PAGE = (
        (10, "10"),
        (25, "25"),
        (50, "50"),
        (100, "100"),
        (200, "200"),
        (400, "400"),
    )
    DESCENDING = 0
    ASCENDING = 1
    SORTING_DIRECTION = ((ASCENDING, "Ascending"), (DESCENDING, "Descending"))
    VALUE = "value"
    FREQ = "frequency"
    NAME = "name"
    SORTING_CHOICES = ((NAME, "Name"), (FREQ, "Frequency"), (VALUE, "Value"))
    YEARS = "A"
    QUARTERS = "Q"
    MONTHS = "M"
    WEEKS = "W"
    DAYS = "D"
    TIME_PERIOD = (
        (DAYS, "Days"),
        (WEEKS, "Weeks"),
        (MONTHS, "Months"),
        (QUARTERS, "Quarters"),
        (YEARS, "Years"),
    )

    MEAN = "mean"
    MEDIAN = "median"
    BOXPLOT = "boxplot"
    AVERAGES = ((MEAN, "Mean"), (MEDIAN, "Median"), (BOXPLOT, "Boxplot"))

    # Using DICOM code meanings from http://dicom.nema.org/medical/dicom/current/output/chtml/part16/sect_CID_10013.html
    CT_SEQUENCED_ACQUISITION_TYPE = "Sequenced Acquisition"
    CT_SPIRAL_ACQUISITION_TYPE = "Spiral Acquisition"
    CT_CONSTANT_ANGLE_ACQUISITION_TYPE = "Constant Angle Acquisition"
    CT_STATIONARY_ACQUISITION_TYPE = "Stationary Acquisition"
    CT_FREE_ACQUISITION_TYPE = "Free Acquisition"
    CT_CONE_BEAM_ACQUISITION = "Cone Beam Acquisition"

    CT_ACQUISITION_TYPES = (
        (CT_SEQUENCED_ACQUISITION_TYPE, "Sequenced"),
        (CT_SPIRAL_ACQUISITION_TYPE, "Spiral"),
        (CT_CONSTANT_ANGLE_ACQUISITION_TYPE, "Constant angle"),
        (CT_STATIONARY_ACQUISITION_TYPE, "Stationary"),
        (CT_FREE_ACQUISITION_TYPE, "Free"),
        (CT_CONE_BEAM_ACQUISITION, "Cone beam"),
    )

    CT_ACQUISITION_TYPE_CODES = {
        CT_SEQUENCED_ACQUISITION_TYPE: ["113804"],
        CT_SPIRAL_ACQUISITION_TYPE: ["116152004", "P5-08001", "C0860888"],
        CT_CONSTANT_ANGLE_ACQUISITION_TYPE: ["113805"],
        CT_STATIONARY_ACQUISITION_TYPE: ["113806"],
        CT_FREE_ACQUISITION_TYPE: ["113807"],
        CT_CONE_BEAM_ACQUISITION: ["702569007", "R-FB8F1", "C3839509"],
    }


class UserProfile(models.Model, CommonVariables):
    """
    Table to store user profile settings
    """

    itemsPerPage = models.IntegerField(
        null=True, choices=CommonVariables.ITEMS_PER_PAGE, default=25
    )

    # This field is required.
    user = models.OneToOneField(User, on_delete=models.CASCADE)

    plotGroupingChoice = models.CharField(
        max_length=6,
        choices=CommonVariables.CHART_GROUPING,
        default=CommonVariables.SYSTEM,
    )

    plotThemeChoice = models.CharField(
        max_length=12,
        choices=CommonVariables.CHART_THEMES,
        default=CommonVariables.PLOTLY_THEME,
    )

    plotColourMapChoice = models.CharField(
        max_length=8,
        choices=CommonVariables.CHART_COLOUR_MAPS,
        default=CommonVariables.DEFAULT_COLOUR_MAP,
    )

    plotFacetColWrapVal = models.PositiveSmallIntegerField(default=3)

    plotInitialSortingDirection = models.IntegerField(
        null=True,
        choices=CommonVariables.SORTING_DIRECTION,
        default=CommonVariables.DESCENDING,
    )

    plotBoxplots = models.BooleanField(default=False, editable=False)
    plotMean = models.BooleanField(default=True, editable=False)
    plotMedian = models.BooleanField(default=False, editable=False)

    # Plotting controls
    plotCharts = models.BooleanField(default=False)

    plotDXAcquisitionMeanDAP = models.BooleanField(default=True)
    plotDXAcquisitionMeankVp = models.BooleanField(default=False)
    plotDXAcquisitionMeanmAs = models.BooleanField(default=False)
    plotDXAcquisitionFreq = models.BooleanField(default=False)
    plotDXAcquisitionDAPvsMass = models.BooleanField(default=False)
    plotDXAcquisitionMeanDAPOverTime = models.BooleanField(default=False)
    plotDXAcquisitionMeankVpOverTime = models.BooleanField(default=False)
    plotDXAcquisitionMeanmAsOverTime = models.BooleanField(default=False)

    plotDXStandardAcquisitionMeanDAP = models.BooleanField(default=False)
    plotDXStandardAcquisitionMeankVp = models.BooleanField(default=False)
    plotDXStandardAcquisitionMeanmAs = models.BooleanField(default=False)
    plotDXStandardAcquisitionFreq = models.BooleanField(default=False)
    plotDXStandardAcquisitionDAPvsMass = models.BooleanField(default=False)
    plotDXStandardAcquisitionMeanDAPOverTime = models.BooleanField(default=False)
    plotDXStandardAcquisitionMeankVpOverTime = models.BooleanField(default=False)
    plotDXStandardAcquisitionMeanmAsOverTime = models.BooleanField(default=False)

    plotDXStudyMeanDAP = models.BooleanField(default=True)
    plotDXStudyFreq = models.BooleanField(default=True)
    plotDXStudyDAPvsMass = models.BooleanField(default=False)
    plotDXStudyPerDayAndHour = models.BooleanField(default=False)
    plotDXRequestMeanDAP = models.BooleanField(default=True)
    plotDXRequestFreq = models.BooleanField(default=True)
    plotDXRequestDAPvsMass = models.BooleanField(default=False)

    plotDXStandardStudyMeanDAP = models.BooleanField(default=False)
    plotDXStandardStudyFreq = models.BooleanField(default=False)
    plotDXStandardStudyDAPvsMass = models.BooleanField(default=False)
    plotDXStandardStudyPerDayAndHour = models.BooleanField(default=False)

    plotDXAcquisitionMeanDAPOverTimePeriod = models.CharField(
        max_length=13,
        choices=CommonVariables.TIME_PERIOD,
        default=CommonVariables.MONTHS,
    )
    plotDXInitialSortingChoice = models.CharField(
        max_length=9,
        choices=CommonVariables.SORTING_CHOICES,
        default=CommonVariables.FREQ,
    )

    plotNMStudyFreq = models.BooleanField(default=False)
    plotNMStudyPerDayAndHour = models.BooleanField(default=False)
    plotNMInjectedDosePerStudy = models.BooleanField(default=False)
    plotNMInjectedDoseOverTime = models.BooleanField(default=False)
    plotNMInjectedDoseOverWeight = models.BooleanField(default=False)
    plotNMOverTimePeriod = models.CharField(
        max_length=13,
        choices=CommonVariables.TIME_PERIOD,
        default=CommonVariables.MONTHS,
    )
    plotNMInitialSortingChoice = models.CharField(
        max_length=9,
        choices=CommonVariables.SORTING_CHOICES,
        default=CommonVariables.FREQ,
    )

    plotCTAcquisitionMeanDLP = models.BooleanField(default=True)
    plotCTAcquisitionMeanCTDI = models.BooleanField(default=True)
    plotCTAcquisitionFreq = models.BooleanField(default=False)
    plotCTAcquisitionCTDIvsMass = models.BooleanField(default=False)
    plotCTAcquisitionDLPvsMass = models.BooleanField(default=False)
    plotCTAcquisitionCTDIOverTime = models.BooleanField(default=False)
    plotCTAcquisitionDLPOverTime = models.BooleanField(default=False)
    plotCTStandardAcquisitionFreq = models.BooleanField(default=False)
    plotCTStandardAcquisitionMeanDLP = models.BooleanField(default=False)
    plotCTStandardAcquisitionMeanCTDI = models.BooleanField(default=False)
    plotCTStandardAcquisitionDLPOverTime = models.BooleanField(default=False)
    plotCTStandardAcquisitionCTDIOverTime = models.BooleanField(default=False)
    plotCTStandardAcquisitionCTDIvsMass = models.BooleanField(default=False)
    plotCTStandardAcquisitionDLPvsMass = models.BooleanField(default=False)
    plotCTStudyMeanDLP = models.BooleanField(default=True)
    plotCTStudyMeanCTDI = models.BooleanField(default=True)
    plotCTStudyFreq = models.BooleanField(default=False)
    plotCTStudyNumEvents = models.BooleanField(default=False)
    plotCTRequestMeanDLP = models.BooleanField(default=False)
    plotCTRequestFreq = models.BooleanField(default=False)
    plotCTRequestNumEvents = models.BooleanField(default=False)
    plotCTRequestDLPOverTime = models.BooleanField(default=False)
    plotCTStudyPerDayAndHour = models.BooleanField(default=False)
    plotCTStudyMeanDLPOverTime = models.BooleanField(default=False)
    plotCTStandardStudyMeanDLP = models.BooleanField(default=False)
    plotCTStandardStudyNumEvents = models.BooleanField(default=False)
    plotCTStandardStudyFreq = models.BooleanField(default=False)
    plotCTStandardStudyPerDayAndHour = models.BooleanField(default=False)
    plotCTStandardStudyMeanDLPOverTime = models.BooleanField(default=False)
    plotCTOverTimePeriod = models.CharField(
        max_length=13,
        choices=CommonVariables.TIME_PERIOD,
        default=CommonVariables.MONTHS,
    )
    plotCTInitialSortingChoice = models.CharField(
        max_length=9,
        choices=CommonVariables.SORTING_CHOICES,
        default=CommonVariables.FREQ,
    )
    plotCTSequencedAcquisition = models.BooleanField(default=True)
    plotCTSpiralAcquisition = models.BooleanField(default=True)
    plotCTConstantAngleAcquisition = models.BooleanField(default=False)
    plotCTStationaryAcquisition = models.BooleanField(default=False)
    plotCTFreeAcquisition = models.BooleanField(default=False)
    plotCTConeBeamAcquisition = models.BooleanField(default=False)

    plotRFStudyPerDayAndHour = models.BooleanField(default=False)
    plotRFStudyFreq = models.BooleanField(default=False)
    plotRFStudyDAP = models.BooleanField(default=True)
    plotRFStudyDAPOverTime = models.BooleanField(default=False)
    plotRFRequestDAP = models.BooleanField(default=True)
    plotRFRequestFreq = models.BooleanField(default=True)
    plotRFRequestDAPOverTime = models.BooleanField(default=False)

    plotRFStandardStudyFreq = models.BooleanField(default=False)
    plotRFStandardStudyDAP = models.BooleanField(default=False)
    plotRFStandardStudyDAPOverTime = models.BooleanField(default=False)
    plotRFStandardStudyPerDayAndHour = models.BooleanField(default=False)

    plotRFOverTimePeriod = models.CharField(
        max_length=13,
        choices=CommonVariables.TIME_PERIOD,
        default=CommonVariables.MONTHS,
    )
    plotRFInitialSortingChoice = models.CharField(
        max_length=9,
        choices=CommonVariables.SORTING_CHOICES,
        default=CommonVariables.FREQ,
    )
    plotRFSplitByPhysician = models.BooleanField(default=False)

    plotMGStudyPerDayAndHour = models.BooleanField(default=False)
    plotMGAGDvsThickness = models.BooleanField(default=False)
    plotMGkVpvsThickness = models.BooleanField(default=False)
    plotMGmAsvsThickness = models.BooleanField(default=False)
    plotMGaverageAGDvsThickness = models.BooleanField(default=False)
    plotMGaverageAGD = models.BooleanField(default=False)
    plotMGacquisitionFreq = models.BooleanField(default=False)
    plotMGAcquisitionAGDOverTime = models.BooleanField(default=False)

    plotMGStandardStudyPerDayAndHour = models.BooleanField(default=False)
    plotMGStandardAGDvsThickness = models.BooleanField(default=False)
    plotMGStandardkVpvsThickness = models.BooleanField(default=False)
    plotMGStandardmAsvsThickness = models.BooleanField(default=False)
    plotMGStandardAverageAGDvsThickness = models.BooleanField(default=False)
    plotMGStandardAverageAGD = models.BooleanField(default=False)
    plotMGStandardAcquisitionFreq = models.BooleanField(default=False)
    plotMGStandardAcquisitionAGDOverTime = models.BooleanField(default=False)

    plotMGOverTimePeriod = models.CharField(
        max_length=13,
        choices=CommonVariables.TIME_PERIOD,
        default=CommonVariables.MONTHS,
    )
    plotMGInitialSortingChoice = models.CharField(
        max_length=9,
        choices=CommonVariables.SORTING_CHOICES,
        default=CommonVariables.FREQ,
    )

    displayCT = models.BooleanField(default=True)
    displayRF = models.BooleanField(default=True)
    displayMG = models.BooleanField(default=True)
    displayDX = models.BooleanField(default=True)
    displayNM = models.BooleanField(default=True)

    plotSeriesPerSystem = models.BooleanField(default=False)

    plotHistogramBins = models.PositiveSmallIntegerField(default=20)

    plotHistograms = models.BooleanField(default=False)

    plotHistogramGlobalBins = models.BooleanField(default=False)

    plotCaseInsensitiveCategories = models.BooleanField(default=False)

    plotRemoveCategoryWhitespacePadding = models.BooleanField(default=False)

    plotLabelCharWrap = models.PositiveSmallIntegerField(default=500)

    summaryWorkloadDaysA = models.IntegerField(
        blank=True,
        null=True,
        default=7,
        verbose_name="Number of days over which to sum studies A",
    )
    summaryWorkloadDaysB = models.IntegerField(
        blank=True,
        null=True,
        default=28,
        verbose_name="Number of days over which to sum studies B",
    )


def create_user_profile(sender, instance, created, **kwargs):
    if created:
        UserProfile.objects.create(user=instance)


post_save.connect(create_user_profile, sender=User)


class UniqueEquipmentNames(models.Model):
    """
    Table to unique equipment name information
    """

    manufacturer = models.TextField(blank=True, null=True)
    manufacturer_hash = models.CharField(max_length=64, blank=True, null=True)
    institution_name = models.TextField(blank=True, null=True)
    institution_name_hash = models.CharField(max_length=64, blank=True, null=True)
    station_name = models.CharField(max_length=32, blank=True, null=True)
    station_name_hash = models.CharField(max_length=64, blank=True, null=True)
    institutional_department_name = models.TextField(blank=True, null=True)
    institutional_department_name_hash = models.CharField(
        max_length=64, blank=True, null=True
    )
    manufacturer_model_name = models.TextField(blank=True, null=True)
    manufacturer_model_name_hash = models.CharField(
        max_length=64, blank=True, null=True
    )
    device_serial_number = models.TextField(blank=True, null=True)
    device_serial_number_hash = models.CharField(max_length=64, blank=True, null=True)
    software_versions = models.TextField(blank=True, null=True)
    software_versions_hash = models.CharField(max_length=64, blank=True, null=True)
    gantry_id = models.TextField(blank=True, null=True)
    gantry_id_hash = models.CharField(max_length=64, blank=True, null=True)
    display_name = models.TextField(blank=True, null=True)
    user_defined_modality = models.CharField(max_length=16, blank=True, null=True)
    hash_generated = models.BooleanField(default=False)
    device_observer_uid = models.TextField(blank=True, null=True)
    device_observer_uid_hash = models.CharField(max_length=64, blank=True, null=True)

    class Meta(object):
        """
        Define unique_together Meta class to enable sorting of similar devices
        """

        unique_together = (
            "manufacturer_hash",
            "institution_name_hash",
            "station_name_hash",
            "institutional_department_name_hash",
            "manufacturer_model_name_hash",
            "device_serial_number_hash",
            "software_versions_hash",
            "gantry_id_hash",
            "device_observer_uid_hash",
        )

    def __unicode__(self):
        return self.display_name


class StandardNames(models.Model):
    """
    Table to store standard study description, requested procedure, procedure or acquisition names
    """

    standard_name = models.TextField(blank=True, null=True)
    modality = models.CharField(max_length=16, blank=True, null=True)
    study_description = models.TextField(blank=True, null=True)
    requested_procedure_code_meaning = models.TextField(blank=True, null=True)
    procedure_code_meaning = models.TextField(blank=True, null=True)
    acquisition_protocol = models.TextField(blank=True, null=True)
<<<<<<< HEAD
    radiopharmaceutical = models.TextField(blank=True, null=True)
=======
    diagnostic_reference_level_criteria = models.TextField(blank=True, default="age")
    drl_alert_factor = models.DecimalField(max_digits=16, decimal_places=8, default=Decimal(1.0))
    k_factor_criteria = models.TextField(blank=True, default="age")
>>>>>>> d054cc37

    class Meta(object):
        """
        Define unique_together Meta class to ensure that each study description, requested procedure,
        procedure and acquisition protocol can only appear in one standard name per modality
        """

        unique_together = (
            ("modality", "study_description"),
            ("modality", "requested_procedure_code_meaning"),
            ("modality", "procedure_code_meaning"),
            ("modality", "acquisition_protocol"),
        )

    def __unicode__(self):
        return self.standard_name

    def get_absolute_url(self):
        return reverse("standard_names_view")


class DiagnosticReferenceLevels(models.Model):
    """
    Table to store DRL values corresponding to a certain range for a specific standard name
    """

    standard_name = models.ManyToManyField(StandardNames)
    lower_bound = models.DecimalField(
        max_digits=16, decimal_places=8
    )
    upper_bound = models.DecimalField(
        max_digits=16, decimal_places=8
    )
    # DRL can be either a DLP (unit: [mGy.cm]) or DAP (unit: [cGy.cm^2]) reference value
    diagnostic_reference_level = models.DecimalField(
        max_digits=16, decimal_places=8
    )


class KFactors(models.Model):
    """
    Table to store k factors corresponding to a certain range for a specific standard name
    The k factor allows to convert a given value (e.g. DLP) into an effective dose
    """

    standard_name = models.ManyToManyField(StandardNames)
    lower_bound = models.DecimalField(
        max_digits=16, decimal_places=8
    )
    upper_bound = models.DecimalField(
        max_digits=16, decimal_places=8
    )
    # k factor has one of the following units: [mSv/(mGy.cm)] or [mSv/(cGy.cm^2)]
    k_factor = models.DecimalField(
        max_digits=16, decimal_places=8
    )


class StandardNameSettings(SingletonModel):
    """
    Table to store standard name mapping settings
    """

    enable_standard_names = models.BooleanField(
        default=False,
        verbose_name="Enable standard name mapping?",
    )

    def get_absolute_url(self):
        return reverse("standard_name_settings", kwargs={"pk": 1})


class SizeUpload(models.Model):
    """
    Table to store patient size information
    """

    sizefile = models.FileField(upload_to="sizeupload")
    height_field = models.TextField(blank=True, null=True)
    weight_field = models.TextField(blank=True, null=True)
    id_field = models.TextField(blank=True, null=True)
    id_type = models.TextField(blank=True, null=True)
    overwrite = models.BooleanField(default=False)
    task_id = models.TextField(blank=True, null=True)
    status = models.TextField(blank=True, null=True)
    progress = models.TextField(blank=True, null=True)
    num_records = models.IntegerField(blank=True, null=True)
    logfile = models.FileField(upload_to="sizelogs/%Y/%m/%d", null=True)
    import_date = models.DateTimeField(blank=True, null=True)
    processtime = models.FloatField(blank=True, null=True)


class Exports(models.Model):
    """Table to hold the export status and filenames"""

    task_id = models.TextField()
    filename = models.FileField(upload_to="exports/%Y/%m/%d", null=True)
    export_summary = models.TextField(blank=True, null=True)
    status = models.TextField(blank=True, null=True)
    progress = models.TextField(blank=True, null=True)
    modality = models.CharField(max_length=16, blank=True, null=True)
    num_records = models.IntegerField(blank=True, null=True)
    export_type = models.TextField(blank=True, null=True)
    export_date = models.DateTimeField(blank=True, null=True)
    processtime = models.DecimalField(
        max_digits=30, decimal_places=10, blank=True, null=True
    )
    includes_pid = models.BooleanField(default=False)
    export_user = models.ForeignKey(
        User, blank=True, null=True, on_delete=models.CASCADE
    )


class ContextID(models.Model):
    """Table to hold all the context ID code values and code meanings.

    + Could be prefilled from the tables in DICOM 3.16, but is actually populated as the codes occur. \
    This assumes they are used correctly.
    """

    code_value = models.TextField()
    code_meaning = models.TextField(blank=True, null=True)
    cid_table = models.CharField(max_length=16, blank=True)

    def __unicode__(self):
        return self.code_meaning

    class Meta(object):
        """Meta class to define ordering of objects in ContextID tables"""

        ordering = ["code_value"]


class GeneralStudyModuleAttrManager(models.Manager):
    def get_queryset(self):
        qs = super(GeneralStudyModuleAttrManager, self).get_queryset().annotate(
            test_date_time=models.ExpressionWrapper(
                models.F("study_date") + models.F("study_time"),
                output_field=models.DateTimeField()
            )
        )
        return qs


class GeneralStudyModuleAttr(models.Model):  # C.7.2.1
    """General Study Module C.7.2.1

    Specifies the Attributes that describe and identify the Study
    performed upon the Patient.
    From DICOM Part 3: Information Object Definitions Table C.7-3

    Additional to the module definition:
        * performing_physician_name
        * operator_name
        * modality_type
        * procedure_code_value_and_meaning
        * requested_procedure_code_value_and_meaning
    """

    study_instance_uid = models.TextField(blank=True, null=True)
    study_date = models.DateField(blank=True, null=True)
    study_time = models.TimeField(blank=True, null=True)
    study_workload_chart_time = models.DateTimeField(blank=True, null=True)
    referring_physician_name = models.TextField(blank=True, null=True)
    referring_physician_identification = models.TextField(blank=True, null=True)
    study_id = models.CharField(max_length=16, blank=True, null=True)
    accession_number = models.TextField(blank=True, null=True)
    accession_hashed = models.BooleanField(default=False)
    study_description = models.TextField(blank=True, null=True)
    physician_of_record = models.TextField(blank=True, null=True)
    name_of_physician_reading_study = models.TextField(blank=True, null=True)
    # Possibly need a few sequences linked to this table...
    # Next three don't belong in this table, but they don't belong anywhere in a RDSR!
    performing_physician_name = models.TextField(blank=True, null=True)
    operator_name = models.TextField(blank=True, null=True)
    modality_type = models.CharField(max_length=16, blank=True, null=True)
    procedure_code_value = models.TextField(blank=True, null=True)
    procedure_code_meaning = models.TextField(blank=True, null=True)
    requested_procedure_code_value = models.TextField(blank=True, null=True)
    requested_procedure_code_meaning = models.TextField(blank=True, null=True)
    # Series and content to distinguish between multiple cumulative RDSRs
    series_instance_uid = models.TextField(blank=True, null=True)
    series_time = models.TimeField(blank=True, null=True)
    content_time = models.TimeField(blank=True, null=True)

    # Additional study summary fields
    number_of_events = models.IntegerField(blank=True, null=True)
    number_of_events_a = models.IntegerField(blank=True, null=True)
    number_of_events_b = models.IntegerField(blank=True, null=True)
    number_of_axial = models.IntegerField(blank=True, null=True)
    number_of_spiral = models.IntegerField(blank=True, null=True)
    number_of_stationary = models.IntegerField(blank=True, null=True)
    number_of_const_angle = models.IntegerField(blank=True, null=True)
    total_dlp = models.DecimalField(
        max_digits=16, decimal_places=8, blank=True, null=True
    )
    total_dap_a = models.DecimalField(
        max_digits=16, decimal_places=12, blank=True, null=True
    )
    total_dap_b = models.DecimalField(
        max_digits=16, decimal_places=12, blank=True, null=True
    )
    total_dap = models.DecimalField(max_digits=16, decimal_places=12, null=True)
    total_rp_dose_a = models.DecimalField(
        max_digits=16, decimal_places=12, blank=True, null=True
    )
    total_rp_dose_b = models.DecimalField(
        max_digits=16, decimal_places=12, blank=True, null=True
    )
    total_dap_delta_weeks = models.DecimalField(
        max_digits=16, decimal_places=12, blank=True, null=True
    )
    total_rp_dose_delta_weeks = models.DecimalField(
        max_digits=16, decimal_places=12, blank=True, null=True
    )
    total_agd_left = models.DecimalField(
        max_digits=16, decimal_places=8, blank=True, null=True
    )
    total_agd_right = models.DecimalField(
        max_digits=16, decimal_places=8, blank=True, null=True
    )
    total_agd_both = models.DecimalField(
        max_digits=16, decimal_places=8, blank=True, null=True
    )  # for legacy
    number_of_planes = models.IntegerField(blank=True, null=True)

    standard_names = models.ManyToManyField(StandardNames)

    def __unicode__(self):
        return self.study_instance_uid

    def dap_a_cgycm2(self):
        """Converts DAP A to cGy.cm2 from Gy.m2 for display or export"""
        if self.total_dap_a:
            return 1000000 * self.total_dap_a

    def dap_b_cgycm2(self):
        """Converts DAP B to cGy.cm2 from Gy.m2 for display or export"""
        if self.total_dap_b:
            return 1000000 * self.total_dap_b

    def dap_total_cgycm2(self):
        """Converts DAP A+B to cGy.cm2 from Gy.m2 for display or export"""
        if self.total_dap:
            return 1000000 * self.total_dap

    def dap_delta_weeks_cgycm2(self):
        """Converts DAP delta weeks to cGy.cm2 from Gy.m2 for display"""
        if self.total_dap_delta_weeks:
            return 1000000 * self.total_dap_delta_weeks

    class Meta:
        indexes = [
            models.Index(
                fields=[
                    "modality_type",
                ]
            ),
        ]

    objects = GeneralStudyModuleAttrManager()


class SkinDoseMapResults(models.Model):
    """Table to hold the results from OpenSkin"""

    general_study_module_attributes = models.ForeignKey(
        GeneralStudyModuleAttr, on_delete=models.CASCADE
    )
    phantom_width = models.DecimalField(
        max_digits=16, decimal_places=1, blank=True, null=True
    )
    phantom_height = models.DecimalField(
        max_digits=16, decimal_places=1, blank=True, null=True
    )
    phantom_depth = models.DecimalField(
        max_digits=16, decimal_places=1, blank=True, null=True
    )
    patient_mass = models.DecimalField(
        max_digits=16, decimal_places=1, blank=True, null=True
    )
    patient_mass_assumed = models.CharField(max_length=16, null=True, blank=True)
    patient_size = models.DecimalField(
        max_digits=16, decimal_places=1, blank=True, null=True
    )
    patient_size_assumed = models.CharField(max_length=16, null=True, blank=True)
    patient_orientation = models.CharField(max_length=16, blank=True, null=True)
    patient_orientation_assumed = models.CharField(max_length=16, null=True, blank=True)
    peak_skin_dose = models.DecimalField(
        max_digits=16, decimal_places=4, null=True, blank=True
    )
    dap_fraction = models.DecimalField(
        max_digits=16, decimal_places=4, null=True, blank=True
    )
    skin_map_version = models.CharField(max_length=16, null=True, blank=True)

    class Meta:
        indexes = [
            models.Index(
                fields=[
                    "general_study_module_attributes",
                ]
            ),
        ]


class ObjectUIDsProcessed(models.Model):
    """Table to hold the SOP Instance UIDs of the objects that have been processed against this study to enable
    duplicate sorting.

    """

    general_study_module_attributes = models.ForeignKey(
        GeneralStudyModuleAttr, on_delete=models.CASCADE
    )
    sop_instance_uid = models.TextField(blank=True, null=True)

    class Meta:
        indexes = [
            models.Index(
                fields=[
                    "general_study_module_attributes",
                ]
            ),
        ]


class ProjectionXRayRadiationDose(models.Model):  # TID 10001
    """Projection X-Ray Radiation Dose template TID 10001

    From DICOM Part 16:
        This template defines a container (the root) with subsidiary content items, each of which represents a
        single projection X-Ray irradiation event entry or plane-specific dose accumulations. There is a defined
        recording observer (the system or person responsible for recording the log, generally the system). A
        Biplane irradiation event will be recorded as two individual events, one for each plane. Accumulated
        values will be kept separate for each plane.

    """

    general_study_module_attributes = models.ForeignKey(
        GeneralStudyModuleAttr, on_delete=models.CASCADE
    )
    procedure_reported = models.ForeignKey(
        ContextID,
        blank=True,
        null=True,
        related_name="tid10001_procedure",
        on_delete=models.CASCADE,
    )
    has_intent = models.ForeignKey(
        ContextID,
        blank=True,
        null=True,
        related_name="tid10001_intent",
        on_delete=models.CASCADE,
    )
    acquisition_device_type_cid = models.ForeignKey(
        ContextID,
        blank=True,
        null=True,
        related_name="tid10001_type",
        on_delete=models.CASCADE,
    )
    scope_of_accumulation = models.ForeignKey(
        ContextID,
        blank=True,
        null=True,
        related_name="tid10001_scope",
        on_delete=models.CASCADE,
    )
    xray_detector_data_available = models.ForeignKey(
        ContextID,
        blank=True,
        null=True,
        related_name="tid10001_detector",
        on_delete=models.CASCADE,
    )
    xray_source_data_available = models.ForeignKey(
        ContextID,
        blank=True,
        null=True,
        related_name="tid10001_source",
        on_delete=models.CASCADE,
    )
    xray_mechanical_data_available = models.ForeignKey(
        ContextID,
        blank=True,
        null=True,
        related_name="tid10001_mech",
        on_delete=models.CASCADE,
    )
    comment = models.TextField(blank=True, null=True)
    # might need to be a table on its own as is 1-n, even though it should only list the primary source...
    source_of_dose_information = models.ForeignKey(
        ContextID,
        blank=True,
        null=True,
        related_name="tid10001_infosource",
        on_delete=models.CASCADE,
    )

    class Meta:
        indexes = [
            models.Index(
                fields=[
                    "general_study_module_attributes",
                ]
            ),
        ]


class AccumXRayDose(models.Model):  # TID 10002
    """Accumulated X-Ray Dose TID 10002

    From DICOM Part 16:
        This general template provides detailed information on projection X-Ray dose value accumulations over
        several irradiation events from the same equipment (typically a study or a performed procedure step).

    """

    projection_xray_radiation_dose = models.ForeignKey(
        ProjectionXRayRadiationDose, on_delete=models.CASCADE
    )
    acquisition_plane = models.ForeignKey(
        ContextID, blank=True, null=True, on_delete=models.CASCADE
    )

    class Meta:
        indexes = [
            models.Index(
                fields=[
                    "projection_xray_radiation_dose",
                ]
            ),
        ]


class Calibration(models.Model):
    """Table to hold the calibration information

    + Container in TID 10002 Accumulated X-ray dose

    """

    accumulated_xray_dose = models.ForeignKey(AccumXRayDose, on_delete=models.CASCADE)
    dose_measurement_device = models.ForeignKey(
        ContextID, blank=True, null=True, on_delete=models.CASCADE
    )
    calibration_date = models.DateTimeField(blank=True, null=True)
    calibration_factor = models.DecimalField(
        max_digits=16, decimal_places=8, blank=True, null=True
    )
    calibration_uncertainty = models.DecimalField(
        max_digits=16, decimal_places=8, blank=True, null=True
    )
    calibration_responsible_party = models.TextField(blank=True, null=True)

    class Meta:
        indexes = [
            models.Index(
                fields=[
                    "accumulated_xray_dose",
                ]
            ),
        ]


class IrradEventXRayData(models.Model):  # TID 10003
    """Irradiation Event X-Ray Data TID 10003

    From DICOM part 16:
        This template conveys the dose and equipment parameters of a single irradiation event.

    """

    projection_xray_radiation_dose = models.ForeignKey(
        ProjectionXRayRadiationDose, on_delete=models.CASCADE
    )
    acquisition_plane = models.ForeignKey(
        ContextID,
        blank=True,
        null=True,
        related_name="tid10003_plane",
        on_delete=models.CASCADE,
    )  # CID 10003
    irradiation_event_uid = models.TextField(blank=True, null=True)
    irradiation_event_label = models.TextField(blank=True, null=True)
    label_type = models.ForeignKey(
        ContextID,
        blank=True,
        null=True,
        related_name="tid10003_labeltype",
        on_delete=models.CASCADE,
    )  # CID 10022
    date_time_started = models.DateTimeField(blank=True, null=True)
    irradiation_event_type = models.ForeignKey(
        ContextID,
        blank=True,
        null=True,
        related_name="tid10003_eventtype",
        on_delete=models.CASCADE,
    )  # CID 10002
    acquisition_protocol = models.TextField(blank=True, null=True)
    anatomical_structure = models.ForeignKey(
        ContextID,
        blank=True,
        null=True,
        related_name="tid10003_anatomy",
        on_delete=models.CASCADE,
    )  # CID 4009
    laterality = models.ForeignKey(
        ContextID,
        blank=True,
        null=True,
        related_name="tid10003_laterality",
        on_delete=models.CASCADE,
    )  # CID 244
    image_view = models.ForeignKey(
        ContextID,
        blank=True,
        null=True,
        related_name="tid10003_view",
        on_delete=models.CASCADE,
    )  # CID 4010 "DX View" or CID 4014 "View for Mammography"
    # Lines below are incorrect, but exist in current databases. Replace with lines below them:
    projection_eponymous_name = models.CharField(
        max_length=16, blank=True, null=True
    )  # Added null to originals
    patient_table_relationship = models.CharField(max_length=16, blank=True, null=True)
    patient_orientation = models.CharField(max_length=16, blank=True, null=True)
    patient_orientation_modifier = models.CharField(
        max_length=16, blank=True, null=True
    )
    # TODO: Projection Eponymous Name should be in ImageViewModifier, not here :-(
    projection_eponymous_name_cid = models.ForeignKey(
        ContextID,
        blank=True,
        null=True,
        related_name="tid10003_pojectioneponymous",
        on_delete=models.CASCADE,
    )  # CID 4012
    patient_table_relationship_cid = models.ForeignKey(
        ContextID,
        blank=True,
        null=True,
        related_name="tid10003_pttablerel",
        on_delete=models.CASCADE,
    )  # CID 21
    patient_orientation_cid = models.ForeignKey(
        ContextID,
        blank=True,
        null=True,
        related_name="tid10003_ptorientation",
        on_delete=models.CASCADE,
    )  # CID 19
    patient_orientation_modifier_cid = models.ForeignKey(
        ContextID,
        blank=True,
        null=True,
        related_name="tid10003_ptorientationmod",
        on_delete=models.CASCADE,
    )  # CID 20
    target_region = models.ForeignKey(
        ContextID,
        blank=True,
        null=True,
        related_name="tid10003_region",
        on_delete=models.CASCADE,
    )  # CID 4031
    dose_area_product = models.DecimalField(
        max_digits=16, decimal_places=10, blank=True, null=True
    )
    half_value_layer = models.DecimalField(
        max_digits=16, decimal_places=8, blank=True, null=True
    )
    patient_equivalent_thickness = models.DecimalField(
        max_digits=16, decimal_places=8, blank=True, null=True
    )
    entrance_exposure_at_rp = models.DecimalField(
        max_digits=16, decimal_places=8, blank=True, null=True
    )
    reference_point_definition_text = models.TextField(
        blank=True, null=True
    )  # in other models the code version is _code
    reference_point_definition = models.ForeignKey(
        ContextID,
        blank=True,
        null=True,
        related_name="tid10003_rpdefinition",
        on_delete=models.CASCADE,
    )  # CID 10025
    # Another char field that should be a cid
    breast_composition = models.CharField(
        max_length=16, blank=True, null=True
    )  # TID 4007, CID 6000
    breast_composition_cid = models.ForeignKey(
        ContextID,
        blank=True,
        null=True,
        related_name="tid10003_breastcomposition",
        on_delete=models.CASCADE,
    )  # CID 6000/6001
    percent_fibroglandular_tissue = models.DecimalField(
        max_digits=16, decimal_places=8, blank=True, null=True
    )  # TID 4007
    comment = models.TextField(blank=True, null=True)
    standard_protocols = models.ManyToManyField(StandardNames)

    def __unicode__(self):
        return self.irradiation_event_uid

    def convert_gym2_to_cgycm2(self):
        try:
            return 1000000 * self.dose_area_product
        except TypeError:
            return None

    class Meta:
        indexes = [
            models.Index(
                fields=[
                    "projection_xray_radiation_dose",
                ]
            ),
        ]


class ImageViewModifier(models.Model):  # EV 111032
    """Table to hold image view modifiers for the irradiation event x-ray data table

    From DICOM Part 16 Annex D DICOM controlled Terminology Definitions
        + Code Value 111032
        + Code Meaning Image View Modifier
        + Code Definition Modifier for image view
    """

    irradiation_event_xray_data = models.ForeignKey(
        IrradEventXRayData, on_delete=models.CASCADE
    )
    image_view_modifier = models.ForeignKey(
        ContextID, blank=True, null=True, on_delete=models.CASCADE
    )  # CID 4011 "DX View Modifier" or CID 4015 "View Modifier for Mammography"
    # TODO: Add Projection Eponymous Name

    class Meta:
        indexes = [
            models.Index(
                fields=[
                    "irradiation_event_xray_data",
                ]
            ),
            models.Index(
                fields=[
                    "image_view_modifier",
                ]
            ),
        ]


class IrradEventXRayDetectorData(models.Model):  # TID 10003a
    """Irradiation Event X-Ray Detector Data TID 10003a

    From DICOM Part 16 Correction Proposal CP-1077:
        This template contains data which is expected to be available to the X-ray detector or plate reader component of
        the equipment.
    """

    irradiation_event_xray_data = models.ForeignKey(
        IrradEventXRayData, on_delete=models.CASCADE
    )
    exposure_index = models.DecimalField(
        max_digits=16, decimal_places=8, blank=True, null=True
    )
    target_exposure_index = models.DecimalField(
        max_digits=16, decimal_places=8, blank=True, null=True
    )
    deviation_index = models.DecimalField(
        max_digits=16, decimal_places=8, blank=True, null=True
    )
    # New fields added to record the non-IEC exposure index from CR/DX image headers
    relative_xray_exposure = models.DecimalField(
        max_digits=16, decimal_places=8, blank=True, null=True
    )
    relative_exposure_unit = models.CharField(max_length=16, blank=True, null=True)
    sensitivity = models.DecimalField(
        max_digits=16, decimal_places=8, blank=True, null=True
    )

    class Meta:
        indexes = [
            models.Index(
                fields=[
                    "irradiation_event_xray_data",
                ]
            ),
        ]


class IrradEventXRaySourceData(models.Model):  # TID 10003b
    """Irradiation Event X-Ray Source Data TID 10003b

    From DICOM Part 16 Correction Proposal CP-1077:
        This template contains data which is expected to be available to the X-ray source component of the equipment.

    Additional to the template:
        * ii_field_size
        * exposure_control_mode
        * grid information over and above grid type
    """

    irradiation_event_xray_data = models.ForeignKey(
        IrradEventXRayData, on_delete=models.CASCADE
    )
    dose_rp = models.DecimalField(
        max_digits=16, decimal_places=12, blank=True, null=True
    )
    reference_point_definition = models.TextField(blank=True, null=True)
    reference_point_definition_code = models.ForeignKey(
        ContextID,
        blank=True,
        null=True,
        related_name="tid10003b_rpdefinition",
        on_delete=models.CASCADE,
    )  # CID 10025
    average_glandular_dose = models.DecimalField(
        max_digits=16, decimal_places=8, blank=True, null=True
    )
    fluoro_mode = models.ForeignKey(
        ContextID,
        blank=True,
        null=True,
        related_name="tid10003b_fluoromode",
        on_delete=models.CASCADE,
    )  # CID 10004
    pulse_rate = models.DecimalField(
        max_digits=16, decimal_places=8, blank=True, null=True
    )
    number_of_pulses = models.DecimalField(
        max_digits=16, decimal_places=2, blank=True, null=True
    )
    # derivation should be a cid - has never been used in extractor, but was non null=True so will exist in database :-(
    derivation = models.CharField(max_length=16, blank=True, null=True)
    derivation_cid = models.ForeignKey(
        ContextID,
        blank=True,
        null=True,
        related_name="tid10003b_derivation",
        on_delete=models.CASCADE,
    )  # R-10260, "Estimated"
    irradiation_duration = models.DecimalField(
        max_digits=16, decimal_places=8, blank=True, null=True
    )
    average_xray_tube_current = models.DecimalField(
        max_digits=16, decimal_places=8, blank=True, null=True
    )
    exposure_time = models.DecimalField(
        max_digits=16, decimal_places=2, blank=True, null=True
    )
    focal_spot_size = models.DecimalField(
        max_digits=16, decimal_places=8, blank=True, null=True
    )
    anode_target_material = models.ForeignKey(
        ContextID,
        blank=True,
        null=True,
        related_name="tid10003b_anodetarget",
        on_delete=models.CASCADE,
    )  # CID 10016
    collimated_field_area = models.DecimalField(
        max_digits=16, decimal_places=8, blank=True, null=True
    )
    collimated_field_height = models.DecimalField(
        max_digits=16, decimal_places=8, blank=True, null=True
    )
    collimated_field_width = models.DecimalField(
        max_digits=16, decimal_places=8, blank=True, null=True
    )
    # not in DICOM standard - 'image intensifier' field size and exposure control mode
    ii_field_size = models.IntegerField(blank=True, null=True)
    exposure_control_mode = models.CharField(max_length=16, blank=True, null=True)
    grid_absorbing_material = models.TextField(blank=True, null=True)
    grid_spacing_material = models.TextField(blank=True, null=True)
    grid_thickness = models.DecimalField(
        max_digits=16, decimal_places=6, blank=True, null=True
    )
    grid_pitch = models.DecimalField(
        max_digits=16, decimal_places=6, blank=True, null=True
    )
    grid_aspect_ratio = models.TextField(blank=True, null=True)
    grid_period = models.DecimalField(
        max_digits=16, decimal_places=6, blank=True, null=True
    )
    grid_focal_distance = models.DecimalField(
        max_digits=16, decimal_places=6, blank=True, null=True
    )

    def convert_gy_to_mgy(self):
        """Converts Gy to mGy for display in web interface"""
        if self.dose_rp:
            return 1000 * self.dose_rp

    class Meta:
        indexes = [
            models.Index(
                fields=[
                    "irradiation_event_xray_data",
                ]
            ),
        ]


class XrayGrid(models.Model):
    """Content ID 10017 X-Ray Grid

    From DICOM Part 16
    """

    irradiation_event_xray_source_data = models.ForeignKey(
        IrradEventXRaySourceData, on_delete=models.CASCADE
    )
    xray_grid = models.ForeignKey(
        ContextID, blank=True, null=True, on_delete=models.CASCADE
    )  # CID 10017

    class Meta:
        indexes = [
            models.Index(
                fields=[
                    "irradiation_event_xray_source_data",
                ]
            ),
            models.Index(
                fields=[
                    "xray_grid",
                ]
            ),
        ]


class PulseWidth(models.Model):  # EV 113793
    """In TID 10003b. Code value 113793 (ms)"""

    irradiation_event_xray_source_data = models.ForeignKey(
        IrradEventXRaySourceData, on_delete=models.CASCADE
    )
    pulse_width = models.DecimalField(
        max_digits=16, decimal_places=8, blank=True, null=True
    )

    class Meta:
        indexes = [
            models.Index(
                fields=[
                    "irradiation_event_xray_source_data",
                ]
            ),
        ]


class Kvp(models.Model):  # EV 113733
    """In TID 10003b. Code value 113733 (kV)"""

    irradiation_event_xray_source_data = models.ForeignKey(
        IrradEventXRaySourceData, on_delete=models.CASCADE
    )
    kvp = models.DecimalField(max_digits=16, decimal_places=8, blank=True, null=True)

    class Meta:
        indexes = [
            models.Index(
                fields=[
                    "irradiation_event_xray_source_data",
                ]
            ),
        ]


class XrayTubeCurrent(models.Model):  # EV 113734
    """In TID 10003b. Code value 113734 (mA)"""

    irradiation_event_xray_source_data = models.ForeignKey(
        IrradEventXRaySourceData, on_delete=models.CASCADE
    )
    xray_tube_current = models.DecimalField(
        max_digits=16, decimal_places=8, blank=True, null=True
    )

    class Meta:
        indexes = [
            models.Index(
                fields=[
                    "irradiation_event_xray_source_data",
                ]
            ),
        ]


class Exposure(models.Model):  # EV 113736
    """In TID 10003b. Code value 113736 (uA.s)"""

    irradiation_event_xray_source_data = models.ForeignKey(
        IrradEventXRaySourceData, on_delete=models.CASCADE
    )
    exposure = models.DecimalField(
        max_digits=16, decimal_places=2, blank=True, null=True
    )

    def convert_uAs_to_mAs(self):
        """Converts uAs to mAs for display in web interface"""
        from decimal import Decimal
        from numbers import Number

        if isinstance(self.exposure, Number):
            return self.exposure / Decimal(1000.0)
        else:
            return None

    class Meta:
        indexes = [
            models.Index(
                fields=[
                    "irradiation_event_xray_source_data",
                ]
            ),
        ]


class XrayFilters(models.Model):  # EV 113771
    """Container in TID 10003b. Code value 113771"""

    irradiation_event_xray_source_data = models.ForeignKey(
        IrradEventXRaySourceData, on_delete=models.CASCADE
    )
    xray_filter_type = models.ForeignKey(
        ContextID,
        blank=True,
        null=True,
        related_name="xrayfilters_type",
        on_delete=models.CASCADE,
    )  # CID 10007
    xray_filter_material = models.ForeignKey(
        ContextID,
        blank=True,
        null=True,
        related_name="xrayfilters_material",
        on_delete=models.CASCADE,
    )  # CID 10006
    xray_filter_thickness_minimum = models.DecimalField(
        max_digits=16, decimal_places=8, blank=True, null=True
    )
    xray_filter_thickness_maximum = models.DecimalField(
        max_digits=16, decimal_places=8, blank=True, null=True
    )

    class Meta:
        indexes = [
            models.Index(
                fields=[
                    "irradiation_event_xray_source_data",
                ]
            ),
        ]


class IrradEventXRayMechanicalData(models.Model):  # TID 10003c
    """Irradiation Event X-Ray Mechanical Data TID 10003c

    From DICOM Part 16 Correction Proposal CP-1077:
        This template contains data which is expected to be available to the gantry or mechanical component of the
        equipment.

    Additional to the template:
        * compression_force
        * magnification_factor
    """

    irradiation_event_xray_data = models.ForeignKey(
        IrradEventXRayData, on_delete=models.CASCADE
    )
    crdr_mechanical_configuration = models.ForeignKey(
        ContextID, blank=True, null=True, on_delete=models.CASCADE
    )
    positioner_primary_angle = models.DecimalField(
        max_digits=16, decimal_places=8, blank=True, null=True
    )
    positioner_secondary_angle = models.DecimalField(
        max_digits=16, decimal_places=8, blank=True, null=True
    )
    positioner_primary_end_angle = models.DecimalField(
        max_digits=16, decimal_places=8, blank=True, null=True
    )
    positioner_secondary_end_angle = models.DecimalField(
        max_digits=16, decimal_places=8, blank=True, null=True
    )
    column_angulation = models.DecimalField(
        max_digits=16, decimal_places=8, blank=True, null=True
    )
    table_head_tilt_angle = models.DecimalField(
        max_digits=16, decimal_places=8, blank=True, null=True
    )
    table_horizontal_rotation_angle = models.DecimalField(
        max_digits=16, decimal_places=8, blank=True, null=True
    )
    table_cradle_tilt_angle = models.DecimalField(
        max_digits=16, decimal_places=8, blank=True, null=True
    )
    compression_thickness = models.DecimalField(
        max_digits=16, decimal_places=8, blank=True, null=True
    )
    compression_force = models.DecimalField(
        max_digits=16, decimal_places=8, blank=True, null=True
    )  # Force in N - introduced in 2019b
    compression_pressure = models.DecimalField(
        max_digits=16, decimal_places=8, blank=True, null=True
    )  # Pressure in kPa - introduced in 2019b
    compression_contact_area = models.DecimalField(
        max_digits=16, decimal_places=8, blank=True, null=True
    )  # in mm2 - introduced in 2019b
    magnification_factor = models.DecimalField(
        max_digits=16, decimal_places=8, blank=True, null=True
    )  # Not in DICOM standard

    class Meta:
        indexes = [
            models.Index(
                fields=[
                    "irradiation_event_xray_data",
                ]
            ),
            models.Index(
                fields=[
                    "crdr_mechanical_configuration",
                ]
            ),
        ]


class DoseRelatedDistanceMeasurements(models.Model):  # CID 10008
    """Dose Related Distance Measurements Context ID 10008

    Called from TID 10003c
    """

    irradiation_event_xray_mechanical_data = models.ForeignKey(
        IrradEventXRayMechanicalData, on_delete=models.CASCADE
    )
    distance_source_to_isocenter = models.DecimalField(
        max_digits=16, decimal_places=8, blank=True, null=True
    )
    distance_source_to_reference_point = models.DecimalField(
        max_digits=16, decimal_places=8, blank=True, null=True
    )
    distance_source_to_detector = models.DecimalField(
        max_digits=16, decimal_places=8, blank=True, null=True
    )
    table_longitudinal_position = models.DecimalField(
        max_digits=16, decimal_places=8, blank=True, null=True
    )
    table_lateral_position = models.DecimalField(
        max_digits=16, decimal_places=8, blank=True, null=True
    )
    table_height_position = models.DecimalField(
        max_digits=16, decimal_places=8, blank=True, null=True
    )
    distance_source_to_table_plane = models.DecimalField(
        max_digits=16, decimal_places=8, blank=True, null=True
    )
    table_longitudinal_end_position = models.DecimalField(
        max_digits=16, decimal_places=8, blank=True, null=True
    )
    table_lateral_end_position = models.DecimalField(
        max_digits=16, decimal_places=8, blank=True, null=True
    )
    table_height_end_position = models.DecimalField(
        max_digits=16, decimal_places=8, blank=True, null=True
    )
    # not in DICOM standard - distance source to entrance surface distance in mm
    distance_source_to_entrance_surface = models.DecimalField(
        max_digits=16, decimal_places=8, blank=True, null=True
    )
    radiological_thickness = models.DecimalField(
        max_digits=16, decimal_places=8, blank=True, null=True
    )

    class Meta:
        indexes = [
            models.Index(
                fields=[
                    "irradiation_event_xray_mechanical_data",
                ]
            ),
        ]


class AccumProjXRayDose(models.Model):  # TID 10004
    """Accumulated Fluoroscopy and Acquisition Projection X-Ray Dose TID 10004

    From DICOM Part 16:
        This general template provides detailed information on projection X-Ray dose value accumulations over
        several irradiation events from the same equipment (typically a study or a performed procedure step).

    """

    accumulated_xray_dose = models.ForeignKey(AccumXRayDose, on_delete=models.CASCADE)
    fluoro_dose_area_product_total = models.DecimalField(
        max_digits=16, decimal_places=12, blank=True, null=True
    )
    fluoro_dose_rp_total = models.DecimalField(
        max_digits=16, decimal_places=12, blank=True, null=True
    )
    total_fluoro_time = models.DecimalField(
        max_digits=7, decimal_places=2, blank=True, null=True
    )
    acquisition_dose_area_product_total = models.DecimalField(
        max_digits=16, decimal_places=12, blank=True, null=True
    )
    acquisition_dose_rp_total = models.DecimalField(
        max_digits=16, decimal_places=12, blank=True, null=True
    )
    total_acquisition_time = models.DecimalField(
        max_digits=16, decimal_places=8, blank=True, null=True
    )
    # The following fields should not be in this table, and are duplicated in the
    # AccumCassetteBsdProjRadiogDose and AccumIntegratedProjRadiogDose
    # tables below.
    # TODO: Ensure rdsr.py and dx.py use the other table and do not populate this one any further.
    dose_area_product_total = models.DecimalField(
        max_digits=16, decimal_places=12, blank=True, null=True
    )
    dose_rp_total = models.DecimalField(
        max_digits=16, decimal_places=12, blank=True, null=True
    )
    total_number_of_radiographic_frames = models.DecimalField(
        max_digits=6, decimal_places=0, blank=True, null=True
    )
    reference_point_definition = models.TextField(blank=True, null=True)
    reference_point_definition_code = models.ForeignKey(
        ContextID, blank=True, null=True, on_delete=models.CASCADE
    )

    def fluoro_gym2_to_cgycm2(self):
        """Converts fluoroscopy DAP total from Gy.m2 to cGy.cm2 for display in web interface"""
        if self.fluoro_dose_area_product_total:
            return 1000000 * self.fluoro_dose_area_product_total

    def acq_gym2_to_cgycm2(self):
        """Converts acquisition DAP total from Gy.m2 to cGy.cm2 for display in web interface"""
        if self.acquisition_dose_area_product_total:
            return 1000000 * self.acquisition_dose_area_product_total

    class Meta:
        indexes = [
            models.Index(
                fields=[
                    "accumulated_xray_dose",
                ]
            ),
        ]


class AccumMammographyXRayDose(models.Model):  # TID 10005
    """Accumulated Mammography X-Ray Dose TID 10005

    From DICOM Part 16:
        This modality specific template provides detailed information on mammography X-Ray dose value
        accumulations over several irradiation events from the same equipment (typically a study or a performed
        procedure step).
    """

    accumulated_xray_dose = models.ForeignKey(AccumXRayDose, on_delete=models.CASCADE)
    accumulated_average_glandular_dose = models.DecimalField(
        max_digits=8, decimal_places=4, blank=True, null=True
    )
    laterality = models.ForeignKey(
        ContextID, blank=True, null=True, on_delete=models.CASCADE
    )

    class Meta:
        indexes = [
            models.Index(
                fields=[
                    "accumulated_xray_dose",
                ]
            ),
        ]


class AccumCassetteBsdProjRadiogDose(models.Model):  # TID 10006
    """Accumulated Cassette-based Projection Radiography Dose TID 10006

    From DICOM Part 16 Correction Proposal CP-1077:
        This template provides information on Projection Radiography dose values accumulated on Cassette-
        based systems over one or more irradiation events (typically a study or a performed procedure step) from
        the same equipment.
    """

    accumulated_xray_dose = models.ForeignKey(AccumXRayDose, on_delete=models.CASCADE)
    detector_type = models.ForeignKey(
        ContextID, blank=True, null=True, on_delete=models.CASCADE
    )
    total_number_of_radiographic_frames = models.DecimalField(
        max_digits=6, decimal_places=0, blank=True, null=True
    )

    class Meta:
        indexes = [
            models.Index(
                fields=[
                    "accumulated_xray_dose",
                ]
            ),
        ]


class AccumIntegratedProjRadiogDose(models.Model):  # TID 10007
    """Accumulated Integrated Projection Radiography Dose TID 10007

    From DICOM Part 16 Correction Proposal CP-1077:
        This template provides information on Projection Radiography dose values accumulated on Integrated
        systems over one or more irradiation events (typically a study or a performed procedure step) from the
        same equipment.
    """

    accumulated_xray_dose = models.ForeignKey(AccumXRayDose, on_delete=models.CASCADE)
    dose_area_product_total = models.DecimalField(
        max_digits=16, decimal_places=12, blank=True, null=True
    )
    dose_rp_total = models.DecimalField(
        max_digits=16, decimal_places=12, blank=True, null=True
    )
    total_number_of_radiographic_frames = models.DecimalField(
        max_digits=6, decimal_places=0, blank=True, null=True
    )
    reference_point_definition_code = models.ForeignKey(
        ContextID, blank=True, null=True, on_delete=models.CASCADE
    )
    reference_point_definition = models.TextField(blank=True, null=True)

    def convert_gym2_to_cgycm2(self):
        """Converts Gy.m2 to cGy.cm2 for display in web interface"""
        if self.dose_area_product_total:
            return 1000000 * self.dose_area_product_total

    dose_area_product_total_over_delta_weeks = models.DecimalField(
        max_digits=16, decimal_places=12, blank=True, null=True
    )
    dose_rp_total_over_delta_weeks = models.DecimalField(
        max_digits=16, decimal_places=12, blank=True, null=True
    )

    def total_dap_delta_gym2_to_cgycm2(self):
        """Converts total DAP over delta days from Gy.m2 to cGy.cm2 for display in web interface"""
        if self.dose_area_product_total_over_delta_weeks:
            return 1000000 * self.dose_area_product_total_over_delta_weeks

    class Meta:
        indexes = [
            models.Index(
                fields=[
                    "accumulated_xray_dose",
                ]
            ),
        ]


class PKsForSummedRFDoseStudiesInDeltaWeeks(models.Model):
    """Table to hold foreign keys of all studies that fall within the delta
    weeks of each RF study.
    """

    general_study_module_attributes = models.ForeignKey(
        GeneralStudyModuleAttr, on_delete=models.CASCADE
    )
    study_pk_in_delta_weeks = models.IntegerField(blank=True, null=True)

    class Meta:
        indexes = [
            models.Index(
                fields=[
                    "general_study_module_attributes",
                ]
            ),
        ]


class PatientModuleAttr(models.Model):  # C.7.1.1
    """Patient Module C.7.1.1

    From DICOM Part 3: Information Object Definitions Table C.7-1:
        Specifies the Attributes of the Patient that describe and identify the Patient who is
        the subject of a diagnostic Study. This Module contains Attributes of the patient that are needed
        for diagnostic interpretation of the Image and are common for all studies performed on the
        patient. It contains Attributes that are also included in the Patient Modules in Section C.2.
    """

    general_study_module_attributes = models.ForeignKey(
        GeneralStudyModuleAttr, on_delete=models.CASCADE
    )
    patient_name = models.TextField(blank=True, null=True)
    name_hashed = models.BooleanField(default=False)
    patient_id = models.TextField(blank=True, null=True)
    id_hashed = models.BooleanField(default=False)
    patient_birth_date = models.DateField(blank=True, null=True)
    patient_sex = models.CharField(max_length=2, blank=True, null=True)
    other_patient_ids = models.TextField(blank=True, null=True)
    not_patient_indicator = models.TextField(blank=True, null=True)

    class Meta:
        indexes = [
            models.Index(
                fields=[
                    "general_study_module_attributes",
                ]
            ),
            models.Index(
                fields=[
                    "patient_id",
                ]
            ),
        ]


class PatientStudyModuleAttr(models.Model):  # C.7.2.2
    """Patient Study Module C.7.2.2

    From DICOM Part 3: Information Object Definitions Table C.7-4a:
        Defines Attributes that provide information about the Patient at the time the Study
        started.
    """

    general_study_module_attributes = models.ForeignKey(
        GeneralStudyModuleAttr, on_delete=models.CASCADE
    )
    admitting_diagnosis_description = models.TextField(blank=True, null=True)
    admitting_diagnosis_code_sequence = models.TextField(blank=True, null=True)
    patient_age = models.CharField(max_length=4, blank=True, null=True)
    patient_age_decimal = models.DecimalField(
        max_digits=7, decimal_places=3, blank=True, null=True
    )
    patient_size = models.DecimalField(
        max_digits=16, decimal_places=8, blank=True, null=True
    )
    patient_weight = models.DecimalField(
        max_digits=16, decimal_places=8, blank=True, null=True
    )
    # TODO: Add patient size code sequence

    class Meta:
        indexes = [
            models.Index(
                fields=[
                    "general_study_module_attributes",
                ]
            ),
        ]


class GeneralEquipmentModuleAttr(models.Model):  # C.7.5.1
    """General Equipment Module C.7.5.1

    From DICOM Part 3: Information Object Definitions Table C.7-8:
        Specifies the Attributes that identify and describe the piece of equipment that
        produced a Series of Composite Instances.
    """

    general_study_module_attributes = models.ForeignKey(
        GeneralStudyModuleAttr, on_delete=models.CASCADE
    )
    manufacturer = models.TextField(blank=True, null=True)
    institution_name = models.TextField(blank=True, null=True)
    institution_address = models.TextField(blank=True, null=True)
    station_name = models.CharField(max_length=32, blank=True, null=True)
    institutional_department_name = models.TextField(blank=True, null=True)
    manufacturer_model_name = models.TextField(blank=True, null=True)
    device_serial_number = models.TextField(blank=True, null=True)
    software_versions = models.TextField(blank=True, null=True)
    gantry_id = models.TextField(blank=True, null=True)
    spatial_resolution = models.DecimalField(
        max_digits=8, decimal_places=4, blank=True, null=True
    )
    date_of_last_calibration = models.DateTimeField(blank=True, null=True)
    time_of_last_calibration = models.DateTimeField(blank=True, null=True)
    unique_equipment_name = models.ForeignKey(
        UniqueEquipmentNames, null=True, on_delete=models.CASCADE
    )

    def __unicode__(self):
        return self.station_name

    class Meta:
        indexes = [
            models.Index(
                fields=[
                    "general_study_module_attributes",
                ]
            ),
            models.Index(
                fields=[
                    "unique_equipment_name",
                ]
            ),
        ]


# Radiopharmaca


class RadiopharmaceuticalRadiationDose(models.Model):  # TID 10021

    """
    Radiopharmaceutical Radiation Dose TID 10021

    From DICOM Part 16:
       This Template defines a container (the root) with subsidiary Content Items, each of which corresponds to a
       single Radiopharmaceutical Administration Dose event entry. There is a defined recording observer (the
       system and/or person responsible for recording the assay of the radiopharmaceutical, and the person
       administered the radiopharmaceutical). Multiple Radiopharmaceutical Radiation Dose objects may be created
       for one study. Radiopharmaceutical Start DateTime in TID 10022 “Radiopharmaceutical Administration Event
       Data” will convey the order of administrations.
    """

    general_study_module_attributes = models.ForeignKey(
        GeneralStudyModuleAttr, on_delete=models.CASCADE
    )
    associated_procedure = models.ForeignKey(
        ContextID,
        blank=True,
        null=True,
        related_name="tid10021_procedure",
        on_delete=models.CASCADE,
    )  # CID 3108
    has_intent = models.ForeignKey(
        ContextID,
        blank=True,
        null=True,
        related_name="tid10021_intent",
        on_delete=models.CASCADE,
    )  # CID 3629
    comment = models.TextField(blank=True, null=True)


class LanguageofContentItemandDescendants(models.Model):  # TID 1204
    radiopharmaceutical_radiation_dose = models.ForeignKey(
        RadiopharmaceuticalRadiationDose, on_delete=models.CASCADE
    )
    language_of_contentitem_and_descendants = models.ForeignKey(
        ContextID,
        blank=True,
        null=True,
        related_name="tid1204_language",
        on_delete=models.CASCADE,
    )  # CID 5000
    country_of_language = models.ForeignKey(
        ContextID,
        blank=True,
        null=True,
        related_name="tid1204_country",
        on_delete=models.CASCADE,
    )  # CID 5001


class RadiopharmaceuticalAdministrationEventData(models.Model):  # TID 10022
    radiopharmaceutical_radiation_dose = models.ForeignKey(
        RadiopharmaceuticalRadiationDose, on_delete=models.CASCADE
    )
    radiopharmaceutical_agent = models.ForeignKey(
        ContextID,
        blank=True,
        null=True,
        related_name="tid10022_agent",
        on_delete=models.CASCADE,
    )  # CID 25 & CID 4021
    radiopharmaceutical_agent_string = models.TextField(
        blank=True, null=True
    )  # In NM Images the radiopharmaceutical may only be present as string
    radionuclide = models.ForeignKey(
        ContextID,
        blank=True,
        null=True,
        related_name="tid10022_radionuclide",
        on_delete=models.CASCADE,
    )  # CID 18 & CID 4020
    radionuclide_half_life = models.DecimalField(
        max_digits=16, decimal_places=8, blank=True, null=True
    )
    radiopharmaceutical_specific_activity = models.DecimalField(
        max_digits=16, decimal_places=8, blank=True, null=True
    )
    radiopharmaceutical_administration_event_uid = models.TextField(
        blank=True, null=True
    )
    estimated_extravasation_activity = models.DecimalField(
        max_digits=16, decimal_places=8, blank=True, null=True
    )
    radiopharmaceutical_start_datetime = models.DateTimeField(blank=True, null=True)
    radiopharmaceutical_stop_datetime = models.DateTimeField(blank=True, null=True)
    administered_activity = models.DecimalField(
        max_digits=16, decimal_places=8, blank=True, null=True
    )
    effective_dose = models.DecimalField(
        max_digits=16, decimal_places=8, blank=True, null=True
    )
    radiopharmaceutical_volume = models.DecimalField(
        max_digits=16, decimal_places=8, blank=True, null=True
    )
    pre_administration_measured_activity = models.DecimalField(
        max_digits=16, decimal_places=8, blank=True, null=True
    )
    pre_activity_measurement_device = models.ForeignKey(
        ContextID,
        blank=True,
        null=True,
        related_name="tid10022_device_pre",
        on_delete=models.CASCADE,
    )  # CID 10041
    post_administration_measured_activity = models.DecimalField(
        max_digits=16, decimal_places=8, blank=True, null=True
    )
    post_activity_measurement_device = models.ForeignKey(
        ContextID,
        blank=True,
        null=True,
        related_name="tid10022_device_post",
        on_delete=models.CASCADE,
    )  # CID 10041
    route_of_administration = models.ForeignKey(
        ContextID,
        blank=True,
        null=True,
        related_name="tid10022_route",
        on_delete=models.CASCADE,
    )  # CID 11
    site_of = models.ForeignKey(
        ContextID,
        blank=True,
        null=True,
        related_name="tid10022_site",
        on_delete=models.CASCADE,
    )  # CID 3746
    laterality = models.ForeignKey(
        ContextID,
        blank=True,
        null=True,
        related_name="tid10022_laterality",
        on_delete=models.CASCADE,
    )  # CID 244
    brand_name = models.TextField(blank=True, null=True)
    radiopharmaceutical_dispense_unit_identifier = models.TextField(
        blank=True, null=True
    )
    prescription_identifier = models.TextField(blank=True, null=True)
    comment = models.TextField(blank=True, null=True)


class IntravenousExtravasationSymptoms(models.Model):
    radiopharmaceutical_administration_event_data = models.ForeignKey(
        RadiopharmaceuticalAdministrationEventData, on_delete=models.CASCADE
    )
    intravenous_extravasation_symptoms = models.ForeignKey(
        ContextID,
        blank=True,
        null=True,
        related_name="tid10022_symptoms",
        on_delete=models.CASCADE,
    )  # CID 10043


class BillingCode(models.Model):
    radiopharmaceutical_administration_event_data = models.ForeignKey(
        RadiopharmaceuticalAdministrationEventData, on_delete=models.CASCADE
    )
    billing_code = models.ForeignKey(
        ContextID, blank=True, null=True, on_delete=models.CASCADE
    )


class DrugProductIdentifier(models.Model):
    radiopharmaceutical_administration_event_data = models.ForeignKey(
        RadiopharmaceuticalAdministrationEventData, on_delete=models.CASCADE
    )
    drug_product_identifier = models.ForeignKey(
        ContextID, blank=True, null=True, on_delete=models.CASCADE
    )


class RadiopharmaceuticalLotIdentifier(models.Model):
    radiopharmaceutical_administration_event_data = models.ForeignKey(
        RadiopharmaceuticalAdministrationEventData, on_delete=models.CASCADE
    )
    radiopharmaceutical_lot_identifier = models.TextField(blank=True, null=True)


class ReagentVialIdentifier(models.Model):
    radiopharmaceutical_administration_event_data = models.ForeignKey(
        RadiopharmaceuticalAdministrationEventData, on_delete=models.CASCADE
    )
    reagent_vial_identifier = models.TextField(blank=True, null=True)


class RadionuclideIdentifier(models.Model):
    radiopharmaceutical_administration_event_data = models.ForeignKey(
        RadiopharmaceuticalAdministrationEventData, on_delete=models.CASCADE
    )
    radionuclide_identifier = models.TextField(blank=True, null=True)


class OrganDose(models.Model):  # TID 10023
    radiopharmaceutical_administration_event_data = models.ForeignKey(
        RadiopharmaceuticalAdministrationEventData, on_delete=models.CASCADE
    )
    finding_site = models.ForeignKey(
        ContextID,
        blank=True,
        null=True,
        related_name="tid10023_site",
        on_delete=models.CASCADE,
    )  # CID 10044
    laterality = models.ForeignKey(
        ContextID,
        blank=True,
        null=True,
        related_name="tid10023_laterality",
        on_delete=models.CASCADE,
    )  # CID 244
    mass = models.DecimalField(max_digits=16, decimal_places=8, blank=True, null=True)
    measurement_method = models.TextField(blank=True, null=True)
    organ_dose = models.DecimalField(
        max_digits=16, decimal_places=8, blank=True, null=True
    )
    reference_authority_code = models.ForeignKey(
        ContextID,
        blank=True,
        null=True,
        related_name="tid10023_authority",
        on_delete=models.CASCADE,
    )  # CID 10040
    reference_authority_text = models.TextField(blank=True, null=True)
    type_of_detector_motion = models.TextField(blank=True, null=True)


class PETSeries(models.Model):
    radiopharmaceutical_radiation_dose = models.ForeignKey(
        RadiopharmaceuticalRadiationDose, on_delete=models.CASCADE
    )
    series_uid = models.TextField(blank=True, null=True)
    series_datetime = models.DateTimeField(blank=True, null=True)
    number_of_rr_intervals = models.DecimalField(
        max_digits=16, decimal_places=8, blank=True, null=True
    )
    number_of_time_slots = models.DecimalField(
        max_digits=16, decimal_places=8, blank=True, null=True
    )
    number_of_time_slices = models.DecimalField(
        max_digits=16, decimal_places=8, blank=True, null=True
    )
    number_of_slices = models.DecimalField(
        max_digits=16, decimal_places=8, blank=True, null=True
    )
    reconstruction_method = models.TextField(blank=True, null=True)
    coincidence_window_width = models.DecimalField(
        max_digits=16, decimal_places=8, blank=True, null=True
    )
    energy_window_lower_limit = models.DecimalField(
        max_digits=16, decimal_places=8, blank=True, null=True
    )
    energy_window_upper_limit = models.DecimalField(
        max_digits=16, decimal_places=8, blank=True, null=True
    )
    scan_progression_direction = models.TextField(blank=True, null=True)


class PETSeriesCorrection(models.Model):
    pet_series = models.ForeignKey(PETSeries, on_delete=models.CASCADE)
    corrected_image = models.TextField(blank=True, null=True)


class PETSeriesType(models.Model):
    pet_series = models.ForeignKey(PETSeries, on_delete=models.CASCADE)
    series_type = models.TextField(blank=True, null=True)


class RadiopharmaceuticalAdministrationPatientCharacteristics(models.Model):
    radiopharmaceutical_radiation_dose = models.ForeignKey(
        RadiopharmaceuticalRadiationDose, on_delete=models.CASCADE
    )
    subject_age = models.DecimalField(
        max_digits=16, decimal_places=8, blank=True, null=True
    )
    subject_sex = models.ForeignKey(
        ContextID,
        blank=True,
        null=True,
        related_name="tid10023_sex",
        on_delete=models.CASCADE,
    )  # CID 7455
    patient_height = models.DecimalField(
        max_digits=16, decimal_places=8, blank=True, null=True
    )
    patient_weight = models.DecimalField(
        max_digits=16, decimal_places=8, blank=True, null=True
    )
    body_surface_area = models.DecimalField(
        max_digits=16, decimal_places=8, blank=True, null=True
    )
    body_surface_area_formula = models.ForeignKey(
        ContextID,
        blank=True,
        null=True,
        related_name="tid10023_body_surface_area",
        on_delete=models.CASCADE,
    )  # CID 3663
    body_mass_index = models.DecimalField(
        max_digits=16, decimal_places=8, blank=True, null=True
    )
    equation = models.ForeignKey(
        ContextID,
        blank=True,
        null=True,
        related_name="tid10023_equation",
        on_delete=models.CASCADE,
    )
    glucose = models.DecimalField(
        max_digits=16, decimal_places=8, blank=True, null=True
    )
    fasting_duration = models.DecimalField(
        max_digits=16, decimal_places=8, blank=True, null=True
    )
    hydration_volume = models.DecimalField(
        max_digits=16, decimal_places=8, blank=True, null=True
    )
    recent_physical_activity = models.TextField(blank=True, null=True)
    serum_creatinine = models.DecimalField(
        max_digits=16, decimal_places=8, blank=True, null=True
    )


class PatientState(models.Model):  # CID 10045
    radiopharmaceutical_administration_patient_characteristics = models.ForeignKey(
        RadiopharmaceuticalAdministrationPatientCharacteristics,
        on_delete=models.CASCADE,
    )
    patient_state = models.ForeignKey(
        ContextID, blank=True, null=True, on_delete=models.CASCADE
    )


class GlomerularFiltrationRate(models.Model):
    radiopharmaceutical_administration_patient_characteristics = models.ForeignKey(
        RadiopharmaceuticalAdministrationPatientCharacteristics,
        on_delete=models.CASCADE,
    )
    glomerular_filtration_rate = models.DecimalField(
        max_digits=16, decimal_places=8, blank=True, null=True
    )
    measurement_method = models.ForeignKey(
        ContextID,
        blank=True,
        null=True,
        related_name="tid10023_measurement_method",
        on_delete=models.CASCADE,
    )  # CID 10047
    equivalent_meaning_of_concept_name = models.ForeignKey(
        ContextID,
        blank=True,
        null=True,
        related_name="tid10023_equivalent_meaning_of_concept",
        on_delete=models.CASCADE,
    )  # CID 10046


# CT


class CtRadiationDose(models.Model):  # TID 10011
    """CT Radiation Dose TID 10011

    From DICOM Part 16:
        This template defines a container (the root) with subsidiary content items, each of which corresponds to a
        single CT X-Ray irradiation event entry. There is a defined recording observer (the system or person
        responsible for recording the log, generally the system). Accumulated values shall be kept for a whole
        Study or at least a part of a Study, if the Study is divided in the workflow of the examination, or a
        performed procedure step. Multiple CT Radiation Dose objects may be created for one Study.
    """

    general_study_module_attributes = models.ForeignKey(
        GeneralStudyModuleAttr, on_delete=models.CASCADE
    )
    procedure_reported = models.ForeignKey(
        ContextID,
        blank=True,
        null=True,
        related_name="tid10011_procedure",
        on_delete=models.CASCADE,
    )
    has_intent = models.ForeignKey(
        ContextID,
        blank=True,
        null=True,
        related_name="tid10011_intent",
        on_delete=models.CASCADE,
    )  # CID 3629
    start_of_xray_irradiation = models.DateTimeField(blank=True, null=True)
    end_of_xray_irradiation = models.DateTimeField(blank=True, null=True)
    scope_of_accumulation = models.ForeignKey(
        ContextID,
        blank=True,
        null=True,
        related_name="tid10011_scope",
        on_delete=models.CASCADE,
    )  # CID 10000
    uid_type = models.ForeignKey(
        ContextID,
        blank=True,
        null=True,
        related_name="tid1011_uid",
        on_delete=models.CASCADE,
    )  # CID 10001
    comment = models.TextField(blank=True, null=True)
    # does need to be a table on its own as is 1-n
    source_of_dose_information = models.ForeignKey(
        ContextID,
        blank=True,
        null=True,
        related_name="tid10011_source",
        on_delete=models.CASCADE,
    )

    class Meta:
        indexes = [
            models.Index(
                fields=[
                    "general_study_module_attributes",
                ]
            ),
        ]


class SourceOfCTDoseInformation(models.Model):  # CID 10021
    """Source of CT Dose Information"""

    # TODO: populate this table when extracting and move existing data. Task #164
    ct_radiation_dose = models.ForeignKey(CtRadiationDose, on_delete=models.CASCADE)
    source_of_dose_information = models.ForeignKey(
        ContextID, blank=True, null=True, on_delete=models.CASCADE
    )  # CID 10021

    class Meta:
        indexes = [
            models.Index(
                fields=[
                    "ct_radiation_dose",
                ]
            ),
            models.Index(
                fields=[
                    "source_of_dose_information",
                ]
            ),
        ]


class CtAccumulatedDoseData(models.Model):  # TID 10012
    """CT Accumulated Dose Data

    From DICOM Part 16:
        This general template provides detailed information on CT X-Ray dose value accumulations over several
        irradiation events from the same equipment and over the scope of accumulation specified for the report
        (typically a Study or a Performed Procedure Step).
    """

    ct_radiation_dose = models.ForeignKey(CtRadiationDose, on_delete=models.CASCADE)
    total_number_of_irradiation_events = models.DecimalField(
        max_digits=16, decimal_places=0, blank=True, null=True
    )
    ct_dose_length_product_total = models.DecimalField(
        max_digits=16, decimal_places=8, blank=True, null=True
    )
    ct_effective_dose_total = models.DecimalField(
        max_digits=16, decimal_places=8, blank=True, null=True
    )
    reference_authority_code = models.ForeignKey(
        ContextID,
        blank=True,
        null=True,
        related_name="tid10012_authority",
        on_delete=models.CASCADE,
    )  # CID 10015 (ICRP60/103)
    reference_authority_text = models.TextField(blank=True, null=True)
    measurement_method = models.ForeignKey(
        ContextID,
        blank=True,
        null=True,
        related_name="tid10012_method",
        on_delete=models.CASCADE,
    )  # CID 10011
    patient_model = models.TextField(blank=True, null=True)
    effective_dose_phantom_type = models.TextField(blank=True, null=True)
    dosimeter_type = models.TextField(blank=True, null=True)
    comment = models.TextField(blank=True, null=True)

    class Meta:
        indexes = [
            models.Index(
                fields=[
                    "ct_radiation_dose",
                ]
            ),
        ]


class CtIrradiationEventData(models.Model):  # TID 10013
    """CT Irradiation Event Data TID 10013

    From DICOM Part 16:
        This template conveys the dose and equipment parameters of a single irradiation event.

    Additional to the template:
        + date_time_started
        + series_description
    """

    ct_radiation_dose = models.ForeignKey(CtRadiationDose, on_delete=models.CASCADE)
    acquisition_protocol = models.TextField(blank=True, null=True)
    target_region = models.ForeignKey(
        ContextID,
        blank=True,
        null=True,
        related_name="tid10013_region",
        on_delete=models.CASCADE,
    )  # CID 4030
    ct_acquisition_type = models.ForeignKey(
        ContextID,
        blank=True,
        null=True,
        related_name="tid10013_type",
        on_delete=models.CASCADE,
    )  # CID 10013
    procedure_context = models.ForeignKey(
        ContextID,
        blank=True,
        null=True,
        related_name="tid10013_context",
        on_delete=models.CASCADE,
    )  # CID 10014
    irradiation_event_uid = models.TextField(blank=True, null=True)
    #  TODO: Add extraction of the label and label type (Series, acquisition, instance number) Issue #167
    irradiation_event_label = models.TextField(blank=True, null=True)
    label_type = models.ForeignKey(
        ContextID,
        blank=True,
        null=True,
        related_name="tid10013_labeltype",
        on_delete=models.CASCADE,
    )  # CID 10022
    exposure_time = models.DecimalField(
        max_digits=16, decimal_places=8, blank=True, null=True
    )
    nominal_single_collimation_width = models.DecimalField(
        max_digits=16, decimal_places=8, blank=True, null=True
    )
    nominal_total_collimation_width = models.DecimalField(
        max_digits=16, decimal_places=8, blank=True, null=True
    )
    pitch_factor = models.DecimalField(
        max_digits=16, decimal_places=8, blank=True, null=True
    )
    number_of_xray_sources = models.DecimalField(
        max_digits=8, decimal_places=0, blank=True, null=True
    )
    mean_ctdivol = models.DecimalField(
        max_digits=16, decimal_places=8, blank=True, null=True
    )
    ctdiw_phantom_type = models.ForeignKey(
        ContextID,
        blank=True,
        null=True,
        related_name="tid10013_phantom",
        on_delete=models.CASCADE,
    )  # CID 4052
    ctdifreeair_calculation_factor = models.DecimalField(
        max_digits=16, decimal_places=8, blank=True, null=True
    )
    mean_ctdifreeair = models.DecimalField(
        max_digits=16, decimal_places=8, blank=True, null=True
    )
    dlp = models.DecimalField(max_digits=16, decimal_places=8, blank=True, null=True)
    effective_dose = models.DecimalField(
        max_digits=16, decimal_places=8, blank=True, null=True
    )
    measurement_method = models.ForeignKey(
        ContextID,
        blank=True,
        null=True,
        related_name="tid10013_method",
        on_delete=models.CASCADE,
    )  # CID 10011
    effective_dose_conversion_factor = models.DecimalField(
        max_digits=16, decimal_places=8, blank=True, null=True
    )
    xray_modulation_type = models.TextField(blank=True, null=True)
    comment = models.TextField(blank=True, null=True)
    # Not in DICOM standard:
    date_time_started = models.DateTimeField(blank=True, null=True)
    series_description = models.TextField(blank=True, null=True)
    standard_protocols = models.ManyToManyField(StandardNames)

    class Meta:
        indexes = [
            models.Index(
                fields=[
                    "ct_radiation_dose",
                ]
            ),
        ]


class CtReconstructionAlgorithm(models.Model):
    """Container in TID 10013 to hold CT reconstruction methods"""

    # TODO: Add this to the rdsr extraction routines. Issue #166
    ct_irradiation_event_data = models.ForeignKey(
        CtIrradiationEventData, on_delete=models.CASCADE
    )
    reconstruction_algorithm = models.ForeignKey(
        ContextID, blank=True, null=True, on_delete=models.CASCADE
    )  # CID 10033

    class Meta:
        indexes = [
            models.Index(
                fields=[
                    "ct_irradiation_event_data",
                ]
            ),
            models.Index(
                fields=[
                    "reconstruction_algorithm",
                ]
            ),
        ]


class CtXRaySourceParameters(models.Model):
    """Container in TID 10013 to hold CT x-ray source parameters"""

    ct_irradiation_event_data = models.ForeignKey(
        CtIrradiationEventData, on_delete=models.CASCADE
    )
    identification_of_the_xray_source = models.TextField(blank=True, null=True)
    kvp = models.DecimalField(max_digits=16, decimal_places=8, blank=True, null=True)
    maximum_xray_tube_current = models.DecimalField(
        max_digits=16, decimal_places=8, blank=True, null=True
    )
    xray_tube_current = models.DecimalField(
        max_digits=16, decimal_places=8, blank=True, null=True
    )
    exposure_time_per_rotation = models.DecimalField(
        max_digits=16, decimal_places=8, blank=True, null=True
    )
    xray_filter_aluminum_equivalent = models.DecimalField(
        max_digits=16, decimal_places=8, blank=True, null=True
    )

    class Meta:
        indexes = [
            models.Index(
                fields=[
                    "ct_irradiation_event_data",
                ]
            ),
        ]


class ScanningLength(models.Model):  # TID 10014
    """Scanning Length TID 10014

    From DICOM Part 16:
        No description
    """

    ct_irradiation_event_data = models.ForeignKey(
        CtIrradiationEventData, on_delete=models.CASCADE
    )
    scanning_length = models.DecimalField(
        max_digits=16, decimal_places=8, blank=True, null=True
    )
    length_of_reconstructable_volume = models.DecimalField(
        max_digits=16, decimal_places=8, blank=True, null=True
    )
    exposed_range = models.DecimalField(
        max_digits=16, decimal_places=8, blank=True, null=True
    )
    top_z_location_of_reconstructable_volume = models.DecimalField(
        max_digits=16, decimal_places=8, blank=True, null=True
    )
    bottom_z_location_of_reconstructable_volume = models.DecimalField(
        max_digits=16, decimal_places=8, blank=True, null=True
    )
    top_z_location_of_scanning_length = models.DecimalField(
        max_digits=16, decimal_places=8, blank=True, null=True
    )
    bottom_z_location_of_scanning_length = models.DecimalField(
        max_digits=16, decimal_places=8, blank=True, null=True
    )
    frame_of_reference_uid = models.TextField(blank=True, null=True)

    class Meta:
        indexes = [
            models.Index(
                fields=[
                    "ct_irradiation_event_data",
                ]
            ),
        ]


class SizeSpecificDoseEstimation(models.Model):
    """Container in TID 10013 to hold size specific dose estimation details"""

    # TODO: Add this to the rdsr extraction routines. Issue #168
    ct_irradiation_event_data = models.ForeignKey(
        CtIrradiationEventData, on_delete=models.CASCADE
    )
    measurement_method = models.ForeignKey(
        ContextID,
        blank=True,
        null=True,
        related_name="ssde_method",
        on_delete=models.CASCADE,
    )  # CID 10023
    measured_lateral_dimension = models.DecimalField(
        max_digits=16, decimal_places=8, blank=True, null=True
    )
    measured_ap_dimension = models.DecimalField(
        max_digits=16, decimal_places=8, blank=True, null=True
    )
    derived_effective_diameter = models.DecimalField(
        max_digits=16, decimal_places=8, blank=True, null=True
    )
    water_equivalent_diameter = models.DecimalField(
        max_digits=16, decimal_places=8, blank=True, null=True
    )
    water_equivalent_diameter_method = models.ForeignKey(
        ContextID,
        blank=True,
        null=True,
        related_name="ssde_wed_method",
        on_delete=models.CASCADE,
    )  # CID 10024
    wed_estimate_location_z = models.DecimalField(
        max_digits=16, decimal_places=8, blank=True, null=True
    )

    class Meta:
        indexes = [
            models.Index(
                fields=[
                    "ct_irradiation_event_data",
                ]
            ),
            models.Index(
                fields=[
                    "measurement_method",
                ]
            ),
        ]


class WEDSeriesOrInstances(models.Model):
    """From TID 10013 Series or Instance used for Water Equivalent Diameter estimation"""

    size_specific_dose_estimation = models.ForeignKey(
        SizeSpecificDoseEstimation, on_delete=models.CASCADE
    )
    wed_series_or_instance = models.TextField(blank=True, null=True)  # referenced UID

    class Meta:
        indexes = [
            models.Index(
                fields=[
                    "size_specific_dose_estimation",
                ]
            ),
        ]


class CtDoseCheckDetails(models.Model):  # TID 10015
    """CT Dose Check Details TID 10015

    From DICOM Part 16:
        This template records details related to the use of the NEMA Dose Check Standard (NEMA XR-25-2010).
    """

    ct_irradiation_event_data = models.ForeignKey(
        CtIrradiationEventData, on_delete=models.CASCADE
    )
    dlp_alert_value_configured = models.BooleanField(null=True)
    ctdivol_alert_value_configured = models.BooleanField(null=True)
    dlp_alert_value = models.DecimalField(
        max_digits=16, decimal_places=8, blank=True, null=True
    )
    ctdivol_alert_value = models.DecimalField(
        max_digits=16, decimal_places=8, blank=True, null=True
    )
    accumulated_dlp_forward_estimate = models.DecimalField(
        max_digits=16, decimal_places=8, blank=True, null=True
    )
    accumulated_ctdivol_forward_estimate = models.DecimalField(
        max_digits=16, decimal_places=8, blank=True, null=True
    )
    # alert_ added to allow two fields that are in different containers in std
    alert_reason_for_proceeding = models.TextField(blank=True, null=True)
    dlp_notification_value_configured = models.BooleanField(null=True)
    ctdivol_notification_value_configured = models.BooleanField(null=True)
    dlp_notification_value = models.DecimalField(
        max_digits=8, decimal_places=4, blank=True, null=True
    )
    ctdivol_notification_value = models.DecimalField(
        max_digits=8, decimal_places=4, blank=True, null=True
    )
    dlp_forward_estimate = models.DecimalField(
        max_digits=8, decimal_places=4, blank=True, null=True
    )
    ctdivol_forward_estimate = models.DecimalField(
        max_digits=8, decimal_places=4, blank=True, null=True
    )
    # notification_ added to allow two fields that are in different containers in std
    notification_reason_for_proceeding = models.TextField(blank=True, null=True)

    class Meta:
        indexes = [
            models.Index(
                fields=[
                    "ct_irradiation_event_data",
                ]
            ),
        ]


# Models common to both


class ObserverContext(models.Model):  # TID 1002
    """Observer Context TID 1002

    From DICOM Part 16:
        The observer (person or device) that created the Content Items to which this context applies.
    """

    projection_xray_radiation_dose = models.ForeignKey(
        ProjectionXRayRadiationDose, blank=True, null=True, on_delete=models.CASCADE
    )
    ct_radiation_dose = models.ForeignKey(
        CtRadiationDose, blank=True, null=True, on_delete=models.CASCADE
    )
    radiopharmaceutical_administration_event_data = models.ForeignKey(
        RadiopharmaceuticalAdministrationEventData,
        blank=True,
        null=True,
        on_delete=models.CASCADE,
    )
    radiopharmaceutical_administration_is_pre_observer = models.BooleanField(
        blank=True, null=True
    )
    observer_type = models.ForeignKey(
        ContextID,
        blank=True,
        null=True,
        related_name="tid1002_observertype",
        on_delete=models.CASCADE,
    )  # CID 270
    person_observer_name = models.TextField(blank=True, null=True)
    person_observer_organization_name = models.TextField(blank=True, null=True)
    person_observer_role_in_organization = models.ForeignKey(
        ContextID,
        blank=True,
        null=True,
        related_name="tid1002_ptroleorg",
        on_delete=models.CASCADE,
    )  # CID 7452
    person_observer_role_in_procedure = models.ForeignKey(
        ContextID,
        blank=True,
        null=True,
        related_name="tid1002_ptroleproc",
        on_delete=models.CASCADE,
    )  # CID 7453
    device_observer_uid = models.TextField(blank=True, null=True)
    device_observer_name = models.TextField(blank=True, null=True)
    device_observer_manufacturer = models.TextField(blank=True, null=True)
    device_observer_model_name = models.TextField(blank=True, null=True)
    device_observer_serial_number = models.TextField(blank=True, null=True)
    device_observer_physical_location_during_observation = models.TextField(
        blank=True, null=True
    )
    device_role_in_procedure = models.ForeignKey(
        ContextID,
        blank=True,
        null=True,
        related_name="tid1002_role",
        on_delete=models.CASCADE,
    )  # CID 7445

    def __unicode__(self):
        return self.device_observer_name

    class Meta:
        indexes = [
            models.Index(
                fields=[
                    "projection_xray_radiation_dose",
                ]
            ),
            models.Index(
                fields=[
                    "ct_radiation_dose",
                ]
            ),
        ]


class DeviceParticipant(models.Model):  # TID 1021
    """Device Participant TID 1021

    From DICOM Part 16:
        This template describes a device participating in an activity as other than an observer or subject. E.g. for
        a dose report documenting an irradiating procedure, participants include the irradiating device.
    """

    accumulated_xray_dose = models.ForeignKey(
        AccumXRayDose, blank=True, null=True, on_delete=models.CASCADE
    )
    irradiation_event_xray_detector_data = models.ForeignKey(
        IrradEventXRayDetectorData, blank=True, null=True, on_delete=models.CASCADE
    )
    irradiation_event_xray_source_data = models.ForeignKey(
        IrradEventXRaySourceData, blank=True, null=True, on_delete=models.CASCADE
    )
    ct_accumulated_dose_data = models.ForeignKey(
        CtAccumulatedDoseData, blank=True, null=True, on_delete=models.CASCADE
    )
    ct_irradiation_event_data = models.ForeignKey(
        CtIrradiationEventData, blank=True, null=True, on_delete=models.CASCADE
    )
    device_role_in_procedure = models.ForeignKey(
        ContextID, blank=True, null=True, on_delete=models.CASCADE
    )
    device_name = models.TextField(blank=True, null=True)
    device_manufacturer = models.TextField(blank=True, null=True)
    device_model_name = models.TextField(blank=True, null=True)
    device_serial_number = models.TextField(blank=True, null=True)
    device_observer_uid = models.TextField(blank=True, null=True)

    class Meta:
        indexes = [
            models.Index(
                fields=[
                    "accumulated_xray_dose",
                ]
            ),
            models.Index(
                fields=[
                    "irradiation_event_xray_detector_data",
                ]
            ),
            models.Index(
                fields=[
                    "irradiation_event_xray_source_data",
                ]
            ),
            models.Index(
                fields=[
                    "ct_accumulated_dose_data",
                ]
            ),
            models.Index(
                fields=[
                    "ct_irradiation_event_data",
                ]
            ),
            models.Index(
                fields=[
                    "device_role_in_procedure",
                ]
            ),
        ]


class PersonParticipant(models.Model):  # TID 1020
    """Person Participant TID 1020

    From DICOM Part 16:
        This template describes a person participating in an activity as other than an observer or subject. E.g. for
        a dose report documenting an irradiating procedure, participants include the person administering the
        irradiation and the person authorizing the irradiation.
    """

    projection_xray_radiation_dose = models.ForeignKey(
        ProjectionXRayRadiationDose, blank=True, null=True, on_delete=models.CASCADE
    )
    ct_radiation_dose = models.ForeignKey(
        CtRadiationDose, blank=True, null=True, on_delete=models.CASCADE
    )
    irradiation_event_xray_data = models.ForeignKey(
        IrradEventXRayData, blank=True, null=True, on_delete=models.CASCADE
    )
    ct_accumulated_dose_data = models.ForeignKey(
        CtAccumulatedDoseData, blank=True, null=True, on_delete=models.CASCADE
    )
    ct_irradiation_event_data = models.ForeignKey(
        CtIrradiationEventData, blank=True, null=True, on_delete=models.CASCADE
    )
    ct_dose_check_details_alert = models.ForeignKey(
        CtDoseCheckDetails,
        blank=True,
        null=True,
        related_name="tid1020_alert",
        on_delete=models.CASCADE,
    )
    ct_dose_check_details_notification = models.ForeignKey(
        CtDoseCheckDetails,
        blank=True,
        null=True,
        related_name="tid1020_notification",
        on_delete=models.CASCADE,
    )
    radiopharmaceutical_administration_event_data = models.ForeignKey(
        RadiopharmaceuticalAdministrationEventData,
        blank=True,
        null=True,
        on_delete=models.CASCADE,
    )
    person_name = models.TextField(blank=True, null=True)
    # CharField version is a mistake and shouldn't be used
    person_role_in_procedure = models.CharField(max_length=16, blank=True)
    person_role_in_procedure_cid = models.ForeignKey(
        ContextID,
        blank=True,
        null=True,
        related_name="tid1020_roleproc",
        on_delete=models.CASCADE,
    )
    person_id = models.TextField(blank=True, null=True)
    person_id_issuer = models.TextField(blank=True, null=True)
    organization_name = models.TextField(blank=True, null=True)
    # TextField version is a mistake and shouldn't be used
    person_role_in_organization = models.TextField(blank=True, null=True)
    person_role_in_organization_cid = models.ForeignKey(
        ContextID,
        blank=True,
        null=True,
        related_name="tid1020_roleorg",
        on_delete=models.CASCADE,
    )  # CID 7452

    def __unicode__(self):
        return self.person_name

    class Meta:
        indexes = [
            models.Index(
                fields=[
                    "projection_xray_radiation_dose",
                ]
            ),
            models.Index(
                fields=[
                    "ct_radiation_dose",
                ]
            ),
            models.Index(
                fields=[
                    "irradiation_event_xray_data",
                ]
            ),
            models.Index(
                fields=[
                    "ct_accumulated_dose_data",
                ]
            ),
            models.Index(
                fields=[
                    "ct_irradiation_event_data",
                ]
            ),
            models.Index(
                fields=[
                    "ct_dose_check_details_alert",
                ]
            ),
            models.Index(
                fields=[
                    "ct_dose_check_details_notification",
                ]
            ),
            models.Index(
                fields=[
                    "person_role_in_procedure_cid",
                ]
            ),
            models.Index(
                fields=[
                    "person_role_in_organization_cid",
                ]
            ),
        ]


class SummaryFields(models.Model):
    """Status and progress of populating the summary fields in GeneralStudyModuleAttr"""

    modality_type = models.CharField(max_length=2, null=True)
    complete = models.BooleanField(default=False)
    status_message = models.TextField(blank=True, null=True)
    total_studies = models.IntegerField(default=0)
    current_study = models.IntegerField(default=0)


class UpgradeStatus(SingletonModel):
    """
    Record upgrade status activity
    """

    from_0_9_1_summary_fields = models.BooleanField(default=False)<|MERGE_RESOLUTION|>--- conflicted
+++ resolved
@@ -919,13 +919,10 @@
     requested_procedure_code_meaning = models.TextField(blank=True, null=True)
     procedure_code_meaning = models.TextField(blank=True, null=True)
     acquisition_protocol = models.TextField(blank=True, null=True)
-<<<<<<< HEAD
     radiopharmaceutical = models.TextField(blank=True, null=True)
-=======
     diagnostic_reference_level_criteria = models.TextField(blank=True, default="age")
     drl_alert_factor = models.DecimalField(max_digits=16, decimal_places=8, default=Decimal(1.0))
     k_factor_criteria = models.TextField(blank=True, default="age")
->>>>>>> d054cc37
 
     class Meta(object):
         """
