#    OpenREM - Radiation Exposure Monitoring tools for the physicist
#    Copyright (C) 2012,2013  The Royal Marsden NHS Foundation Trust
#
#    This program is free software: you can redistribute it and/or modify
#    it under the terms of the GNU General Public License as published by
#    the Free Software Foundation, either version 3 of the License, or
#    (at your option) any later version.
#
#    This program is distributed in the hope that it will be useful,
#    but WITHOUT ANY WARRANTY; without even the implied warranty of
#    MERCHANTABILITY or FITNESS FOR A PARTICULAR PURPOSE.  See the
#    GNU General Public License for more details.
#
#    Additional permission under section 7 of GPLv3:
#    You shall not make any use of the name of The Royal Marsden NHS
#    Foundation trust in connection with this Program in any press or
#    other public announcement without the prior written consent of
#    The Royal Marsden NHS Foundation Trust.
#
#    You should have received a copy of the GNU General Public License
#    along with this program.  If not, see <http://www.gnu.org/licenses/>.

"""
..  module:: models.
    :synopsis: Models to create the database tables and relationships.

..  moduleauthor:: Ed McDonagh

"""

# Following two lines added so that sphinx autodocumentation works.
import os
os.environ['DJANGO_SETTINGS_MODULE'] = 'openremproject.settings'
import json
from django.db import models
from django.core.urlresolvers import reverse
from solo.models import SingletonModel

# pylint: disable=unused-variable

class AdminTaskQuestions(SingletonModel):
    """
    Record if admin tasks have been dealt with
    """
    ask_revert_to_074_question = models.BooleanField(default=True)


class NotPatientIndicatorsID(models.Model):
    """
    Table to record strings that indicate a patient ID is really a test or QA ID
    """
    not_patient_id = models.CharField(max_length=64)

    def get_absolute_url(self):
        return reverse('not_patient_indicators')

    def __unicode__(self):
        return self.not_patient_id

    class Meta:
        verbose_name = u'Not-patient indicator ID'
        verbose_name_plural = u'Not-patient indicator IDs'


class NotPatientIndicatorsName(models.Model):
    """
    Table to record strings that indicate a patient name is really a test or QA name
    """
    not_patient_name = models.CharField(max_length=64)

    def get_absolute_url(self):
        return reverse('not_patient_indicators')

    def __unicode__(self):
        return self.not_patient_name

    class Meta:
        verbose_name = u'Not-patient indicator name'
        verbose_name_plural = u'Not-patient indicator names'


class SkinDoseMapCalcSettings(SingletonModel):
    enable_skin_dose_maps = models.BooleanField(default=False, verbose_name="Enable skin dose maps?")
    calc_on_import = models.BooleanField(default=True, verbose_name="Calculate skin dose map on import?")

    def get_absolute_url(self):
        return '/admin/skindosemapsettings/1/'


<<<<<<< HEAD
class HighDoseMetricAlertSettings(SingletonModel):
    alert_total_dap_rf = models.IntegerField(blank=True, null=True, default=20000, verbose_name="Alert level for total DAP from fluoroscopy examination (cGy.cm<sup>2</sup>)")
    alert_total_rp_dose_rf = models.FloatField(blank=True, null=True, default=2.0, verbose_name="Alert level for total dose at reference point from fluoroscopy examination (Gy)")

    def get_absolute_url(self):
        return '/admin/rfalertsettings/1/'
=======
class HomePageAdminSettings(SingletonModel):
    enable_workload_stats = models.BooleanField(default=False, verbose_name="Enable calculation and display of workload stats on home page?")

    def get_absolute_url(self):
        return '/admin/homepagesettings/1/'
>>>>>>> 828182a7


class DicomDeleteSettings(SingletonModel):
    del_no_match = models.BooleanField(default=False,
                    verbose_name="delete objects that don't match any import functions?")
    del_rdsr = models.BooleanField(default=False,
                   verbose_name="delete radiation dose structured reports after processing?")
    del_mg_im = models.BooleanField(default=False,
                    verbose_name="delete mammography images after processing?")
    del_dx_im = models.BooleanField(default=False,
                    verbose_name="delete radiography images after processing?")
    del_ct_phil = models.BooleanField(default=False,
                    verbose_name="delete Philips CT dose info images after processing?")

    def __unicode__(self):
        return u"Delete DICOM objects settings"

    class Meta:
        verbose_name = "Delete DICOM objects settings"

    def get_absolute_url(self):
        return reverse('dicom_summary')

class PatientIDSettings(SingletonModel):
    name_stored = models.BooleanField(default=False)
    name_hashed = models.BooleanField(default=True)
    id_stored = models.BooleanField(default=False)
    id_hashed = models.BooleanField(default=True)
    accession_hashed = models.BooleanField(default=False)
    dob_stored = models.BooleanField(default=False)

    def __unicode__(self):
        return u"Patient ID Settings"

    class Meta:
        verbose_name = "Patient ID Settings"

    def get_absolute_url(self):
        return reverse('home')


class DicomStoreSCP(models.Model):
    name = models.CharField(max_length=64, unique=True,
                            verbose_name="Name of local store node - fewer than 64 characters, spaces allowed")
    aetitle = models.CharField(max_length=16, blank=True, null=True,
                               verbose_name="AE Title of this node - 16 or fewer letters and numbers, no spaces")
    port = models.IntegerField(blank=True, null=True, verbose_name="Port: 104 is standard for DICOM but over 1024 requires fewer admin rights")
    task_id = models.CharField(max_length=64, blank=True, null=True)
    status = models.CharField(max_length=64, blank=True, null=True)
    run = models.BooleanField(default=False)
    keep_alive = models.BooleanField(default=False, verbose_name="Should this server be kept auto-started and kept alive (using celery beat)")
    controlled = models.BooleanField(default=False, verbose_name="Is this server controlled by OpenREM")

    def get_absolute_url(self):
        return reverse('dicom_summary')


class DicomRemoteQR(models.Model):
    name = models.CharField(max_length=64, unique=True,
                            verbose_name="Name of QR node - fewer than 64 characters, spaces allowed")
    aetitle = models.CharField(max_length=16, blank=True, null=True,
                               verbose_name="AE Title of the remote node - 16 or fewer letters and numbers, no spaces")
    port = models.IntegerField(blank=True, null=True, verbose_name="Remote port")
    ip = models.GenericIPAddressField(blank=True, null=True, verbose_name="Remote IP address")
    hostname = models.CharField(max_length=32, blank=True, null=True, verbose_name="Or remote hostname")
    callingaet = models.CharField(max_length=16, blank=True, null=True,
                                  verbose_name="AE Title of this OpenREM server - 16 or fewer letters and numbers, no spaces")
    use_modality_tag = models.BooleanField(default=False, verbose_name="Use modality tag in study query")
    enabled = models.BooleanField(default=False)

    def get_absolute_url(self):
        return reverse('dicom_summary')

    def __unicode__(self):
        return self.name


class DicomQuery(models.Model):
    complete = models.BooleanField(default=False)
    query_id = models.CharField(max_length=64)
    failed = models.BooleanField(default=False)
    message = models.TextField(blank=True, null=True)
    stage = models.TextField(blank=True, null=True)
    qr_scp_fk = models.ForeignKey(DicomRemoteQR, blank=True, null=True)
    store_scp_fk = models.ForeignKey(DicomStoreSCP, blank=True, null=True)
    move_complete = models.BooleanField(default=False)


class DicomQRRspStudy(models.Model):
    dicom_query = models.ForeignKey(DicomQuery)
    query_id = models.CharField(max_length=64)
    study_instance_uid = models.TextField(blank=True, null=True)
    modality = models.CharField(max_length=16, blank=True, null=True)
    modalities_in_study = models.CharField(max_length=100, blank=True, null=True)
    study_description = models.TextField(blank=True, null=True)
    number_of_study_related_series = models.IntegerField(blank=True, null=True)
    sop_classes_in_study = models.TextField(blank=True, null=True)
    station_name = models.CharField(max_length=16, blank=True, null=True)

    def set_modalities_in_study(self, x):
        self.modalities_in_study = json.dumps(x)

    def get_modalities_in_study(self):
        return json.loads(self.modalities_in_study)


class DicomQRRspSeries(models.Model):
    dicom_qr_rsp_study = models.ForeignKey(DicomQRRspStudy)
    query_id = models.CharField(max_length=64)
    series_instance_uid = models.TextField(blank=True, null=True)
    series_number = models.IntegerField(blank=True, null=True)
    series_time = models.TimeField(blank=True, null=True)
    modality = models.CharField(max_length=16, blank=True, null=True)
    series_description = models.TextField(blank=True, null=True)
    number_of_series_related_instances = models.IntegerField(blank=True, null=True)
    station_name = models.CharField(max_length=16, blank=True, null=True)
    sop_class_in_series = models.TextField(blank=True, null=True)
    image_level_move = models.BooleanField(default=False)


class DicomQRRspImage(models.Model):
    dicom_qr_rsp_series = models.ForeignKey(DicomQRRspSeries)
    query_id = models.CharField(max_length=64)
    sop_instance_uid = models.TextField(blank=True, null=True)
    instance_number = models.IntegerField(blank=True, null=True)
    sop_class_uid = models.TextField(blank=True, null=True)


from django.contrib.auth.models import User
from django.db.models.signals import post_save


class UserProfile(models.Model):
    DAYS = 'days'
    WEEKS = 'weeks'
    MONTHS = 'months'
    YEARS = 'years'
    TIME_PERIOD = (
        (DAYS, 'Days'),
        (WEEKS, 'Weeks'),
        (MONTHS, 'Months'),
        (YEARS, 'Years'),
    )

    MEAN = 'mean'
    MEDIAN = 'median'
    BOTH = 'both'
    AVERAGES = (
        (MEAN, 'mean'),
        (MEDIAN, 'median'),
        (BOTH, 'both'),
    )

    DLP = 'dlp'
    CTDI = 'ctdi'
    FREQ = 'freq'
    NAME = 'name'
    SORTING_CHOICES_CT = (
        (DLP, 'DLP'),
        (CTDI, 'CTDI'),
        (FREQ, 'Frequency'),
        (NAME, 'Name'),
    )

    DAP = 'dap'
    SORTING_CHOICES_DX = (
        (DAP, 'DAP'),
        (FREQ, 'Frequency'),
        (NAME, 'Name'),
    )

    ASCENDING = 1
    DESCENDING = -1
    SORTING_DIRECTION = (
        (ASCENDING, 'Ascending'),
        (DESCENDING, 'Descending'),
    )

    ITEMS_PER_PAGE = (
        (10, '10'),
        (25, '25'),
        (50, '50'),
        (100, '100'),
        (200, '200'),
        (400, '400'),
    )

    itemsPerPage = models.IntegerField(null=True,
                                       choices=ITEMS_PER_PAGE,
                                       default=25)

    # This field is required.
    user = models.OneToOneField(User)

    # Flag to set whether median calculations can be carried out
    median_available = models.BooleanField(default=False,
                                           editable=False)

    plotAverageChoice = models.CharField(max_length=6,
                                         choices=AVERAGES,
                                         default=MEAN)

    plotInitialSortingDirection = models.IntegerField(null=True,
                                                      choices=SORTING_DIRECTION,
                                                      default=DESCENDING)

    # Plotting controls
    plotCharts = models.BooleanField(default=False)
    plotDXAcquisitionMeanDAP = models.BooleanField(default=True)
    plotDXAcquisitionFreq = models.BooleanField(default=False)
    plotDXStudyMeanDAP = models.BooleanField(default=True)
    plotDXStudyFreq = models.BooleanField(default=True)
    plotDXRequestMeanDAP = models.BooleanField(default=True)
    plotDXRequestFreq = models.BooleanField(default=True)
    plotDXAcquisitionMeankVp = models.BooleanField(default=False)
    plotDXAcquisitionMeanmAs = models.BooleanField(default=False)
    plotDXStudyPerDayAndHour = models.BooleanField(default=False)
    plotDXAcquisitionMeankVpOverTime = models.BooleanField(default=False)
    plotDXAcquisitionMeanmAsOverTime = models.BooleanField(default=False)
    plotDXAcquisitionMeanDAPOverTime = models.BooleanField(default=False)
    plotDXAcquisitionMeanDAPOverTimePeriod = models.CharField(max_length=6,
                                                              choices=TIME_PERIOD,
                                                              default=MONTHS)
    plotDXInitialSortingChoice = models.CharField(max_length=4,
                                                  choices=SORTING_CHOICES_DX,
                                                  default=FREQ)

    plotCTAcquisitionMeanDLP = models.BooleanField(default=True)
    plotCTAcquisitionMeanCTDI = models.BooleanField(default=True)
    plotCTAcquisitionFreq = models.BooleanField(default=False)
    plotCTStudyMeanDLP = models.BooleanField(default=True)
    plotCTStudyMeanCTDI = models.BooleanField(default=True)
    plotCTStudyFreq = models.BooleanField(default=False)
    plotCTStudyNumEvents = models.BooleanField(default=False)
    plotCTRequestMeanDLP = models.BooleanField(default=False)
    plotCTRequestFreq = models.BooleanField(default=False)
    plotCTRequestNumEvents = models.BooleanField(default=False)
    plotCTStudyPerDayAndHour = models.BooleanField(default=False)
    plotCTStudyMeanDLPOverTime = models.BooleanField(default=False)
    plotCTStudyMeanDLPOverTimePeriod = models.CharField(max_length=6,
                                                        choices=TIME_PERIOD,
                                                        default=MONTHS)
    plotCTInitialSortingChoice = models.CharField(max_length=4,
                                                  choices=SORTING_CHOICES_CT,
                                                  default=FREQ)

    plotRFStudyPerDayAndHour = models.BooleanField(default=False)
    plotRFStudyFreq = models.BooleanField(default=False)
    plotRFStudyDAP = models.BooleanField(default=True)
    plotRFInitialSortingChoice = models.CharField(max_length=4,
                                                  choices=SORTING_CHOICES_DX,
                                                  default=FREQ)

    plotMGStudyPerDayAndHour = models.BooleanField(default=False)
    plotMGAGDvsThickness = models.BooleanField(default=False)
    plotMGkVpvsThickness = models.BooleanField(default=False)
    plotMGmAsvsThickness = models.BooleanField(default=False)

    displayCT = models.BooleanField(default=True)
    displayRF = models.BooleanField(default=True)
    displayMG = models.BooleanField(default=True)
    displayDX = models.BooleanField(default=True)

    plotSeriesPerSystem = models.BooleanField(default=False)

    plotHistogramBins = models.PositiveSmallIntegerField(default=20)

    plotHistograms = models.BooleanField(default=False)

    plotCaseInsensitiveCategories = models.BooleanField(default=False)

    summaryWorkloadDaysA = models.IntegerField(blank=True, null=True, default=7, verbose_name="Number of days over which to sum studies A")
    summaryWorkloadDaysB = models.IntegerField(blank=True, null=True, default=28, verbose_name="Number of days over which to sum studies B")

def create_user_profile(sender, instance, created, **kwargs):
    if created:
        UserProfile.objects.create(user=instance)

post_save.connect(create_user_profile, sender=User)


class UniqueEquipmentNames(models.Model):
    manufacturer = models.TextField(blank=True, null=True)
    manufacturer_hash = models.CharField(max_length=64, blank=True, null=True)
    institution_name = models.TextField(blank=True, null=True)
    institution_name_hash = models.CharField(max_length=64, blank=True, null=True)
    station_name = models.CharField(max_length=32, blank=True, null=True)
    station_name_hash = models.CharField(max_length=64, blank=True, null=True)
    institutional_department_name = models.TextField(blank=True, null=True)
    institutional_department_name_hash = models.CharField(max_length=64, blank=True, null=True)
    manufacturer_model_name = models.TextField(blank=True, null=True)
    manufacturer_model_name_hash = models.CharField(max_length=64, blank=True, null=True)
    device_serial_number = models.TextField(blank=True, null=True)
    device_serial_number_hash = models.CharField(max_length=64, blank=True, null=True)
    software_versions = models.TextField(blank=True, null=True)
    software_versions_hash = models.CharField(max_length=64, blank=True, null=True)
    gantry_id = models.TextField(blank=True, null=True)
    gantry_id_hash = models.CharField(max_length=64, blank=True, null=True)
    display_name = models.TextField(blank=True, null=True)
    user_defined_modality = models.CharField(max_length=16, blank=True, null=True)
    hash_generated = models.BooleanField(default=False)

    class Meta:
        unique_together = ('manufacturer_hash', 'institution_name_hash', 'station_name_hash',
                           'institutional_department_name_hash', 'manufacturer_model_name_hash',
                           'device_serial_number_hash', 'software_versions_hash', 'gantry_id_hash')

    def __unicode__(self):
        return self.display_name


class SizeUpload(models.Model):
    sizefile = models.FileField(upload_to='sizeupload')
    height_field = models.TextField(blank=True, null=True)
    weight_field = models.TextField(blank=True, null=True)
    id_field = models.TextField(blank=True, null=True)
    id_type = models.TextField(blank=True, null=True)
    task_id = models.TextField(blank=True, null=True)
    status = models.TextField(blank=True, null=True)
    progress = models.TextField(blank=True, null=True)
    num_records = models.IntegerField(blank=True, null=True)
    logfile = models.FileField(upload_to='sizelogs/%Y/%m/%d', null=True)
    import_date = models.DateTimeField(blank=True, null=True)
    processtime = models.FloatField(blank=True, null=True)


class Exports(models.Model):
    """Table to hold the export status and filenames
    """
    task_id = models.TextField()
    filename = models.FileField(upload_to='exports/%Y/%m/%d', null=True)
    status = models.TextField(blank=True, null=True)
    progress = models.TextField(blank=True, null=True)
    modality = models.CharField(max_length=16, blank=True, null=True)
    num_records = models.IntegerField(blank=True, null=True)
    export_type = models.TextField(blank=True, null=True)
    export_date = models.DateTimeField(blank=True, null=True)
    processtime = models.DecimalField(max_digits=30, decimal_places=10, blank=True, null=True)
    includes_pid = models.BooleanField(default=False)
    export_user = models.ForeignKey(User, blank=True, null=True)


class ContextID(models.Model):
    """Table to hold all the context ID code values and code meanings.

    + Could be prefilled from the tables in DICOM 3.16, but is actually populated as the codes occur. \
    This assumes they are used correctly.
    """
    code_value = models.TextField()
    code_meaning = models.TextField(blank=True, null=True)
    cid_table = models.CharField(max_length=16, blank=True)

    def __unicode__(self):
        return self.code_meaning

    class Meta:
        ordering = ['code_value']


class GeneralStudyModuleAttr(models.Model):  # C.7.2.1
    """General Study Module C.7.2.1

    Specifies the Attributes that describe and identify the Study
    performed upon the Patient.
    From DICOM Part 3: Information Object Definitions Table C.7-3

    Additional to the module definition:
        * performing_physician_name
        * operator_name
        * modality_type
        * procedure_code_value_and_meaning
        * requested_procedure_code_value_and_meaning
    """
    study_instance_uid = models.TextField(blank=True, null=True)
    study_date = models.DateField(blank=True, null=True)
    study_time = models.TimeField(blank=True, null=True)
    study_workload_chart_time = models.DateTimeField(blank=True, null=True)
    referring_physician_name = models.TextField(blank=True, null=True)
    referring_physician_identification = models.TextField(blank=True, null=True)
    study_id = models.CharField(max_length=16, blank=True, null=True)
    accession_number = models.TextField(blank=True, null=True)
    accession_hashed = models.BooleanField(default=False)
    study_description = models.TextField(blank=True, null=True)
    physician_of_record = models.TextField(blank=True, null=True)
    name_of_physician_reading_study = models.TextField(blank=True, null=True)
    # Possibly need a few sequences linked to this table...
    # Next three don't belong in this table, but they don't belong anywhere in a RDSR!
    performing_physician_name = models.TextField(blank=True, null=True)
    operator_name = models.TextField(blank=True, null=True)
    modality_type = models.CharField(max_length=16, blank=True, null=True)
    procedure_code_value = models.TextField(blank=True, null=True)
    procedure_code_meaning = models.TextField(blank=True, null=True)
    requested_procedure_code_value = models.TextField(blank=True, null=True)
    requested_procedure_code_meaning = models.TextField(blank=True, null=True)
    # Series and content to distinguish between multiple cumulative RDSRs
    series_instance_uid = models.TextField(blank=True, null=True)
    series_time = models.TimeField(blank=True, null=True)
    content_time = models.TimeField(blank=True, null=True)

    def __unicode__(self):
        return self.study_instance_uid


class ObjectUIDsProcessed(models.Model):
    """Table to hold the SOP Instance UIDs of the objects that have been processed against this study to enable
    duplicate sorting.

    """
    general_study_module_attributes = models.ForeignKey(GeneralStudyModuleAttr)
    sop_instance_uid = models.TextField(blank=True, null=True)


class ProjectionXRayRadiationDose(models.Model):  # TID 10001
    """Projection X-Ray Radiation Dose template TID 10001

    From DICOM Part 16:
        This template defines a container (the root) with subsidiary content items, each of which represents a
        single projection X-Ray irradiation event entry or plane-specific dose accumulations. There is a defined
        recording observer (the system or person responsible for recording the log, generally the system). A
        Biplane irradiation event will be recorded as two individual events, one for each plane. Accumulated
        values will be kept separate for each plane.

    """
    general_study_module_attributes = models.ForeignKey(GeneralStudyModuleAttr)
    procedure_reported = models.ForeignKey(
        ContextID, blank=True, null=True, related_name='tid10001_procedure')
    has_intent = models.ForeignKey(
        ContextID, blank=True, null=True, related_name='tid10001_intent')
    acquisition_device_type_cid = models.ForeignKey(ContextID, blank=True, null=True, related_name='tid10001_type')
    scope_of_accumulation = models.ForeignKey(
        ContextID, blank=True, null=True, related_name='tid10001_scope')
    xray_detector_data_available = models.ForeignKey(
        ContextID, blank=True, null=True, related_name='tid10001_detector')
    xray_source_data_available = models.ForeignKey(
        ContextID, blank=True, null=True, related_name='tid10001_source')
    xray_mechanical_data_available = models.ForeignKey(
        ContextID, blank=True, null=True, related_name='tid10001_mech')
    comment = models.TextField(blank=True, null=True)
    # might need to be a table on its own as is 1-n, even though it should only list the primary source...
    source_of_dose_information = models.ForeignKey(
        ContextID, blank=True, null=True, related_name='tid10001_infosource')


class AccumXRayDose(models.Model):  # TID 10002
    """Accumulated X-Ray Dose TID 10002

    From DICOM Part 16:
        This general template provides detailed information on projection X-Ray dose value accumulations over
        several irradiation events from the same equipment (typically a study or a performed procedure step).

    """
    projection_xray_radiation_dose = models.ForeignKey(ProjectionXRayRadiationDose)
    acquisition_plane = models.ForeignKey(ContextID, blank=True, null=True)


class Calibration(models.Model):
    """Table to hold the calibration information

    + Container in TID 10002 Accumulated X-ray dose

    """
    accumulated_xray_dose = models.ForeignKey(AccumXRayDose)
    dose_measurement_device = models.ForeignKey(ContextID, blank=True, null=True)
    calibration_date = models.DateTimeField(blank=True, null=True)
    calibration_factor = models.DecimalField(max_digits=16, decimal_places=8, blank=True, null=True)
    calibration_uncertainty = models.DecimalField(max_digits=16, decimal_places=8, blank=True, null=True)
    calibration_responsible_party = models.TextField(blank=True, null=True)


class IrradEventXRayData(models.Model):  # TID 10003
    """Irradiation Event X-Ray Data TID 10003

    From DICOM part 16:
        This template conveys the dose and equipment parameters of a single irradiation event.

    """
    projection_xray_radiation_dose = models.ForeignKey(ProjectionXRayRadiationDose)
    acquisition_plane = models.ForeignKey(
        ContextID, blank=True, null=True, related_name='tid10003_plane')  # CID 10003
    irradiation_event_uid = models.TextField(blank=True, null=True)
    irradiation_event_label = models.TextField(blank=True, null=True)
    label_type = models.ForeignKey(
        ContextID, blank=True, null=True, related_name='tid10003_labeltype')  # CID 10022
    date_time_started = models.DateTimeField(blank=True, null=True)
    irradiation_event_type = models.ForeignKey(
        ContextID, blank=True, null=True, related_name='tid10003_eventtype')  # CID 10002
    acquisition_protocol = models.TextField(blank=True, null=True)
    anatomical_structure = models.ForeignKey(
        ContextID, blank=True, null=True, related_name='tid10003_anatomy')  # CID 4009
    laterality = models.ForeignKey(
        ContextID, blank=True, null=True, related_name='tid10003_laterality')  # CID 244
    image_view = models.ForeignKey(
        ContextID, blank=True, null=True, related_name='tid10003_view'
    )  # CID 4010 "DX View" or CID 4014 "View for Mammography"
    # Lines below are incorrect, but exist in current databases. Replace with lines below them:
    projection_eponymous_name = models.CharField(max_length=16, blank=True, null=True)  # Added null to originals
    patient_table_relationship = models.CharField(max_length=16, blank=True, null=True)
    patient_orientation = models.CharField(max_length=16, blank=True, null=True)
    patient_orientation_modifier = models.CharField(max_length=16, blank=True, null=True)
    # TODO: Projection Eponymous Name should be in ImageViewModifier, not here :-(
    projection_eponymous_name_cid = models.ForeignKey(
        ContextID, blank=True, null=True, related_name='tid10003_pojectioneponymous')  # CID 4012
    patient_table_relationship_cid = models.ForeignKey(
        ContextID, blank=True, null=True, related_name='tid10003_pttablerel')  # CID 21
    patient_orientation_cid = models.ForeignKey(
        ContextID, blank=True, null=True, related_name='tid10003_ptorientation')  # CID 19
    patient_orientation_modifier_cid = models.ForeignKey(
        ContextID, blank=True, null=True, related_name='tid10003_ptorientationmod')  # CID 20
    target_region = models.ForeignKey(
        ContextID, blank=True, null=True, related_name="tid10003_region")  # CID 4031
    dose_area_product = models.DecimalField(max_digits=16, decimal_places=10, blank=True, null=True)
    half_value_layer = models.DecimalField(max_digits=16, decimal_places=8, blank=True, null=True)
    patient_equivalent_thickness = models.DecimalField(max_digits=16, decimal_places=8, blank=True, null=True)
    entrance_exposure_at_rp = models.DecimalField(max_digits=16, decimal_places=8, blank=True, null=True)
    reference_point_definition_text = models.TextField(blank=True, null=True) # in other models the code version is _code
    reference_point_definition = models.ForeignKey(
        ContextID, blank=True, null=True, related_name='tid10003_rpdefinition')  # CID 10025
    # Another char field that should be a cid
    breast_composition = models.CharField(max_length=16, blank=True, null=True)  # TID 4007, CID 6000
    breast_composition_cid = models.ForeignKey(
        ContextID, blank=True, null=True, related_name='tid10003_breastcomposition')  # CID 6000/6001
    percent_fibroglandular_tissue = models.DecimalField(max_digits=16, decimal_places=8, blank=True, null=True)  # TID 4007
    comment = models.TextField(blank=True, null=True)

    def __unicode__(self):
        return self.irradiation_event_uid

    def convert_gym2_to_cgycm2(self):
        try:
            return 1000000 * self.dose_area_product
        except TypeError:
            return None


class ImageViewModifier(models.Model):  # EV 111032
    """Table to hold image view modifiers for the irradiation event x-ray data table

    From DICOM Part 16 Annex D DICOM controlled Terminology Definitions
        + Code Value 111032
        + Code Meaning Image View Modifier
        + Code Definition Modifier for image view
    """
    irradiation_event_xray_data = models.ForeignKey(IrradEventXRayData)
    image_view_modifier = models.ForeignKey(
        ContextID, blank=True, null=True
    )  # CID 4011 "DX View Modifier" or CID 4015 "View Modifier for Mammography"
    # TODO: Add Projection Eponymous Name


class IrradEventXRayDetectorData(models.Model):  # TID 10003a
    """Irradiation Event X-Ray Detector Data TID 10003a

    From DICOM Part 16 Correction Proposal CP-1077:
        This template contains data which is expected to be available to the X-ray detector or plate reader component of
        the equipment.
    """
    irradiation_event_xray_data = models.ForeignKey(IrradEventXRayData)
    exposure_index = models.DecimalField(max_digits=16, decimal_places=8, blank=True, null=True)
    target_exposure_index = models.DecimalField(max_digits=16, decimal_places=8, blank=True, null=True)
    deviation_index = models.DecimalField(max_digits=16, decimal_places=8, blank=True, null=True)
    # New fields added to record the non-IEC exposure index from CR/DX image headers
    relative_xray_exposure = models.DecimalField(max_digits=16, decimal_places=8, blank=True, null=True)
    relative_exposure_unit = models.CharField(max_length=16, blank=True, null=True)
    sensitivity = models.DecimalField(max_digits=16, decimal_places=8, blank=True, null=True)


class IrradEventXRaySourceData(models.Model):  # TID 10003b
    """Irradiation Event X-Ray Source Data TID 10003b

    From DICOM Part 16 Correction Proposal CP-1077:
        This template contains data which is expected to be available to the X-ray source component of the equipment.

    Additional to the template:
        * ii_field_size
        * exposure_control_mode
        * grid information over and above grid type
    """
    irradiation_event_xray_data = models.ForeignKey(IrradEventXRayData)
    dose_rp = models.DecimalField(max_digits=16, decimal_places=12, blank=True, null=True)
    reference_point_definition = models.TextField(blank=True, null=True)
    reference_point_definition_code = models.ForeignKey(
        ContextID, blank=True, null=True, related_name='tid10003b_rpdefinition')  # CID 10025
    average_glandular_dose = models.DecimalField(max_digits=16, decimal_places=8, blank=True, null=True)
    fluoro_mode = models.ForeignKey(
        ContextID, blank=True, null=True, related_name='tid10003b_fluoromode')  # CID 10004
    pulse_rate = models.DecimalField(max_digits=16, decimal_places=8, blank=True, null=True)
    number_of_pulses = models.DecimalField(max_digits=16, decimal_places=2, blank=True, null=True)
    # derivation should be a cid - has never been used in extractor, but was non null=True so will exist in database :-(
    derivation = models.CharField(max_length=16, blank=True, null=True)
    derivation_cid = models.ForeignKey(
        ContextID, blank=True, null=True, related_name='tid10003b_derivation')  # R-10260, "Estimated"
    irradiation_duration = models.DecimalField(max_digits=16, decimal_places=8, blank=True, null=True)
    average_xray_tube_current = models.DecimalField(max_digits=16, decimal_places=8, blank=True, null=True)
    exposure_time = models.DecimalField(max_digits=16, decimal_places=2, blank=True, null=True)
    focal_spot_size = models.DecimalField(max_digits=16, decimal_places=8, blank=True, null=True)
    anode_target_material = models.ForeignKey(
        ContextID, blank=True, null=True, related_name='tid10003b_anodetarget')  # CID 10016
    collimated_field_area = models.DecimalField(max_digits=16, decimal_places=8, blank=True, null=True)
    collimated_field_height = models.DecimalField(max_digits=16, decimal_places=8, blank=True, null=True)
    collimated_field_width = models.DecimalField(max_digits=16, decimal_places=8, blank=True, null=True)
    # not in DICOM standard - 'image intensifier' field size and exposure control mode
    ii_field_size = models.IntegerField(blank=True, null=True)
    exposure_control_mode = models.CharField(max_length=16, blank=True, null=True)
    grid_absorbing_material = models.TextField(blank=True, null=True)
    grid_spacing_material = models.TextField(blank=True, null=True)
    grid_thickness = models.DecimalField(max_digits=16, decimal_places=6, blank=True, null=True)
    grid_pitch = models.DecimalField(max_digits=16, decimal_places=6, blank=True, null=True)
    grid_aspect_ratio = models.TextField(blank=True, null=True)
    grid_period = models.DecimalField(max_digits=16, decimal_places=6, blank=True, null=True)
    grid_focal_distance = models.DecimalField(max_digits=16, decimal_places=6, blank=True, null=True)

    def convert_gy_to_mgy(self):
        """Converts Gy to mGy for display in web interface
        """
        if self.dose_rp:
            return 1000*self.dose_rp


class XrayGrid(models.Model):
    """Content ID 10017 X-Ray Grid

    From DICOM Part 16
    """
    irradiation_event_xray_source_data = models.ForeignKey(IrradEventXRaySourceData)
    xray_grid = models.ForeignKey(ContextID, blank=True, null=True)  # CID 10017


class PulseWidth(models.Model):  # EV 113793
    """In TID 10003b. Code value 113793 (ms)
    """
    irradiation_event_xray_source_data = models.ForeignKey(IrradEventXRaySourceData)
    pulse_width = models.DecimalField(max_digits=16, decimal_places=8, blank=True, null=True)


class Kvp(models.Model):  # EV 113733
    """In TID 10003b. Code value 113733 (kV)
    """
    irradiation_event_xray_source_data = models.ForeignKey(IrradEventXRaySourceData)
    kvp = models.DecimalField(max_digits=16, decimal_places=8, blank=True, null=True)


class XrayTubeCurrent(models.Model):  # EV 113734
    """In TID 10003b. Code value 113734 (mA)
    """
    irradiation_event_xray_source_data = models.ForeignKey(IrradEventXRaySourceData)
    xray_tube_current = models.DecimalField(max_digits=16, decimal_places=8, blank=True, null=True)


class Exposure(models.Model):  # EV 113736
    """In TID 10003b. Code value 113736 (uAs)
    """
    irradiation_event_xray_source_data = models.ForeignKey(IrradEventXRaySourceData)
    exposure = models.DecimalField(max_digits=16, decimal_places=2, blank=True, null=True)

    def convert_uAs_to_mAs(self):
        """Converts uAs to mAs for display in web interface
        """
        from decimal import Decimal
        from numbers import Number
        if isinstance(self.exposure, Number):
            return self.exposure / Decimal(1000.)


class XrayFilters(models.Model):  # EV 113771
    """Container in TID 10003b. Code value 113771
    """
    irradiation_event_xray_source_data = models.ForeignKey(IrradEventXRaySourceData)
    xray_filter_type = models.ForeignKey(
        ContextID, blank=True, null=True, related_name='xrayfilters_type')  # CID 10007
    xray_filter_material = models.ForeignKey(
        ContextID, blank=True, null=True, related_name='xrayfilters_material')  # CID 10006
    xray_filter_thickness_minimum = models.DecimalField(max_digits=16, decimal_places=8, blank=True, null=True)
    xray_filter_thickness_maximum = models.DecimalField(max_digits=16, decimal_places=8, blank=True, null=True)


class IrradEventXRayMechanicalData(models.Model):  # TID 10003c
    """Irradiation Event X-Ray Mechanical Data TID 10003c

    From DICOM Part 16 Correction Proposal CP-1077:
        This template contains data which is expected to be available to the gantry or mechanical component of the
        equipment.

    Additional to the template:
        * compression_force
        * magnification_factor
    """
    irradiation_event_xray_data = models.ForeignKey(IrradEventXRayData)
    crdr_mechanical_configuration = models.ForeignKey(ContextID, blank=True, null=True)
    positioner_primary_angle = models.DecimalField(max_digits=16, decimal_places=8, blank=True, null=True)
    positioner_secondary_angle = models.DecimalField(max_digits=16, decimal_places=8, blank=True, null=True)
    positioner_primary_end_angle = models.DecimalField(max_digits=16, decimal_places=8, blank=True, null=True)
    positioner_secondary_end_angle = models.DecimalField(max_digits=16, decimal_places=8, blank=True, null=True)
    column_angulation = models.DecimalField(max_digits=16, decimal_places=8, blank=True, null=True)
    table_head_tilt_angle = models.DecimalField(max_digits=16, decimal_places=8, blank=True, null=True)
    table_horizontal_rotation_angle = models.DecimalField(max_digits=16, decimal_places=8, blank=True, null=True)
    table_cradle_tilt_angle = models.DecimalField(max_digits=16, decimal_places=8, blank=True, null=True)
    compression_thickness = models.DecimalField(max_digits=16, decimal_places=8, blank=True, null=True)
    # not in DICOM standard - compression force in N
    compression_force = models.DecimalField(max_digits=16, decimal_places=8, blank=True, null=True)
    magnification_factor = models.DecimalField(max_digits=16, decimal_places=8, blank=True, null=True)


class DoseRelatedDistanceMeasurements(models.Model):  # CID 10008
    """Dose Related Distance Measurements Context ID 10008

    Called from TID 10003c
    """
    irradiation_event_xray_mechanical_data = models.ForeignKey(IrradEventXRayMechanicalData)
    distance_source_to_isocenter = models.DecimalField(max_digits=16, decimal_places=8, blank=True, null=True)
    distance_source_to_reference_point = models.DecimalField(max_digits=16, decimal_places=8, blank=True, null=True)
    distance_source_to_detector = models.DecimalField(max_digits=16, decimal_places=8, blank=True, null=True)
    table_longitudinal_position = models.DecimalField(max_digits=16, decimal_places=8, blank=True, null=True)
    table_lateral_position = models.DecimalField(max_digits=16, decimal_places=8, blank=True, null=True)
    table_height_position = models.DecimalField(max_digits=16, decimal_places=8, blank=True, null=True)
    distance_source_to_table_plane = models.DecimalField(max_digits=16, decimal_places=8, blank=True, null=True)
    table_longitudinal_end_position = models.DecimalField(max_digits=16, decimal_places=8, blank=True, null=True)
    table_lateral_end_position = models.DecimalField(max_digits=16, decimal_places=8, blank=True, null=True)
    table_height_end_position = models.DecimalField(max_digits=16, decimal_places=8, blank=True, null=True)
    # not in DICOM standard - distance source to entrance surface distance in mm
    distance_source_to_entrance_surface = models.DecimalField(max_digits=16, decimal_places=8, blank=True, null=True)
    radiological_thickness = models.DecimalField(max_digits=16, decimal_places=8, blank=True, null=True)


class AccumProjXRayDose(models.Model):  # TID 10004
    """Accumulated Fluoroscopy and Acquisition Projection X-Ray Dose TID 10004

    From DICOM Part 16:
        This general template provides detailed information on projection X-Ray dose value accumulations over
        several irradiation events from the same equipment (typically a study or a performed procedure step).

    """
    accumulated_xray_dose = models.ForeignKey(AccumXRayDose)
    fluoro_dose_area_product_total = models.DecimalField(max_digits=16, decimal_places=12, blank=True, null=True)
    fluoro_dose_rp_total = models.DecimalField(max_digits=16, decimal_places=12, blank=True, null=True)
    total_fluoro_time = models.DecimalField(max_digits=7, decimal_places=2, blank=True, null=True)
    acquisition_dose_area_product_total = models.DecimalField(max_digits=16, decimal_places=12, blank=True, null=True)
    acquisition_dose_rp_total = models.DecimalField(max_digits=16, decimal_places=12, blank=True, null=True)
    total_acquisition_time = models.DecimalField(max_digits=16, decimal_places=8, blank=True, null=True)
    # The following fields should not be in this table, and are duplicated in the
    # AccumCassetteBsdProjRadiogDose and AccumIntegratedProjRadiogDose
    # tables below.
    # TODO: Ensure rdsr.py and dx.py use the other table and do not populate this one any further.
    dose_area_product_total = models.DecimalField(max_digits=16, decimal_places=12, blank=True, null=True)
    dose_rp_total = models.DecimalField(max_digits=16, decimal_places=12, blank=True, null=True)
    total_number_of_radiographic_frames  = models.DecimalField(max_digits=6, decimal_places=0, blank=True, null=True)
    reference_point_definition = models.TextField(blank=True, null=True)
    reference_point_definition_code = models.ForeignKey(ContextID, blank=True, null=True)

    def fluoro_gym2_to_cgycm2(self):
        """Converts fluoroscopy DAP total from Gy.m2 to cGy.cm2 for display in web interface
        """
        if self.fluoro_dose_area_product_total:
            return 1000000*self.fluoro_dose_area_product_total

    def acq_gym2_to_cgycm2(self):
        """Converts acquisition DAP total from Gy.m2 to cGy.cm2 for display in web interface
        """
        if self.acquisition_dose_area_product_total:
            return 1000000*self.acquisition_dose_area_product_total


class AccumMammographyXRayDose(models.Model):  # TID 10005
    """Accumulated Mammography X-Ray Dose TID 10005

    From DICOM Part 16:
        This modality specific template provides detailed information on mammography X-Ray dose value
        accumulations over several irradiation events from the same equipment (typically a study or a performed
        procedure step).
    """
    accumulated_xray_dose = models.ForeignKey(AccumXRayDose)
    accumulated_average_glandular_dose = models.DecimalField(max_digits=8, decimal_places=4, blank=True, null=True)
    laterality = models.ForeignKey(ContextID, blank=True, null=True)


class AccumCassetteBsdProjRadiogDose(models.Model):  # TID 10006
    """Accumulated Cassette-based Projection Radiography Dose TID 10006

    From DICOM Part 16 Correction Proposal CP-1077:
        This template provides information on Projection Radiography dose values accumulated on Cassette-
        based systems over one or more irradiation events (typically a study or a performed procedure step) from
        the same equipment.
    """
    accumulated_xray_dose = models.ForeignKey(AccumXRayDose)
    detector_type = models.ForeignKey(ContextID, blank=True, null=True)
    total_number_of_radiographic_frames = models.DecimalField(max_digits=6, decimal_places=0, blank=True, null=True)


class AccumIntegratedProjRadiogDose(models.Model):  # TID 10007
    """Accumulated Integrated Projection Radiography Dose TID 10007

    From DICOM Part 16 Correction Proposal CP-1077:
        This template provides information on Projection Radiography dose values accumulated on Integrated
        systems over one or more irradiation events (typically a study or a performed procedure step) from the
        same equipment.
    """
    accumulated_xray_dose = models.ForeignKey(AccumXRayDose)
    dose_area_product_total = models.DecimalField(max_digits=16, decimal_places=12, blank=True, null=True)
    dose_rp_total = models.DecimalField(max_digits=16, decimal_places=12, blank=True, null=True)
    total_number_of_radiographic_frames = models.DecimalField(max_digits=6, decimal_places=0, blank=True, null=True)
    reference_point_definition_code = models.ForeignKey(ContextID, blank=True, null=True)
    reference_point_definition = models.TextField(blank=True, null=True)

    def convert_gym2_to_cgycm2(self):
        """Converts Gy.m2 to cGy.cm2 for display in web interface
        """
        if self.dose_area_product_total:
            return 1000000*self.dose_area_product_total


class PatientModuleAttr(models.Model):  # C.7.1.1
    """Patient Module C.7.1.1

    From DICOM Part 3: Information Object Definitions Table C.7-1:
        Specifies the Attributes of the Patient that describe and identify the Patient who is
        the subject of a diagnostic Study. This Module contains Attributes of the patient that are needed
        for diagnostic interpretation of the Image and are common for all studies performed on the
        patient. It contains Attributes that are also included in the Patient Modules in Section C.2.
    """
    general_study_module_attributes = models.ForeignKey(GeneralStudyModuleAttr)
    patient_name = models.TextField(blank=True, null=True)
    name_hashed = models.BooleanField(default=False)
    patient_id = models.TextField(blank=True, null=True)
    id_hashed = models.BooleanField(default=False)
    patient_birth_date = models.DateField(blank=True, null=True)
    patient_sex = models.CharField(max_length=2, blank=True, null=True)
    other_patient_ids = models.TextField(blank=True, null=True)
    not_patient_indicator = models.TextField(blank=True, null=True)


class PatientStudyModuleAttr(models.Model):  # C.7.2.2
    """Patient Study Module C.7.2.2

    From DICOM Part 3: Information Object Definitions Table C.7-4a:
        Defines Attributes that provide information about the Patient at the time the Study
        started.
    """
    general_study_module_attributes = models.ForeignKey(GeneralStudyModuleAttr)
    admitting_diagnosis_description = models.TextField(blank=True, null=True)
    admitting_diagnosis_code_sequence = models.TextField(blank=True, null=True)
    patient_age = models.CharField(max_length=4, blank=True, null=True)
    patient_age_decimal = models.DecimalField(max_digits=7, decimal_places=3, blank=True, null=True)
    patient_size = models.DecimalField(max_digits=16, decimal_places=8, blank=True, null=True)
    patient_weight = models.DecimalField(max_digits=16, decimal_places=8, blank=True, null=True)
    # TODO: Add patient size code sequence


class GeneralEquipmentModuleAttr(models.Model):  # C.7.5.1
    """General Equipment Module C.7.5.1

    From DICOM Part 3: Information Object Definitions Table C.7-8:
        Specifies the Attributes that identify and describe the piece of equipment that
        produced a Series of Composite Instances.
    """
    general_study_module_attributes = models.ForeignKey(GeneralStudyModuleAttr)
    manufacturer = models.TextField(blank=True, null=True)
    institution_name = models.TextField(blank=True, null=True)
    institution_address = models.TextField(blank=True, null=True)
    station_name = models.CharField(max_length=32, blank=True, null=True)
    institutional_department_name = models.TextField(blank=True, null=True)
    manufacturer_model_name = models.TextField(blank=True, null=True)
    device_serial_number = models.TextField(blank=True, null=True)
    software_versions = models.TextField(blank=True, null=True)
    gantry_id = models.TextField(blank=True, null=True)
    spatial_resolution = models.DecimalField(max_digits=8, decimal_places=4, blank=True, null=True)
    date_of_last_calibration = models.DateTimeField(blank=True, null=True)
    time_of_last_calibration = models.DateTimeField(blank=True, null=True)
    unique_equipment_name = models.ForeignKey(UniqueEquipmentNames, null=True)

    def __unicode__(self):
        return self.station_name


# CT

class CtRadiationDose(models.Model):  # TID 10011
    """CT Radiation Dose TID 10011

    From DICOM Part 16:
        This template defines a container (the root) with subsidiary content items, each of which corresponds to a
        single CT X-Ray irradiation event entry. There is a defined recording observer (the system or person
        responsible for recording the log, generally the system). Accumulated values shall be kept for a whole
        Study or at least a part of a Study, if the Study is divided in the workflow of the examination, or a
        performed procedure step. Multiple CT Radiation Dose objects may be created for one Study.
    """
    general_study_module_attributes = models.ForeignKey(GeneralStudyModuleAttr)
    procedure_reported = models.ForeignKey(
        ContextID, blank=True, null=True, related_name='tid10011_procedure')
    has_intent = models.ForeignKey(
        ContextID, blank=True, null=True, related_name='tid10011_intent')  # CID 3629
    start_of_xray_irradiation = models.DateTimeField(blank=True, null=True)
    end_of_xray_irradiation = models.DateTimeField(blank=True, null=True)
    scope_of_accumulation = models.ForeignKey(
        ContextID, blank=True, null=True, related_name='tid10011_scope')  # CID 10000
    uid_type = models.ForeignKey(
        ContextID, blank=True, null=True, related_name='tid1011_uid')  # CID 10001
    comment = models.TextField(blank=True, null=True)
    # does need to be a table on its own as is 1-n
    source_of_dose_information = models.ForeignKey(
        ContextID, blank=True, null=True, related_name='tid10011_source')


class SourceOfCTDoseInformation(models.Model):  # CID 10021
    """Source of CT Dose Information
    """
    # TODO: populate this table when extracting and move existing data. Task #164
    ct_radiation_dose = models.ForeignKey(CtRadiationDose)
    source_of_dose_information = models.ForeignKey(
        ContextID, blank=True, null=True)  # CID 10021


class CtAccumulatedDoseData(models.Model):  # TID 10012
    """CT Accumulated Dose Data

    From DICOM Part 16:
        This general template provides detailed information on CT X-Ray dose value accumulations over several
        irradiation events from the same equipment and over the scope of accumulation specified for the report
        (typically a Study or a Performed Procedure Step).
    """
    ct_radiation_dose = models.ForeignKey(CtRadiationDose)
    total_number_of_irradiation_events = models.DecimalField(max_digits=16, decimal_places=0, blank=True, null=True)
    ct_dose_length_product_total = models.DecimalField(max_digits=16, decimal_places=8, blank=True, null=True)
    ct_effective_dose_total = models.DecimalField(max_digits=16, decimal_places=8, blank=True, null=True)
    reference_authority_code = models.ForeignKey(
        ContextID, blank=True, null=True, related_name='tid10012_authority')  # CID 10015 (ICRP60/103)
    reference_authority_text = models.TextField(blank=True, null=True)
    measurement_method = models.ForeignKey(
        ContextID, blank=True, null=True, related_name='tid10012_method')  # CID 10011
    patient_model = models.TextField(blank=True, null=True)
    effective_dose_phantom_type = models.TextField(blank=True, null=True)
    dosimeter_type = models.TextField(blank=True, null=True)
    comment = models.TextField(blank=True, null=True)


class CtIrradiationEventData(models.Model):  # TID 10013
    """CT Irradiation Event Data TID 10013

    From DICOM Part 16:
        This template conveys the dose and equipment parameters of a single irradiation event.

    Additional to the template:
        + date_time_started
        + series_description
    """
    ct_radiation_dose = models.ForeignKey(CtRadiationDose)
    acquisition_protocol = models.TextField(blank=True, null=True)
    target_region = models.ForeignKey(
        ContextID, blank=True, null=True, related_name='tid10013_region')  # CID 4030
    ct_acquisition_type = models.ForeignKey(
        ContextID, blank=True, null=True, related_name='tid10013_type')  # CID 10013
    procedure_context = models.ForeignKey(
        ContextID, blank=True, null=True, related_name='tid10013_context')  # CID 10014
    irradiation_event_uid = models.TextField(blank=True, null=True)
    #  TODO: Add extraction of the label and label type (Series, acquisition, instance number) Issue #167
    irradiation_event_label = models.TextField(blank=True, null=True)
    label_type = models.ForeignKey(
        ContextID, blank=True, null=True, related_name='tid10013_labeltype')  # CID 10022
    exposure_time = models.DecimalField(max_digits=16, decimal_places=8, blank=True, null=True)
    nominal_single_collimation_width = models.DecimalField(max_digits=16, decimal_places=8, blank=True, null=True)
    nominal_total_collimation_width = models.DecimalField(max_digits=16, decimal_places=8, blank=True, null=True)
    pitch_factor = models.DecimalField(max_digits=16, decimal_places=8, blank=True, null=True)
    number_of_xray_sources = models.DecimalField(max_digits=8, decimal_places=0, blank=True, null=True)
    mean_ctdivol = models.DecimalField(max_digits=16, decimal_places=8, blank=True, null=True)
    ctdiw_phantom_type = models.ForeignKey(
        ContextID, blank=True, null=True, related_name='tid10013_phantom')  # CID 4052
    ctdifreeair_calculation_factor = models.DecimalField(max_digits=16, decimal_places=8, blank=True, null=True)
    mean_ctdifreeair = models.DecimalField(max_digits=16, decimal_places=8, blank=True, null=True)
    dlp = models.DecimalField(max_digits=16, decimal_places=8, blank=True, null=True)
    effective_dose = models.DecimalField(max_digits=16, decimal_places=8, blank=True, null=True)
    measurement_method = models.ForeignKey(
        ContextID, blank=True, null=True, related_name='tid10013_method')  # CID 10011
    effective_dose_conversion_factor = models.DecimalField(max_digits=16, decimal_places=8, blank=True, null=True)
    xray_modulation_type = models.TextField(blank=True, null=True)
    comment = models.TextField(blank=True, null=True)
    # Not in DICOM standard:
    date_time_started = models.DateTimeField(blank=True, null=True)
    series_description = models.TextField(blank=True, null=True)


class CtReconstructionAlgorithm(models.Model):
    """Container in TID 10013 to hold CT reconstruction methods
    """
    # TODO: Add this to the rdsr extraction routines. Issue #166
    ct_irradiation_event_data = models.ForeignKey(CtIrradiationEventData)
    reconstruction_algorithm = models.ForeignKey(ContextID, blank=True, null=True)  # CID 10033


class CtXRaySourceParameters(models.Model):
    """Container in TID 10013 to hold CT x-ray source parameters
    """
    ct_irradiation_event_data = models.ForeignKey(CtIrradiationEventData)
    identification_of_the_xray_source = models.TextField(blank=True, null=True)
    kvp = models.DecimalField(max_digits=16, decimal_places=8, blank=True, null=True)
    maximum_xray_tube_current = models.DecimalField(max_digits=16, decimal_places=8, blank=True, null=True)
    xray_tube_current = models.DecimalField(max_digits=16, decimal_places=8, blank=True, null=True)
    exposure_time_per_rotation = models.DecimalField(max_digits=16, decimal_places=8, blank=True, null=True)
    xray_filter_aluminum_equivalent = models.DecimalField(max_digits=16, decimal_places=8, blank=True, null=True)


class ScanningLength(models.Model):  # TID 10014
    """Scanning Length TID 10014

    From DICOM Part 16:
        No description
    """
    ct_irradiation_event_data = models.ForeignKey(CtIrradiationEventData)
    scanning_length = models.DecimalField(max_digits=16, decimal_places=8, blank=True, null=True)
    length_of_reconstructable_volume = models.DecimalField(max_digits=16, decimal_places=8, blank=True, null=True)
    exposed_range = models.DecimalField(max_digits=16, decimal_places=8, blank=True, null=True)
    top_z_location_of_reconstructable_volume = models.DecimalField(
        max_digits=16, decimal_places=8, blank=True, null=True)
    bottom_z_location_of_reconstructable_volume = models.DecimalField(
        max_digits=16, decimal_places=8, blank=True, null=True)
    top_z_location_of_scanning_length = models.DecimalField(max_digits=16, decimal_places=8, blank=True, null=True)
    bottom_z_location_of_scanning_length = models.DecimalField(max_digits=16, decimal_places=8, blank=True, null=True)
    frame_of_reference_uid = models.TextField(blank=True, null=True)


class SizeSpecificDoseEstimation(models.Model):
    """Container in TID 10013 to hold size specific dose estimation details
    """
    # TODO: Add this to the rdsr extraction routines. Issue #168
    ct_irradiation_event_data = models.ForeignKey(CtIrradiationEventData)
    measurement_method = models.ForeignKey(ContextID, blank=True, null=True, related_name='ssde_method')  # CID 10023
    measured_lateral_dimension = models.DecimalField(max_digits=16, decimal_places=8, blank=True, null=True)
    measured_ap_dimension = models.DecimalField(max_digits=16, decimal_places=8, blank=True, null=True)
    derived_effective_diameter = models.DecimalField(max_digits=16, decimal_places=8, blank=True, null=True)
    water_equivalent_diameter = models.DecimalField(max_digits=16, decimal_places=8, blank=True, null=True)
    water_equivalent_diameter_method = models.ForeignKey(
        ContextID, blank=True, null=True, related_name='ssde_wed_method')  # CID 10024
    wed_estimate_location_z = models.DecimalField(max_digits=16, decimal_places=8, blank=True, null=True)


class WEDSeriesOrInstances(models.Model):
    """From TID 10013 Series or Instance used for Water Equivalent Diameter estimation
    """
    size_specific_dose_estimation = models.ForeignKey(SizeSpecificDoseEstimation)
    wed_series_or_instance = models.TextField(blank=True, null=True)  # referenced UID


class CtDoseCheckDetails(models.Model):  # TID 10015
    """CT Dose Check Details TID 10015

    From DICOM Part 16:
        This template records details related to the use of the NEMA Dose Check Standard (NEMA XR-25-2010).
    """
    ct_irradiation_event_data = models.ForeignKey(CtIrradiationEventData)
    dlp_alert_value_configured = models.NullBooleanField()
    ctdivol_alert_value_configured = models.NullBooleanField()
    dlp_alert_value = models.DecimalField(max_digits=16, decimal_places=8, blank=True, null=True)
    ctdivol_alert_value = models.DecimalField(max_digits=16, decimal_places=8, blank=True, null=True)
    accumulated_dlp_forward_estimate = models.DecimalField(max_digits=16, decimal_places=8, blank=True, null=True)
    accumulated_ctdivol_forward_estimate = models.DecimalField(max_digits=16, decimal_places=8, blank=True, null=True)
    # alert_ added to allow two fields that are in different containers in std
    alert_reason_for_proceeding = models.TextField(blank=True, null=True)
    dlp_notification_value_configured = models.NullBooleanField()
    ctdivol_notification_value_configured = models.NullBooleanField()
    dlp_notification_value = models.DecimalField(max_digits=8, decimal_places=4, blank=True, null=True)
    ctdivol_notification_value = models.DecimalField(max_digits=8, decimal_places=4, blank=True, null=True)
    dlp_forward_estimate = models.DecimalField(max_digits=8, decimal_places=4, blank=True, null=True)
    ctdivol_forward_estimate = models.DecimalField(max_digits=8, decimal_places=4, blank=True, null=True)
    # notification_ added to allow two fields that are in different containers in std
    notification_reason_for_proceeding = models.TextField(blank=True, null=True)


# Models common to both

class ObserverContext(models.Model):  # TID 1002
    """Observer Context TID 1002

    From DICOM Part 16:
        The observer (person or device) that created the Content Items to which this context applies.
    """
    projection_xray_radiation_dose = models.ForeignKey(ProjectionXRayRadiationDose, blank=True, null=True)
    ct_radiation_dose = models.ForeignKey(CtRadiationDose, blank=True, null=True)
    observer_type = models.ForeignKey(
        ContextID, blank=True, null=True, related_name='tid1002_observertype')  # CID 270
    person_observer_name = models.TextField(blank=True, null=True)
    person_observer_organization_name = models.TextField(blank=True, null=True)
    person_observer_role_in_organization = models.ForeignKey(
        ContextID, blank=True, null=True, related_name='tid1002_ptroleorg')  # CID 7452
    person_observer_role_in_procedure = models.ForeignKey(
        ContextID, blank=True, null=True, related_name='tid1002_ptroleproc')  # CID 7453
    device_observer_uid = models.TextField(blank=True, null=True)
    device_observer_name = models.TextField(blank=True, null=True)
    device_observer_manufacturer = models.TextField(blank=True, null=True)
    device_observer_model_name = models.TextField(blank=True, null=True)
    device_observer_serial_number = models.TextField(blank=True, null=True)
    device_observer_physical_location_during_observation = models.TextField(blank=True, null=True)
    device_role_in_procedure = models.ForeignKey(
        ContextID, blank=True, null=True, related_name='tid1002_role')  # CID 7445

    def __unicode__(self):
        return self.device_observer_name


class DeviceParticipant(models.Model):  # TID 1021
    """Device Participant TID 1021

    From DICOM Part 16:
        This template describes a device participating in an activity as other than an observer or subject. E.g. for
        a dose report documenting an irradiating procedure, participants include the irradiating device.
    """
    accumulated_xray_dose = models.ForeignKey(AccumXRayDose, blank=True, null=True)
    irradiation_event_xray_detector_data = models.ForeignKey(IrradEventXRayDetectorData, blank=True, null=True)
    irradiation_event_xray_source_data = models.ForeignKey(IrradEventXRaySourceData, blank=True, null=True)
    ct_accumulated_dose_data = models.ForeignKey(CtAccumulatedDoseData, blank=True, null=True)
    ct_irradiation_event_data = models.ForeignKey(CtIrradiationEventData, blank=True, null=True)
    device_role_in_procedure = models.ForeignKey(ContextID, blank=True, null=True)
    device_name = models.TextField(blank=True, null=True)
    device_manufacturer = models.TextField(blank=True, null=True)
    device_model_name = models.TextField(blank=True, null=True)
    device_serial_number = models.TextField(blank=True, null=True)
    device_observer_uid = models.TextField(blank=True, null=True)


class PersonParticipant(models.Model):  # TID 1020
    """Person Participant TID 1020

    From DICOM Part 16:
        This template describes a person participating in an activity as other than an observer or subject. E.g. for
        a dose report documenting an irradiating procedure, participants include the person administering the
        irradiation and the person authorizing the irradiation.
    """
    projection_xray_radiation_dose = models.ForeignKey(ProjectionXRayRadiationDose, blank=True, null=True)
    ct_radiation_dose = models.ForeignKey(CtRadiationDose, blank=True, null=True)
    irradiation_event_xray_data = models.ForeignKey(IrradEventXRayData, blank=True, null=True)
    ct_accumulated_dose_data = models.ForeignKey(CtAccumulatedDoseData, blank=True, null=True)
    ct_irradiation_event_data = models.ForeignKey(CtIrradiationEventData, blank=True, null=True)
    ct_dose_check_details_alert = models.ForeignKey(
        CtDoseCheckDetails, blank=True, null=True, related_name='tid1020_alert')
    ct_dose_check_details_notification = models.ForeignKey(
        CtDoseCheckDetails, blank=True, null=True, related_name='tid1020_notification')
    person_name = models.TextField(blank=True, null=True)
    # CharField version is a mistake and shouldn't be used
    person_role_in_procedure = models.CharField(max_length=16, blank=True)
    person_role_in_procedure_cid = models.ForeignKey(
        ContextID, blank=True, null=True, related_name='tid1020_roleproc')
    person_id = models.TextField(blank=True, null=True)
    person_id_issuer = models.TextField(blank=True, null=True)
    organization_name = models.TextField(blank=True, null=True)
    # TextField version is a mistake and shouldn't be used
    person_role_in_organization = models.TextField(blank=True, null=True)
    person_role_in_organization_cid = models.ForeignKey(
        ContextID, blank=True, null=True, related_name='tid1020_roleorg')  # CID 7452

    def __unicode__(self):
        return self.person_name


from django.db.models.sql.aggregates import Aggregate as SQLAggregate

class MedianSQL(SQLAggregate):
    sql_function = 'Median'
    sql_template = '%(function)s(%(field)s)'
    is_ordinal = True


class Median(models.Aggregate):
    name = 'Median'
    sql = MedianSQL

    def add_to_query(self, query, alias, col, source, is_summary):
        aggregate = self.sql(col, **self.extra)
        query.aggregates[alias] = aggregate<|MERGE_RESOLUTION|>--- conflicted
+++ resolved
@@ -87,20 +87,19 @@
         return '/admin/skindosemapsettings/1/'
 
 
-<<<<<<< HEAD
 class HighDoseMetricAlertSettings(SingletonModel):
     alert_total_dap_rf = models.IntegerField(blank=True, null=True, default=20000, verbose_name="Alert level for total DAP from fluoroscopy examination (cGy.cm<sup>2</sup>)")
     alert_total_rp_dose_rf = models.FloatField(blank=True, null=True, default=2.0, verbose_name="Alert level for total dose at reference point from fluoroscopy examination (Gy)")
 
     def get_absolute_url(self):
         return '/admin/rfalertsettings/1/'
-=======
+
+
 class HomePageAdminSettings(SingletonModel):
     enable_workload_stats = models.BooleanField(default=False, verbose_name="Enable calculation and display of workload stats on home page?")
 
     def get_absolute_url(self):
         return '/admin/homepagesettings/1/'
->>>>>>> 828182a7
 
 
 class DicomDeleteSettings(SingletonModel):
