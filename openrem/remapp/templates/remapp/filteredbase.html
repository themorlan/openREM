{% extends "remapp/base.html" %}


    {% block headextras %}
    <!-- Bootstrap-datepicker CSS -->
    <!-- Bootstrap-datepicker JavaScript
    ================================================== -->
     <link rel="stylesheet" type="text/css" href="{{ STATIC_URL }}css/datepicker3.css">
    
    <script src="{{ STATIC_URL }}js/jquery-1.11.0.min.js"></script>
  
     <script src="{{ STATIC_URL }}js/bootstrap-datepicker.js"></script>
    {% block headscript %}
    {% endblock %}
    {% endblock %}


      {% block mainblock %}
      <div class="row">
        <div class="col-md-9">
          {% block col1 %}
          {% endblock %}
        </div>
        <div class="col-md-3">
          {% block col2 %}
          {% endblock %}
        </div>
<<<<<<< HEAD
=======
      </div>
      <div class="dx-plot">
        {% block plotdata %}
        {% endblock %}
>>>>>>> d8ef7e87
      </div>
    <div class="row">
        <div class="col-md-12">
            {% block plotdata %}
            {% endblock %}
        </div>
    </div>
      {% endblock %}


    {% block jsblock %}
    {% endblock %}<|MERGE_RESOLUTION|>--- conflicted
+++ resolved
@@ -25,20 +25,13 @@
           {% block col2 %}
           {% endblock %}
         </div>
-<<<<<<< HEAD
-=======
       </div>
-      <div class="dx-plot">
-        {% block plotdata %}
-        {% endblock %}
->>>>>>> d8ef7e87
-      </div>
-    <div class="row">
+      <div class="row">
         <div class="col-md-12">
             {% block plotdata %}
             {% endblock %}
         </div>
-    </div>
+      </div>
       {% endblock %}
 
 
