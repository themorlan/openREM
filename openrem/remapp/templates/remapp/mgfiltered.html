{% extends "remapp/filteredbase.html" %}

{% block navmg%}<li class="active">{% endblock %}

{% block toprow %}
      {% load pagination_tags %}    
      <p>
        There are {{ filter.count }} studies in this list.
      </p>
{% endblock %}



{% block col2 %}
  <div class="panel panel-info small">
  <div class="panel-heading">
      <h3 class="panel-title">Data export</h3>
  </div>
  <div class="panel-body">
    {% if admin.exportgroup %}
        <p><strong>Note:</strong> Apply the exam filter first to refine what is exported.</p>
    <p>
      <a href="/openrem/exportmgcsv1/0/0/?{{ request.GET.urlencode }}"
             class="btn btn-default btn-sm" role="button">Export to CSV&nbsp;</a>
          {% if admin.pidgroup %}
              <a href="/openrem/exportmgcsv1/1/0/?{{ request.GET.urlencode }}"
                 class="btn btn-default btn-sm" role="button">With names</a>
              <a href="/openrem/exportmgcsv1/0/1/?{{ request.GET.urlencode }}"
                 class="btn btn-default btn-sm" role="button">With ID</a>
              <a href="/openrem/exportmgcsv1/1/1/?{{ request.GET.urlencode }}"
                 class="btn btn-default btn-sm" role="button">With both</a>
    </p>
    <p>
          {% endif %}
          <a href="/openrem/exportmgnhsbsp/?{{ request.GET.urlencode }}"
             class="btn btn-default btn-sm" role="button">Export to CSV using the NHSBSP format</a>
    </p>

  {% else %}
    <p>
      No export permissions
    </p>
  {% endif %}


  </div>
  </div>


    {{ studyfilter }}

<<<<<<< HEAD
          <div class="panel panel-info small">
=======
    <form action="" method="get" class="form-horizontal" role="form">
          <div class="panel panel-info">
>>>>>>> b4114a9d
            <div class="panel-heading">
              <h3 class="panel-title">Exam filter</h3>
            </div>
            <div class="panel-body">
                <i>Date format yyyy-mm-dd</i>
                        {% for field in filter.form %}
                            <div class="form-group">
                                <div class="col-xs-4">
                                    <label>{{ field.label_tag }}</label>
                                </div>
                                <div class="col-xs-8">
                                  {{ field.errors }}
                                  {{ field }}
                                </div>
                            </div>
                        {% endfor %}
                    Caution: Ordering by AGD will duplicate bilateral studies in filtered list<br>
                    <input class="btn btn-default" type="submit" />
            </div>
            <div class="panel-heading">
                <h3 class="panel-title">Chart options</h3>
            </div>
            <div class="panel-body">
                <table>
                    {% csrf_token %}
                    {{ chartOptionsForm }}
                </table>
                <input class="btn btn-default" name="submit" type="submit" />
            </div>
          </div>
    </form>

<script>
$('.datepicker').datepicker({
    format: "yyyy-mm-dd",
    autoclose: true,
    todayHighlight: true
    });
</script>

{% endblock %}

{% block col1 %}

    {% autopaginate filter.qs 50 as filter_list %}
    {% paginate %}

    <table class="table table-bordered table-hover row-clickable small">
        <tr>
            <th>Institution</th>
            <th>
                <table>
                    <tr><td>Make</td></tr>
                    <tr><td>Model</td></tr>
                    <tr><td class="nowrap">Display name</td></tr>
                </table>
            </th>
            <th>Date</th>
            <th>
                <table>
                    <tr><td class="nowrap">Acquisition protocol</td></tr>
                    <tr><td class="nowrap">Accession number</td></tr>
                </table>
            </th>
            <th>Number of events</th>
            <th>Accumulated AGD (mGy)</th>
            {% if admin.admingroup %}
            <th>Delete?</th>
            {% endif %}
        </tr>
        {% for exam in filter_list %}
        <tr>
            <td>
                <a href="/openrem/mg/{{ exam.id }}/">
                    {{ exam.generalequipmentmoduleattr_set.get.institution_name }}
                </a>
            </td>
            <td>
                <a href="/openrem/mg/{{ exam.id }}/">
                    <table>
                        <tr><td class="nowrap">{{ exam.generalequipmentmoduleattr_set.get.manufacturer }}</td></tr>
                        <tr><td class="nowrap">{{ exam.generalequipmentmoduleattr_set.get.manufacturer_model_name }}</td></tr>
                        <tr><td class="nowrap">{{ exam.generalequipmentmoduleattr_set.get.unique_equipment_name.display_name }}</td></tr>
                    </table>
                </a>
            </td>
            <td>
                <a href="/openrem/mg/{{ exam.id }}/">
                    {{ exam.study_date|date:"Y-m-d" }} {{ exam.study_time|date:"H:i" }}
                </a>
            </td>
            <td>
                <a href="/openrem/mg/{{ exam.id }}/">
                    <table>
                        <tr><td class="nowrap">{{ exam.procedure_code_meaning }}</td></tr>
                  {% if not exam.accession_hashed %}
                        <tr><td class="nowrap">{{ exam.accession_number }}</td></tr>
                  {% endif %}
                    </table>
                </a>
            </td>
            <td>
                <a href="/openrem/mg/{{ exam.id }}/">
                    {{ exam.projectionxrayradiationdose_set.get.irradeventxraydata_set.count }}
                </a>
            </td>
            <td>
                <a href="/openrem/mg/{{ exam.id }}/">
                {% for breast in exam.projectionxrayradiationdose_set.get.accumxraydose_set.get.accummammographyxraydose_set.all %}
                    {% if breast.laterality.code_meaning == "Left breast" %}
                        Left:&nbsp;{{ breast.accumulated_average_glandular_dose|floatformat:3 }}<br>
                    {% elif breast.laterality.code_meaning == "Right breast" %}
                        Right:&nbsp;{{ breast.accumulated_average_glandular_dose|floatformat:3 }}<br>
                    {% elif breast.laterality.code_meaning == "Both breasts" %}
                        Both:&nbsp;{{ breast.accumulated_average_glandular_dose|floatformat:3 }}<br>
                    {% endif %}
                {% endfor %}
                </a>
            </td>
            {% if admin.admingroup %}
            <td>
              <a href="{% url 'study_delete' exam.id %}">Delete</a>
            </td>
            {% endif %}
        </tr>
        {% endfor %}
    </table>

    {% paginate %}

 
{% endblock %}

{% block plotdata %}

    {% if request.user.userprofile.plotCharts %}

        <script src="{{ STATIC_URL }}js/chartFullScreen.js"></script>
        <script src="{{ STATIC_URL }}js/chartSetExportSize.js"></script>
        <script src="{{ STATIC_URL }}js/chroma.min.js"></script>
        <script src="{{ STATIC_URL }}js/chartUpdateData.js"></script>

        <div class="ajax-progress"><img src="{{ STATIC_URL }}img/ajax-loader.gif"></div>

        <!-- Include JavaScript to enable highcharts plots -->
        <script src="{{ STATIC_URL }}js/highcharts.js"></script>
        <script src="{{ STATIC_URL }}js/boost.js"></script>
        <script src="{{ STATIC_URL }}js/exporting.js"></script>
        <script src="{{ STATIC_URL }}js/offline-exporting.js"></script>
        <script src="{{ STATIC_URL }}js/export-csv.js"></script>
        <script src="{{ STATIC_URL }}js/drilldown.js"></script>
        <script src="{{ STATIC_URL }}js/chartSortingRoutines.js"></script>
        <script src="{{ STATIC_URL }}js/chartHistogramNormalise.js"></script>
        <script src="{{ STATIC_URL }}js/chartAverageAndHistogram.js"></script>
        <script src="{{ STATIC_URL }}js/chartAverageOverTime.js"></script>
        <script src="{{ STATIC_URL }}js/chartFrequency.js"></script>
        <script src="{{ STATIC_URL }}js/chartWorkload.js"></script>
        <script src="{{ STATIC_URL }}js/chartScatter.js"></script>
        <!-- End of include JavaScript to enable highcharts plots -->

        <script>var plotAverageChoice = '{{ request.user.userprofile.plotAverageChoice }}';</script>

        <!-- JavaScript to enable bootstrap tooltips -->
        <script>
            $(document).ready(function(){
                $('[data-toggle="tooltip"]').tooltip();
            });
        </script>
        <!-- End of JavaScript to enable bootstrap tooltips -->

        <!-- JavaScript function to sort a list of objects by the 'y' or 'name' object. -->
        <script src="{{ STATIC_URL }}js/sorting.js"></script>
        <!-- End of JavaScript function to sort a list of objects by the 'y' or 'name' object -->

        <!-- JavaScript chart AJAX code. -->
        <script src="{{ STATIC_URL }}js/mgChartAjax.js"></script>
        <!-- End of JavaScript chart AJAX code. -->

        {% if request.user.userprofile.plotMGAGDvsThickness %}
            <!-- HTML to include div container for scatter plot -->
            <div class="panel-group" id="accordionScatter">
                <div class="panel panel-default">
                    <div class="panel-heading">
                        <h4 class="panel-title">
                            <a data-toggle="collapse" data-parent="#accordionScatter" href="#collapseScatter" onclick="setTimeout(function() {fitChartToDiv('scatterDIV');}, 0);">
                                Scatter plot chart showing AGD vs. compressed breast thickness.
                            </a>
                        </h4>
                    </div>
                    <div id="collapseScatter" class="panel-collapse collapse">
                        <div class="panel-body">
                            <div id="scatterDIV" style="height: auto; margin: 0 0"></div>
                            <a onclick="enterFullScreen('collapseScatter', 'scatterDIV')" class="btn btn-default btn-sm" role="button">Toggle fullscreen</a>
                        </div>
                    </div>
                </div>
            </div>
            <!-- End of HTML to include div container for scatter plot -->

            <script>
                var plotMGAGDvsThickness = true;
                $(window).resize(function() {
                    chartSetExportSize('scatterDIV');
                });
                result = chartScatter('Average glandular dose vs. compressed thickness', 'scatterDIV', 'Compressed thickness (mm)', 'Average glandular dose (mGy)');
            </script>
        {% endif %}

        {% if request.user.userprofile.plotMGStudyPerDayAndHour %}
            <!-- HTML to include div container for study workload -->
            <div class="panel-group" id="accordion5">
                <div class="panel panel-default">
                    <div class="panel-heading">
                        <h4 class="panel-title">
                            <a data-toggle="collapse" data-parent="#accordion5" href="#collapseStudyWorkloadPieChart" onclick="setTimeout(function() {fitChartToDiv('piechartStudyWorkloadDIV');}, 0);">
                                Pie chart showing a breakdown of number of studies per weekday.
                            </a>
                        </h4>
                    </div>
                    <div id="collapseStudyWorkloadPieChart" class="panel-collapse collapse">
                        <div class="panel-body">
                            <div id="piechartStudyWorkloadDIV" style="height: auto; margin: 0 0"></div>
                            <p>Click on a segment to be taken to a pie chart showing the breakdown per hour for that weekday.</p>
                            <a onclick="enterFullScreen('collapseStudyWorkloadPieChart', 'piechartStudyWorkloadDIV')" class="btn btn-default btn-sm" role="button">Toggle fullscreen</a>
                        </div>
                    </div>
                </div>
            </div>
            <!-- End of HTML to include div container for studies per week day pie chart -->
            <script>
                var plotMGStudyPerDayAndHour = true;
                $(window).resize(function() {
                    chartSetExportSize('piechartStudyWorkloadDIV');
                });
                result = chartWorkload('piechartStudyWorkloadDIV', 'Studies');
            </script>
        {% endif %}

    {% endif %}
{% endblock %}<|MERGE_RESOLUTION|>--- conflicted
+++ resolved
@@ -49,12 +49,8 @@
 
     {{ studyfilter }}
 
-<<<<<<< HEAD
+    <form action="" method="get" class="form-horizontal" role="form">
           <div class="panel panel-info small">
-=======
-    <form action="" method="get" class="form-horizontal" role="form">
-          <div class="panel panel-info">
->>>>>>> b4114a9d
             <div class="panel-heading">
               <h3 class="panel-title">Exam filter</h3>
             </div>
