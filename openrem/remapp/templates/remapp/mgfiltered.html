--- conflicted
+++ resolved
@@ -242,14 +242,9 @@
                     </div>
                     <div id="collapseScatter1" class="panel-collapse collapse">
                         <div class="panel-body">
-<<<<<<< HEAD
-                            <div id="scatterDIV1" style="height: auto; margin: 0 0"></div>
-                            <a onclick="enterFullScreen('collapseScatter1', 'scatterDIV1')" class="btn btn-default btn-sm" role="button">Toggle fullscreen</a>
-=======
                             <div id="scatterDIV" style="height: auto; margin: 0 0"></div>
-                            <a onclick="$('#scatterDIV').highcharts().viewData(false, false, true); enterFullScreen('collapseScatter', 'scatterDIV'); $('#toggle_scatteragd_data_btn').toggle();" class="btn btn-default btn-sm" role="button">Toggle fullscreen</a>
+                            <a onclick="$('#scatterDIV').highcharts().viewData(false, false, true); enterFullScreen('collapseScatter1', 'scatterDIV'); $('#toggle_scatteragd_data_btn').toggle();" class="btn btn-default btn-sm" role="button">Toggle fullscreen</a>
                             <a onclick="$('#scatterDIV').highcharts().viewData(true, true);" class="btn btn-default btn-sm" role="button" id="toggle_scatteragd_data_btn">Toggle data table</a>
->>>>>>> 1fefa310
                         </div>
                     </div>
                 </div>
