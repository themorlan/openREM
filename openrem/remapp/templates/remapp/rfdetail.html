{% extends "remapp/rfdetailbase.html" %}
{% load sigdig %}

{% block navrf %}<li class="active">{% endblock %}

{% block mainblock %}
    <div class="row">
        <div class="col-md-5">
        {% with study=generalstudymoduleattr %}
          {% with patientstudy=study.patientstudymoduleattr_set.get %}
            {% with equipment=study.generalequipmentmoduleattr_set.get %}
            <h1>Study summary</h1>

            <ul>
                <li>
                    Accession number:
                    {% if not study.accession_hashed %}
                        {{ study.accession_number }}
                    {% else %}
                        <i>hidden</i>
                    {% endif %}
                </li>
                <li>Study date: {{ study.study_date }}</li>
                <li>Study time: {{ study.study_time|date:"H:i" }}</li>
                <li>Study description: {{ study.study_description }}</li>
                <li>Procedure: {{ study.procedure_code_meaning }}</li>
                <li>Requested procedure: {{ study.requested_procedure_code_meaning }}</li>
                <li>Patient age: {{ patientstudy.patient_age_decimal|floatformat:1 }} years</li>
                <li>Patient height and weight: {{ patientstudy.patient_size|floatformat:2 }} m, {{ patientstudy.patient_weight|floatformat:1 }} kg</li>
                {% for record in accumxraydose_set_all_planes %}
                  {% with accumprojection=record.accumintegratedprojradiogdose_set.get %}
                  <li>
                        Total DAP, {{ record.acquisition_plane }}:
                        {% if accumprojection.convert_gym2_to_cgycm2 >= alert_levels.alert_total_dap_rf %}
                            <strong style="color: red;">{{ accumprojection.convert_gym2_to_cgycm2|floatformat:1 }}</strong> cGy.cm<sup>2</sup>
                        {% else %}
                            {{ accumprojection.convert_gym2_to_cgycm2|floatformat:1 }} cGy.cm<sup>2</sup>
                        {% endif %}
                        <br>
                  </li>
                  <li>
                        Total dose at RP, {{ record.acquisition_plane }}:
<<<<<<< HEAD
                        {{ accumprojection.dose_rp_total | sigdig }} Gy
=======
                        {% if accumprojection.dose_rp_total >= alert_levels.alert_total_rp_dose_rf %}
                            <strong style="color: red;"><script>document.write({{ accumprojection.dose_rp_total }}.toPrecision(3));</script></strong> Gy
                        {% else %}
                            <script>document.write({{ accumprojection.dose_rp_total }}.toPrecision(3));</script> Gy
                        {% endif %}
>>>>>>> b0516b9c
                        <br>
                   </li>
                  {% endwith %}
                {% endfor %}
                <li>Hospital: {{ equipment.institution_name }}</li>
                <li>
                    Equipment:
                    {{ equipment.manufacturer }} |
                    {{ equipment.manufacturer_model_name }} |
                    {{ equipment.station_name }}
                </li>
                <li>Display name: {{ equipment.unique_equipment_name.display_name }}</li>
                <li>Study UID: {{ study.study_instance_uid }}</li>
                <li>Performing physician(s): {{ study.performing_physician_name }}</li>
                <li>Operator(s): {{ study.operator_name }}</li>
                <li>Test patient indicators? {{ study.patientmoduleattr_set.get.not_patient_indicator }}</li>
            </ul>

            <table class="table table-condensed table-bordered small table-indent">
                <th>Irradiation type</th><th>Total DAP (cGy.cm<sup>2</sup>)</th><th>Total dose at RP (Gy)</th><th>Total duration (s)</th>
                {% for irr_type in study_totals %}
                    <tr>
                    {% if '- ' in irr_type.0 %}
                        <td><i>{{ irr_type.0 }}</i></td>
                        <td style="text-align:right"><i>{% if irr_type.1 %}{{ irr_type.1 | floatformat:2 }} {% endif %}</i></td>
                        <td style="text-align:right"><i>{% if irr_type.2 %}{{ irr_type.2 | sigdig }} {% endif %}</i></td>
                        <td style="text-align:right"><i>{% if irr_type.3 %}{{ irr_type.3 | floatformat:2 }} {% endif %}</i></td>
                    {% elif 'Total' in irr_type.0 %}
                        <td><strong>{{ irr_type.0 }}</strong></td>
                        <td><strong>{% if irr_type.1 %}{{ irr_type.1 | floatformat:2 }} {% endif %}</strong></td>
                        <td><strong>{% if irr_type.2 %}{{ irr_type.2 | sigdig }} {% endif %}</strong></td>
                        <td><strong>{% if irr_type.3 %}{{ irr_type.3 | floatformat:2 }} {% endif %}</strong></td>
                    {% else %}
                        <td>{{ irr_type.0 }}</td>
                        <td>{% if irr_type.1 %}{{ irr_type.1 | floatformat:2 }} {% endif %}</td>
                        <td>{% if irr_type.2 %}{{ irr_type.2 | sigdig }} {% endif %}</td>
                        <td>{% if irr_type.3 %}{{ irr_type.3 | floatformat:2 }} {% endif %}</td>
                    {% endif %}
                    </tr>
                {% endfor %}
            </table>

                {% if alert_levels.show_accum_dose_over_delta_weeks %}
                    {% if study.patientmoduleattr_set.get.patient_id %}
                        <h4>Summary of studies (including this one) matching this patient ID over the {{ alert_levels.accum_dose_delta_weeks }} week{{ alert_levels.accum_dose_delta_weeks|pluralize }} previous to this study</h4>
                        <ul class="no-marker">
                            {% with accumxraydose_set_all_planes|first as first_accumxraydose %}
                                {% with accumprojection=first_accumxraydose.accumintegratedprojradiogdose_set.get %}
                                    <li>
                                        Number of studies: {{ studies_in_week_delta.count }}
                                        ({% for each_study in studies_in_week_delta %}
                                        {% if each_study.pk == study.pk %}this study{% else %}<a href="/openrem/rf/{{ each_study.pk }}/">study {{ each_study.pk }}</a>{% endif %}{% if not forloop.last%}, {% endif %}
                                    {% endfor %})
                                    </li>
                                    <li>
                                        Total DAP summed over this period:
                                        {% if accumprojection.total_dap_delta_gym2_to_cgycm2 >= alert_levels.alert_total_dap_rf %}
                                            <strong style="color: red;">{{ accumprojection.total_dap_delta_gym2_to_cgycm2|floatformat:1 }}</strong> cGy.cm<sup>2</sup>
                                        {% else %}
                                            {{ accumprojection.total_dap_delta_gym2_to_cgycm2|floatformat:1 }} cGy.cm<sup>2</sup>
                                        {% endif %}
                                    </li>
                                    <li>
                                        Total dose at RP summed over this period:
                                        {% if accumprojection.dose_rp_total_over_delta_weeks >= alert_levels.alert_total_rp_dose_rf %}
                                            <strong style="color: red;"><script>document.write({{ accumprojection.dose_rp_total_over_delta_weeks }}.toPrecision(3));</script></strong> Gy
                                        {% else %}
                                            <script>document.write({{ accumprojection.dose_rp_total_over_delta_weeks }}.toPrecision(3));</script> Gy
                                        {% endif %}
                                    </li>
                                {% endwith %}
                            {% endwith %}
                        </ul>

                        <table class="table table-condensed table-bordered small table-indent">
                            <tr>
                                <th>Date</th>
                                <th>Time</th>
                                <th>Accession number</th>
                                <th>Total DAP (cGy.cm<sup>2</sup>)</th>
                                <th>Total dose at RP (Gy)</th>
                                <th>OpenREM link</th>
                            </tr>
                            {% for each_study in studies_in_week_delta %}
                                <tr>
                                    <td>{{ each_study.study_date|date:"d/m/y" }}</td>
                                    <td>{{ each_study.study_time|date:"H:i" }}</td>
                                    <td>{{ each_study.accession_number }}</td>

                                    <td>
                                        {% for accumxraydoseset_allplanes in each_study.projectionxrayradiationdose_set.get.accumxraydose_set.all %}
                                            {% with accumprojection=accumxraydoseset_allplanes.accumintegratedprojradiogdose_set.get %}
                                                {{ accumxraydoseset_allplanes.acquisition_plane }}:
                                                {% if accumprojection.convert_gym2_to_cgycm2 >= alert_levels.alert_total_dap_rf %}
                                                    <strong style="color: red;">{{ accumprojection.convert_gym2_to_cgycm2|floatformat:1 }}</strong>
                                                {% else %}
                                                    {{ accumprojection.convert_gym2_to_cgycm2|floatformat:1 }}
                                                {% endif %}
                                                <br>
                                            {% endwith %}
                                        {% endfor %}
                                    </td>

                                    <td>
                                        {% for accumxraydoseset_allplanes in each_study.projectionxrayradiationdose_set.get.accumxraydose_set.all %}
                                            {% with accumprojection=accumxraydoseset_allplanes.accumintegratedprojradiogdose_set.get %}
                                                {{ accumxraydoseset_allplanes.acquisition_plane }}:
                                                {% if accumprojection.dose_rp_total >= alert_levels.alert_total_rp_dose_rf %}
                                                    <strong style="color: red;">{{ accumprojection.dose_rp_total|floatformat:1 }}</strong>
                                                {% else %}
                                                    {{ accumprojection.dose_rp_total|floatformat:1 }}
                                                {% endif %}
                                                <br>
                                            {% endwith %}
                                        {% endfor %}
                                    </td>

                                    <td>{% if each_study.pk == study.pk %}This study{% else %}
                                        <a href="{{ server_url }}/openrem/rf/{{ each_study.pk }}">Study {{ each_study.pk }}</a>{% endif %}
                                    </td>
                                </tr>
                            {% endfor %}
                        </table>
                    {% else %}
                        <h4>Summary of studies (including this one) matching this patient ID over the {{ alert_levels.accum_dose_delta_weeks }} week{{ alert_levels.accum_dose_delta_weeks|pluralize }} previous to this study</h4>
                        <p>Data unavailable: no patient ID for this study.</p>
                    {% endif %}
                {% endif %}
        </div>
    {% endwith %}{% endwith %}{% endwith %}

        {% if admin.enable_skin_dose_maps %}
        <div class="col-md-7" id="skinDoseMapContainer">
            <div class="ajax-progress-skin-dose"><img src="{{ STATIC_URL }}img/ajax-loader.gif"></div>

            <h2>Radiation exposure incidence map</h2>

            <script src="{{ STATIC_URL }}js/chroma.min.js"></script>

            <div class="skinDoseMapGroup" id="skinDoseMapGroup">

                <div class="skinDoseMap">
                    <canvas id="skinDoseMap" width="540" height="420" class="table-bordered" data-tooltip="skin_dose_map"></canvas>
                </div>

                <div class="skinDoseMap3d">
                    <canvas id="skinDoseMap3d" width="540" height="420" class="table-bordered"></canvas>
                </div>

                <div class="skinDoseMapOverlayShow">
                    <a class="btn btn-default btn-sm" role="button" id="skinDoseMapOverlayShow">Show overlay</a>
                </div>

                <div class="skinDoseMapOverlayHide">
                    <a class="btn btn-default btn-sm" role="button" id="skinDoseMapOverlayHide">Hide overlay</a>
                </div>

                <div class="skinMapSaveBtn">
                    <a class="btn btn-default btn-sm" role="button" id="save2dSkinMap">Save 2D map</a>
                    <a class="btn btn-default btn-sm" role="button" id="save3dSkinMap">Save 3D map</a>
                </div>

                <div class="skinDoseMapFullscreenBtn">
                    <a class="btn btn-default btn-sm" role="button" id="skinDoseMapFullscreenBtn">Toggle fullscreen</a>
                </div>

                <div class="colourScale">
                    <canvas id="colourScale" width="70" height="420"></canvas>
                </div>

                <div class="colour_scale_selection table-bordered" id="colour_scale_selection">
                    <form id="colour_scale_form" onsubmit="useNewColourScale(this, skinDoseMapObj, skinDoseMapColourScaleObj, skinDoseMap3dObj, show3dSkinDoseMap); return false;">
                        <table>
                            <tr>
                                <td colspan="2" class="centred">Colour scale choice</td>
                            </tr>
                            <tr>
                                <td><input type="radio" title="colour_choice" name="colour_choice" value="OrRd"></td>
                                <td><canvas id="OrRd"></canvas></td>
                            </tr>
                            <tr>
                                <td><input type="radio" title="colour_choice" name="colour_choice" value="PuBu"></td>
                                <td><canvas id="PuBu"></canvas></td>
                            </tr>
                            <tr>
                                <td><input type="radio" title="colour_choice" name="colour_choice" value="BuPu"></td>
                                <td><canvas id="BuPu"></canvas></td>
                            </tr>
                            <tr>
                                <td><input type="radio" title="colour_choice" name="colour_choice" value="Oranges"></td>
                                <td><canvas id="Oranges"></canvas></td>
                            </tr>
                            <tr>
                                <td><input type="radio" title="colour_choice" name="colour_choice" value="BuGn"></td>
                                <td><canvas id="BuGn"></canvas></td>
                            </tr>
                            <tr>
                                <td><input type="radio" title="colour_choice" name="colour_choice" value="YlOrBr"></td>
                                <td><canvas id="YlOrBr"></canvas></td>
                            </tr>
                            <tr>
                                <td><input type="radio" title="colour_choice" name="colour_choice" value="YlGn"></td>
                                <td><canvas id="YlGn"></canvas></td>
                            </tr>
                            <tr>
                                <td><input type="radio" title="colour_choice" name="colour_choice" value="Reds"></td>
                                <td><canvas id="Reds"></canvas></td>
                            </tr>
                            <tr>
                                <td><input type="radio" title="colour_choice" name="colour_choice" value="RdPu"></td>
                                <td><canvas id="RdPu"></canvas></td>
                            </tr>
                            <tr>
                                <td><input type="radio" title="colour_choice" name="colour_choice" value="Greens"></td>
                                <td><canvas id="Greens"></canvas></td>
                            </tr>
                            <tr>
                                <td><input type="radio" title="colour_choice" name="colour_choice" value="YlGnBu"></td>
                                <td><canvas id="YlGnBu"></canvas></td>
                            </tr>
                            <tr>
                                <td><input type="radio" title="colour_choice" name="colour_choice" value="Purples"></td>
                                <td><canvas id="Purples"></canvas></td>
                            </tr>
                            <tr>
                                <td><input type="radio" title="colour_choice" name="colour_choice" value="GnBu"></td>
                                <td><canvas id="GnBu"></canvas></td>
                            </tr>
                            <tr>
                                <td><input type="radio" title="colour_choice" name="colour_choice" value="Greys" checked></td>
                                <td><canvas id="Greys"></canvas></td>
                            </tr>
                            <tr>
                                <td><input type="radio" title="colour_choice" name="colour_choice" value="YlOrRd"></td>
                                <td><canvas id="YlOrRd"></canvas></td>
                            </tr>
                            <tr>
                                <td><input type="radio" title="colour_choice" name="colour_choice" value="PuRd"></td>
                                <td><canvas id="PuRd"></canvas></td>
                            </tr>
                            <tr>
                                <td><input type="radio" title="colour_choice" name="colour_choice" value="Blues"></td>
                                <td><canvas id="Blues"></canvas></td>
                            </tr>
                            <tr>
                                <td><input type="radio" title="colour_choice" name="colour_choice" value="PuBuGn"></td>
                                <td><canvas id="PuBuGn"></canvas></td>
                            </tr>
                            <tr>
                                <td colspan="2" class="centred"><a onclick="$('.colour_scale_selection').hide();" class="btn btn-default btn-sm" role="button">Hide colour scales</a></td>
                            </tr>
                        </table>
                    </form>
                    <script>
                        $('#colour_scale_form input[type=radio]').change(function() {
                            useNewColourScale(this.value, skinDoseMapObj, skinDoseMapColourScaleObj, skinDoseMap3dObj, show3dSkinDoseMap);
                        });
                    </script>
                </div>
            </div>

            <div id="skin_map_wwwl_controls">
                <table>
                    <tr>
                        <td><input type="button" onclick="reset(skinDoseMapObj, skinDoseMapColourScaleObj, skinDoseMap3dObj, show3dSkinDoseMap, skinDoseMap3dPersonObj)" value="Reset controls" class="btn btn-default btn-sm btn-block" role="button" /></td>
                        <td style="padding-right: 20px"><a onclick="$('#skin_map_maxmin_controls').show();$('#skin_map_wwwl_controls').hide();" class="btn btn-default btn-sm btn-block" role="button">Use max/min</a></td>
                        <td class="rangeCell"><input type="range" title="windowLevelSlider" name="windowLevelSlider" id="windowLevelSlider" min="0" max="2" value="0.1" step="0.001" oninput="updateWindowLevel(this.value, skinDoseMapObj, skinDoseMapColourScaleObj, skinDoseMap3dObj, show3dSkinDoseMap)" /></td>
                        <td><input type="text" title="currentWindowLevel" name="currentWindowLevel" id="currentWindowLevel" size="5" onchange="updateWindowLevel(this.value, skinDoseMapObj, skinDoseMapColourScaleObj, skinDoseMap3dObj, show3dSkinDoseMap)" class="skinMapControls" /> Gy window level</td>
                    </tr>
                    <tr>
                        <td><a onclick="$('.colour_scale_selection').toggle();" class="btn btn-default btn-sm btn-block" role="button">Colour scales</a></td>
                        <td style="padding-right: 20px"><a onclick="switch2d3dSkinDoseMap();" class="btn btn-default btn-sm btn-block" role="button" id="swap3dButton1">Toggle 2D/3D view</a></td>
                        <td class="rangeCell"><input type="range" title="windowWidthSlider" name="windowWidthSlider" id="windowWidthSlider" min="0" max="4" value="0.2" step="0.001" oninput="updateWindowWidth(this.value, skinDoseMapObj, skinDoseMapColourScaleObj, skinDoseMap3dObj, show3dSkinDoseMap)" /></td>
                        <td><input type="text" title="currentWindowWidth" name="currentWindowWidth" id="currentWindowWidth" size="5" onchange="updateWindowWidth(this.value, skinDoseMapObj, skinDoseMapColourScaleObj, skinDoseMap3dObj, show3dSkinDoseMap)" class="skinMapControls" /> Gy window width</td>
                    </tr>
                </table>
            </div>

            <div id="skin_map_maxmin_controls">
                <table>
                    <tr>
                        <td><input type="button" onclick="reset(skinDoseMapObj, skinDoseMapColourScaleObj, skinDoseMap3dObj, show3dSkinDoseMap, skinDoseMap3dPersonObj)" value="Reset controls" class="btn btn-default btn-sm btn-block" role="button" /></td>
                        <td style="padding-right: 20px"><a onclick="$('#skin_map_maxmin_controls').hide();$('#skin_map_wwwl_controls').show();" class="btn btn-default btn-sm btn-block" role="button">Use WW/WL</a></td>
                        <td class="rangeCell"><input type="range" title="minDoseSlider" name="minDoseSlider" id="minDoseSlider" min="0" max="2" value="0.1" step="0.001" oninput="updateMinDisplayedDose(this.value, skinDoseMapObj, skinDoseMapColourScaleObj, skinDoseMap3dObj, show3dSkinDoseMap)" /></td>
                        <td><input type="text" title="currentMinDisplayedDose" name="currentMinDisplayedDose" id="currentMinDisplayedDose" size="5" onchange="updateMinDisplayedDoseManual(this.value, skinDoseMapObj, skinDoseMapColourScaleObj, skinDoseMap3dObj, show3dSkinDoseMap)" class="skinMapControls" /> Gy min. displayed dose</td>
                    </tr>
                    <tr>
                        <td><a onclick="$('.colour_scale_selection').toggle();" class="btn btn-default btn-sm btn-block" role="button">Colour scales</a></td>
                        <td style="padding-right: 20px"><a onclick="switch2d3dSkinDoseMap();" class="btn btn-default btn-sm btn-block" role="button" id="swap3dButton2">Toggle 2D/3D view</a></td>
                        <td class="rangeCell"><input type="range" title="maxDoseSlider" name="maxDoseSlider" id="maxDoseSlider" min="0" max="4" value="0.2" step="0.001" oninput="updateMaxDisplayedDose(this.value, skinDoseMapObj, skinDoseMapColourScaleObj, skinDoseMap3dObj, show3dSkinDoseMap)" /></td>
                        <td><input type="text" title="currentMaxDisplayedDose" name="currentMaxDisplayedDose" id="currentMaxDisplayedDose" size="5" onchange="updateMaxDisplayedDoseManual(this.value, skinDoseMapObj, skinDoseMapColourScaleObj, skinDoseMap3dObj, show3dSkinDoseMap)" class="skinMapControls" /> Gy max. displayed dose</td>
                    </tr>
                </table>
            </div>

            <div class="openskin_info" id="openskin_info">Skin dose maps are calculated using openSkin, and are for indication only: openSkin calculations have not
            been validated. Contributions are welcome, see <a href="http://bitbucket.org/openskin/openskin">openSkin website</a> for details. Create
            <a href="{% url 'rfopenskin' pk=generalstudymoduleattr.id %}">openSkin export</a>. (Not available if you don't have export permissions.)</div>

            <script src="{{ STATIC_URL }}js/skin-dose-maps/rfSkinDoseMapColourScaleObject.js"></script>
            <script src="{{ STATIC_URL }}js/skin-dose-maps/rfSkinDoseMapObject.js"></script>
            <script src="{{ STATIC_URL }}js/skin-dose-maps/rfSkinDoseMap3dObject.js"></script>
            <script src="{{ STATIC_URL }}js/skin-dose-maps/rfSkinDoseMap3dPersonObject.js"></script>
            <script src="{{ STATIC_URL }}js/skin-dose-maps/rfSkinDoseMap3dHUDObject.js"></script>
            <script src="{{ STATIC_URL }}js/skin-dose-maps/rfSkinDoseMapping.js"></script>
            <script src="{{ STATIC_URL }}js/skin-dose-maps/rfSkinDoseMapping3d.js"></script>

            <script>
                if (isCanvasSupported()) {
                    var skinDoseMapObj = new skinDoseMapObject('skinDoseMap', 'Greys');
                    var skinDoseMapColourScaleObj = new skinDoseMapColourScaleObject('colourScale', 'Greys');
                    if (show3dSkinDoseMap) {
                        var skinDoseMap3dObj = new skinDoseMap3dObject('skinDoseMap3d', 'Greys');
                        var skinDoseMap3dPersonObj = new skinDoseMap3dPersonObject();
                        var skinDoseMap3dHUDObj = new skinDoseMap3dHUDObject();
                    }
                    else {
                        $('#swap3dButton1').hide();
                        $('#swap3dButton2').hide();
                    }
                } else {
                    $('#skinDoseMapContainer').html('<h2>openSkin radiation exposure incidence map</h2>' +
                            '<p>The skin dose map cannot be shown: your browser does not support the HTML &lt;canvas&gt; element.</p>');
                }
            </script>

            <script>
                $('#skin_map_wwwl_controls').hide();
                $('#colour_scale_selection').hide();
                $('#skinDoseMapOverlayHide').hide();
                $('#skinDoseMap3d').hide();
                $('#save3dSkinMap').hide();

                // Hide the group, controls and info until the skin dose map has been calculated or loaded in.
                $('#skinDoseMapGroup').hide();
                $('#skin_map_maxmin_controls').hide();
                $('#openskin_info').hide();
            </script>

            <script src="{{ STATIC_URL }}js/django_reverse/reverse.js"></script>
            <script src="{{ STATIC_URL }}js/skin-dose-maps/rfSkinDoseMappingAjax.js"></script>
        </div>
        {% else %}
        <div class="col-md-7">
            <h2>openSkin radiation exposure incidence map</h2>
            <p>
                You can export this study to a csv file in the format required by Jonathan Cole's openSkin software. The
                openSkin software can be downloaded from the
                <a href="https://bitbucket.org/openskin/openskin/downloads">openSkin BitBucket project</a> and there is
                more information available in the
                <a href="https://docs.openrem.org/en/latest/openskin.html">OpenREM documentation</a>.
            </p>
            {% url 'skin_dose_map_settings_update' 1 as the_url %}
            <p>
                This version of OpenREM has openSkin built-in, and is able to calculate and display skin dose maps for
                some x-ray systems. However, this option is switched off for your installation at the moment. It can be
                enabled by an administrator by changing the <a href="{{ the_url }}">Skin dose map settings</a>.
            </p>
            <p>
                <strong>Warning:</strong> Only copper filters are considered in this export - aluminium or other filters
                are not considered. This is related to the way openSkin works.
            </p>
            <h4>
                Create <a href="{% url 'rfopenskin' pk=generalstudymoduleattr.id %}">openSkin export</a>. <small>(Not
                available if you don't have export permissions.)</small>
            </h4>
        </div>
        {% endif %}

    </div>
<h2>Radiation event details for this study</h2>
<table class="table table-striped table-bordered small">
  <th>Time</th>
  <th>Acquisition protocol</th>
  <th>Event type</th>
  <th>Pulse rate <span style="white-space:nowrap">(s<sup>-1</sup>)</span></th>
  <th>Plane</th>
  <th>DAP (cGy.cm<sup>2</sup>)</th>
  <th>Dose at reference point (mGy)</th>
  <th>Duration (ms)<br>
      Exposure time (ms)
  </th>
  <th>kVp</th>
  <th>mA</th>
  <th>Filters (mm)</th>
  <th>Primary angle (&deg;)</th>
  <th>Secondary angle (&deg;)</th>
  <th>Detector size (mm)</th>
  <th>SDD (mm)</th>
  <th>Orientation</th>
    {% for event in events_all %}
      {% with sourcedata=event.irradeventxraysourcedata_set.get %}
        {% with mechanicaldata=event.irradeventxraymechanicaldata_set.get %}
    <tr>
        <td>{{ event.date_time_started|time:"H:i.s" }}</td>
        <td>{{ event.acquisition_protocol }}</td>
        <td>{{ event.irradiation_event_type }}</td>
        <td>{{ sourcedata.pulse_rate|floatformat:2 }}</td>
        <td>{{ event.acquisition_plane }}</td>
        <td>{% if event.convert_gym2_to_cgycm2 %}{{ event.convert_gym2_to_cgycm2 | sigdig }} {% endif %}</td>
        <td>{% if sourcedata.convert_gy_to_mgy %}{{ sourcedata.convert_gy_to_mgy | sigdig }} {% endif %}</td>
        <td>
        {% if sourcedata.irradiation_duration %}
            {{ sourcedata.irradiation_duration|multiply:1000|floatformat:1 }}
        {% else %}
            <i>n/a</i>
        {% endif %}
        <br>
        {% if sourcedata.exposure_time %}
            {{ sourcedata.exposure_time }}
        {% else %}
            <i>n/a</i>
        {% endif %}
        </td>
        <td>
          {% for kvp_value in sourcedata.kvp_set.all %}
            {{ kvp_value.kvp|floatformat:0 }}
          {% endfor %}
        </td>
        <td>
          {% for tube_current in sourcedata.xraytubecurrent_set.all %}
            {{ tube_current.xray_tube_current|floatformat:1 }}
          {% endfor %}
        </td>
        <td>
          {%  include 'remapp/list_filters.html' %}
        </td>
        <td>{{ mechanicaldata.positioner_primary_angle|floatformat:1 }}</td>
        <td>{{ mechanicaldata.positioner_secondary_angle|floatformat:1 }}</td>
        <td>{{ sourcedata.ii_field_size }}</td>
        <td>{{ mechanicaldata.doserelateddistancemeasurements_set.get.distance_source_to_detector|floatformat:0 }}</td>
		    <td>{{ event.patient_table_relationship_cid|title }}, {{ event.patient_orientation_cid|title }}, {{ event.patient_orientation_modifier_cid|title }}
    </tr>
      {% endwith %}{% endwith %}
    {% endfor %}
</table>

{% if is_paginated %}
<p class="pagination">
    {% if has_next %}
    <a class="older" href="?page={{ next }}" title="View older posts">Older</a>
    {% endif %}
    {% if has_next and has_previous %} | {% endif %}
    {% if has_previous %}
    <a class="newer" href="?page={{ previous }}" title="View newer posts">Newer</a>
    {% endif %}
</p>
{% endif %}

{% endblock %}<|MERGE_RESOLUTION|>--- conflicted
+++ resolved
@@ -40,15 +40,11 @@
                   </li>
                   <li>
                         Total dose at RP, {{ record.acquisition_plane }}:
-<<<<<<< HEAD
-                        {{ accumprojection.dose_rp_total | sigdig }} Gy
-=======
                         {% if accumprojection.dose_rp_total >= alert_levels.alert_total_rp_dose_rf %}
                             <strong style="color: red;"><script>document.write({{ accumprojection.dose_rp_total }}.toPrecision(3));</script></strong> Gy
                         {% else %}
                             <script>document.write({{ accumprojection.dose_rp_total }}.toPrecision(3));</script> Gy
                         {% endif %}
->>>>>>> b0516b9c
                         <br>
                    </li>
                   {% endwith %}
