{% extends "remapp/rfdetailbase.html" %}

{% block navrf %}<li class="active">{% endblock %}

{% block mainblock %}
    <div class="row">
        <div class="col-md-5">
            <h1>Detail list of events</h1>

            <ul>
                <li>
                    Accession number:
                    {% if not generalstudymoduleattr.accession_hashed %}
                        {{ generalstudymoduleattr.accession_number }}
                    {% else %}
                        <i>hidden</i>
                    {% endif %}
                </li>
                <li>Study date: {{ generalstudymoduleattr.study_date }}</li>
                <li>Study time: {{ generalstudymoduleattr.study_time|date:"H:i" }}</li>
                <li>Study description: {{ generalstudymoduleattr.study_description }}</li>
                <li>Requested procedure: {{ generalstudymoduleattr.requested_procedure_code_meaning }}</li>
                <li>Patient age: {{ generalstudymoduleattr.patientstudymoduleattr_set.get.patient_age_decimal|floatformat:1 }} years</li>
                <li>Patient height and weight: {{ generalstudymoduleattr.patientstudymoduleattr_set.get.patient_size|floatformat:2 }} m, {{ generalstudymoduleattr.patientstudymoduleattr_set.get.patient_weight|floatformat:1 }} kg</li>
                <li>
                    {% for record in generalstudymoduleattr.projectionxrayradiationdose_set.get.accumxraydose_set.all %}
                        Total DAP, {{ record.acquisition_plane }}:
                        {{ record.accumintegratedprojradiogdose_set.get.convert_gym2_to_cgycm2|floatformat:1 }} cGy.cm<sup>2</sup>
                        <br>
                    {% endfor %}
                </li>
                <li>
                    {% for record in generalstudymoduleattr.projectionxrayradiationdose_set.get.accumxraydose_set.all %}
                        Total dose at RP, {{ record.acquisition_plane }}:
                        <script>document.write({{ record.accumintegratedprojradiogdose_set.get.dose_rp_total }}.toPrecision(3));</script> Gy
                        <br>
                    {% endfor %}
                </li>
                <li>Hospital: {{ generalstudymoduleattr.generalequipmentmoduleattr_set.get.institution_name }}</li>
                <li>
                    Equipment:
                    {{ generalstudymoduleattr.generalequipmentmoduleattr_set.get.manufacturer }} |
                    {{ generalstudymoduleattr.generalequipmentmoduleattr_set.get.manufacturer_model_name }} |
                    {{ generalstudymoduleattr.generalequipmentmoduleattr_set.get.station_name }}
                </li>
                <li>Study UID: {{ generalstudymoduleattr.study_instance_uid }}</li>
                <li>Test patient indicators? {{ generalstudymoduleattr.patientmoduleattr_set.get.not_patient_indicator }}</li>
            </ul>
        </div>

        {% if admin.enable_skin_dose_maps %}
        <div class="col-md-7" id="skinDoseMapContainer">
            <div class="ajax-progress-skin-dose"><img src="{{ STATIC_URL }}img/ajax-loader.gif"></div>

            <h2>Radiation exposure incidence map</h2>

            <script src="{{ STATIC_URL }}js/chroma.min.js"></script>

            <div class="skinDoseMapGroup" id="skinDoseMapGroup">

                <div class="skinDoseMap">
                    <canvas id="skinDoseMap" width="540" height="420" class="table-bordered" data-tooltip="skin_dose_map"></canvas>
                </div>

                <div class="skinDoseMap3d">
                    <canvas id="skinDoseMap3d" width="540" height="420" class="table-bordered"></canvas>
                </div>

                <div class="skinDoseMapOverlayShow">
                    <a class="btn btn-default btn-sm" role="button" id="skinDoseMapOverlayShow">Show overlay</a>
                </div>

                <div class="skinDoseMapOverlayHide">
                    <a class="btn btn-default btn-sm" role="button" id="skinDoseMapOverlayHide">Hide overlay</a>
                </div>

                <div class="skinMapSaveBtn">
                    <a class="btn btn-default btn-sm" role="button" id="save2dSkinMap">Save 2D map</a>
                    <a class="btn btn-default btn-sm" role="button" id="save3dSkinMap">Save 3D map</a>
                </div>

                <div class="skinDoseMapFullscreenBtn">
                    <a class="btn btn-default btn-sm" role="button" id="skinDoseMapFullscreenBtn">Toggle fullscreen</a>
                </div>

                <div class="skinDoseMapInformation" id="skinDoseMapInformation">
                    <table>
                        <tr>
                            <td>Calculated peak skin dose:</td>
                            <td style="font-weight: bold;"><a id="maxDose" class="no-decoration">0.000</a> Gy</td>
                        </tr>
                        <tr>
                            <td>Phantom dimensions:</td>
                            <td><a id="phantomDimensions" class="no-decoration"></a> cm (HxWxD)</td>
                        </tr>
                        <tr>
                            <td>Assumed patient height: </td>
                            <td><a id="patientHeight" class="no-decoration"></a> m</td>
                        </tr>
                        <tr>
                            <td>Assumed patient mass: </td>
                            <td><a id="patientMass" class="no-decoration"></a> kg</td>
                        </tr>
                    </table>
                </div>
                <div class="colourScale">
                    <canvas id="colourScale" width="70" height="420"></canvas>
                </div>

                <div class="colour_scale_selection table-bordered" id="colour_scale_selection">
                    <form id="colour_scale_form" onsubmit="useNewColourScale(this); return false;">
                        <table>
                            <tr>
                                <td colspan="2" class="centred">Colour scale choice</td>
                            </tr>
                            <tr>
                                <td><input type="radio" title="colour_choice" name="colour_choice" value="OrRd"></td>
                                <td><canvas id="OrRd"></canvas></td>
                            </tr>
                            <tr>
                                <td><input type="radio" title="colour_choice" name="colour_choice" value="PuBu"></td>
                                <td><canvas id="PuBu"></canvas></td>
                            </tr>
                            <tr>
                                <td><input type="radio" title="colour_choice" name="colour_choice" value="BuPu"></td>
                                <td><canvas id="BuPu"></canvas></td>
                            </tr>
                            <tr>
                                <td><input type="radio" title="colour_choice" name="colour_choice" value="Oranges"></td>
                                <td><canvas id="Oranges"></canvas></td>
                            </tr>
                            <tr>
                                <td><input type="radio" title="colour_choice" name="colour_choice" value="BuGn"></td>
                                <td><canvas id="BuGn"></canvas></td>
                            </tr>
                            <tr>
                                <td><input type="radio" title="colour_choice" name="colour_choice" value="YlOrBr"></td>
                                <td><canvas id="YlOrBr"></canvas></td>
                            </tr>
                            <tr>
                                <td><input type="radio" title="colour_choice" name="colour_choice" value="YlGn"></td>
                                <td><canvas id="YlGn"></canvas></td>
                            </tr>
                            <tr>
                                <td><input type="radio" title="colour_choice" name="colour_choice" value="Reds"></td>
                                <td><canvas id="Reds"></canvas></td>
                            </tr>
                            <tr>
                                <td><input type="radio" title="colour_choice" name="colour_choice" value="RdPu"></td>
                                <td><canvas id="RdPu"></canvas></td>
                            </tr>
                            <tr>
                                <td><input type="radio" title="colour_choice" name="colour_choice" value="Greens"></td>
                                <td><canvas id="Greens"></canvas></td>
                            </tr>
                            <tr>
                                <td><input type="radio" title="colour_choice" name="colour_choice" value="YlGnBu"></td>
                                <td><canvas id="YlGnBu"></canvas></td>
                            </tr>
                            <tr>
                                <td><input type="radio" title="colour_choice" name="colour_choice" value="Purples"></td>
                                <td><canvas id="Purples"></canvas></td>
                            </tr>
                            <tr>
                                <td><input type="radio" title="colour_choice" name="colour_choice" value="GnBu"></td>
                                <td><canvas id="GnBu"></canvas></td>
                            </tr>
                            <tr>
                                <td><input type="radio" title="colour_choice" name="colour_choice" value="Greys" checked></td>
                                <td><canvas id="Greys"></canvas></td>
                            </tr>
                            <tr>
                                <td><input type="radio" title="colour_choice" name="colour_choice" value="YlOrRd"></td>
                                <td><canvas id="YlOrRd"></canvas></td>
                            </tr>
                            <tr>
                                <td><input type="radio" title="colour_choice" name="colour_choice" value="PuRd"></td>
                                <td><canvas id="PuRd"></canvas></td>
                            </tr>
                            <tr>
                                <td><input type="radio" title="colour_choice" name="colour_choice" value="Blues"></td>
                                <td><canvas id="Blues"></canvas></td>
                            </tr>
                            <tr>
                                <td><input type="radio" title="colour_choice" name="colour_choice" value="PuBuGn"></td>
                                <td><canvas id="PuBuGn"></canvas></td>
                            </tr>
                            <tr>
                                <td colspan="2" class="centred"><a onclick="$('.colour_scale_selection').hide();" class="btn btn-default btn-sm" role="button">Hide colour scales</a></td>
                            </tr>
                        </table>
                    </form>
                    <script>
                        $('#colour_scale_form input[type=radio]').change(function() {
                            useNewColourScale(this.value);
                        });
                    </script>
                </div>
            </div>

            <div id="skin_map_wwwl_controls">
                <table>
                    <tr>
                        <td><input type="button" onclick="reset()" value="Reset controls" class="btn btn-default btn-sm btn-block" role="button" /></td>
                        <td style="padding-right: 20px"><a onclick="$('#skin_map_maxmin_controls').show();$('#skin_map_wwwl_controls').hide();" class="btn btn-default btn-sm btn-block" role="button">Use max/min</a></td>
                        <td class="rangeCell"><input type="range" title="windowLevelSlider" name="windowLevelSlider" id="windowLevelSlider" min="0" max="2" value="0.1" step="0.001" oninput="updateWindowLevel(this.value)" /></td>
                        <td><input type="text" title="currentWindowLevel" name="currentWindowLevel" id="currentWindowLevel" size="5" onchange="updateWindowLevel(this.value)" class="skinMapControls" /> Gy window level</td>
                    </tr>
                    <tr>
                        <td><a onclick="$('.colour_scale_selection').toggle();" class="btn btn-default btn-sm btn-block" role="button">Colour scales</a></td>
                        <td style="padding-right: 20px"><a onclick="switch2d3dSkinDoseMap();" class="btn btn-default btn-sm btn-block" role="button" id="swap3dButton1">Toggle 2D/3D view</a></td>
                        <td class="rangeCell"><input type="range" title="windowWidthSlider" name="windowWidthSlider" id="windowWidthSlider" min="0" max="4" value="0.2" step="0.001" oninput="updateWindowWidth(this.value)" /></td>
                        <td><input type="text" title="currentWindowWidth" name="currentWindowWidth" id="currentWindowWidth" size="5" onchange="updateWindowWidth(this.value)" class="skinMapControls" /> Gy window width</td>
                    </tr>
                </table>
            </div>

            <div id="skin_map_maxmin_controls">
                <table>
                    <tr>
                        <td><input type="button" onclick="reset()" value="Reset controls" class="btn btn-default btn-sm btn-block" role="button" /></td>
                        <td style="padding-right: 20px"><a onclick="$('#skin_map_maxmin_controls').hide();$('#skin_map_wwwl_controls').show();" class="btn btn-default btn-sm btn-block" role="button">Use WW/WL</a></td>
                        <td class="rangeCell"><input type="range" title="minDoseSlider" name="minDoseSlider" id="minDoseSlider" min="0" max="2" value="0.1" step="0.001" oninput="updateMinDisplayedDose(this.value)" /></td>
                        <td><input type="text" title="currentMinDisplayedDose" name="currentMinDisplayedDose" id="currentMinDisplayedDose" size="5" onchange="updateMinDisplayedDoseManual(this.value)" class="skinMapControls" /> Gy min. displayed dose</td>
                    </tr>
                    <tr>
                        <td><a onclick="$('.colour_scale_selection').toggle();" class="btn btn-default btn-sm btn-block" role="button">Colour scales</a></td>
                        <td style="padding-right: 20px"><a onclick="switch2d3dSkinDoseMap();" class="btn btn-default btn-sm btn-block" role="button" id="swap3dButton2">Toggle 2D/3D view</a></td>
                        <td class="rangeCell"><input type="range" title="maxDoseSlider" name="maxDoseSlider" id="maxDoseSlider" min="0" max="4" value="0.2" step="0.001" oninput="updateMaxDisplayedDose(this.value)" /></td>
                        <td><input type="text" title="currentMaxDisplayedDose" name="currentMaxDisplayedDose" id="currentMaxDisplayedDose" size="5" onchange="updateMaxDisplayedDoseManual(this.value)" class="skinMapControls" /> Gy max. displayed dose</td>
                    </tr>
                </table>
            </div>

            <div class="openskin_info" id="openskin_info">Skin dose maps are calculated using openSkin, and are for indication only: openSkin calculations have not
            been validated. Contributions are welcome, see <a href="http://bitbucket.org/openskin/openskin">openSkin website</a> for details.</div>

            <script src="{{ STATIC_URL }}js/rfSkinDoseMapColourScaleObject.js"></script>
            <script src="{{ STATIC_URL }}js/rfSkinDoseMapObject.js"></script>
            <script src="{{ STATIC_URL }}js/rfSkinDoseMap3dObject.js"></script>
            <script src="{{ STATIC_URL }}js/rfSkinDoseMap3dPersonObject.js"></script>
            <script src="{{ STATIC_URL }}js/rfSkinDoseMapping.js"></script>
            <script src="{{ STATIC_URL }}js/rfSkinDoseMapping3d.js"></script>

            <script>
                if (isCanvasSupported()) {
                    var skinDoseMapObj = new skinDoseMapObject('skinDoseMap', 'Greys');
                    var skinDoseMapColourScaleObj = new skinDoseMapColourScaleObject('colourScale', 'Greys');
                    if (show3dSkinDoseMap) {
                        var skinDoseMap3dObj = new skinDoseMap3dObject('skinDoseMap3d', 'Greys');
                        var skinDoseMap3dPersonObj = new skinDoseMap3dPersonObject();
                    }
                    else {
                        $('#swap3dButton1').hide();
                        $('#swap3dButton2').hide();
                    }
                } else {
<<<<<<< HEAD
                    $('#skinDoseMapContainer').html('<h2>OpenSkin radiation exposure incidence map</h2>' +
=======
                    $('#skinDoseMapContainer').html('<h2>openSkin radiation exposure incidence map</h2>' +
>>>>>>> b4114a9d
                            '<p>The skin dose map cannot be shown: your browser does not support the HTML &lt;canvas&gt; element.</p>');
                }
            </script>

            <script>
                $('#skin_map_maxmin_controls').show();
                $('#skin_map_wwwl_controls').hide();
                $('#colour_scale_selection').hide();
                $('#skinDoseMapOverlayHide').hide();
                $('#skinDoseMap3d').hide();
                $('#save3dSkinMap').hide();

                // Hide the group, controls and info until the skin dose map has been calculated or loaded in.
                $('#skinDoseMapGroup').hide();
                $('#skin_map_maxmin_controls').hide();
                $('#openskin_info').hide();
            </script>

            <script src="{{ STATIC_URL }}js/rfSkinDoseMappingAjax.js"></script>
        </div>
        {% else %}
        <div class="col-md-7">
            <h2>openSkin radiation exposure incidence map</h2>
            <p>
                You can export this study to a csv file in the format required by Jonathan Cole's openSkin software. The
                openSkin software can be downloaded from the
                <a href="https://bitbucket.org/openskin/openskin/downloads">openSkin BitBucket project</a> and there is
                more information available in the
                <a href="http://docs.openrem.org/en/latest/openskin.html">OpenREM documentation</a>.
            </p>
            {% url 'skin_dose_map_settings_update' 1 as the_url %}
            <p>
                This version of OpenREM has openSkin built-in, and is able to calculate and display skin dose maps for
                some x-ray systems. However, this option is switched off for your installation at the moment. It can be
                enabled by an administrator by changing the <a href="{{ the_url }}">Skin dose map settings</a>.
            </p>
            <p>
                <strong>Warning:</strong> Only copper filters are considered in this export - aluminium or other filters
                are not considered. This is related to the way openSkin works.
            </p>
            <h4>
                Create <a href="/openrem/exportrfopenskin/{{ generalstudymoduleattr.id }}">openSkin export</a>. <small>(Not
                available if you don't have export permissions.)</small>
            </h4>
        </div>
        {% endif %}

    </div>

<<<<<<< HEAD
<table class="table table-striped table-bordered small">
=======
<table class="table table-striped table-bordered">
>>>>>>> b4114a9d
    <th>Time</th><th>Acquisition protocol</th><th>Plane</th><th>DAP (cGy.cm<sup>2</sup>)</th><th>Exposure time (ms)</th><th>kVp</th><th>mA</th><th>Filters (mm)</th><th>Angle (&deg;)</th><th>Detector size (mm)</th><th>SDD (mm)</th>
    {% for event in generalstudymoduleattr.projectionxrayradiationdose_set.get.irradeventxraydata_set.all %}
    <tr>
        <td>{{ event.date_time_started|time:"H:i.s" }}</td>
        <td>{{ event.acquisition_protocol }}</td>
        <td>{{ event.acquisition_plane }}</td>
        <td>{{ event.convert_gym2_to_cgycm2|floatformat:3 }}</td>
        <td>{{ event.irradeventxraysourcedata_set.get.exposure_time|floatformat:1 }}</td>
        <td>{{ event.irradeventxraysourcedata_set.get.kvp_set.get.kvp|floatformat:0 }}</td>
        <td>{{ event.irradeventxraysourcedata_set.get.xraytubecurrent_set.get.xray_tube_current|floatformat:1 }}</td>
        <td>
            {% for xrayfilt in event.irradeventxraysourcedata_set.get.xrayfilters_set.all %}
                {% if xrayfilt.xray_filter_material.code_value == 'C-120F9' %}
                    Al: {{ xrayfilt.xray_filter_thickness_minimum|floatformat:2 }} - {{ xrayfilt.xray_filter_thickness_maximum|floatformat:2 }} <br>
                {% elif xrayfilt.xray_filter_material.code_value == 'C-127F9' %}
                    Cu: {{ xrayfilt.xray_filter_thickness_minimum|floatformat:2 }} - {{ xrayfilt.xray_filter_thickness_maximum|floatformat:2 }} <br>
                {% else %}
                    {{ xrayfilt.xray_filter_material.code_meaning }}: {{ xrayfilt.xray_filter_thickness_minimum|floatformat:2 }} - {{ xrayfilt.xray_filter_thickness_maximum|floatformat:2 }} <br>
                {% endif %}
            {% endfor %}
        </td>
        <td>{{ event.irradeventxraymechanicaldata_set.get.positioner_primary_angle|floatformat:1 }}</td>
        <td>{{ event.irradeventxraysourcedata_set.get.ii_field_size }}</td>
        <td>{{ event.irradeventxraymechanicaldata_set.get.doserelateddistancemeasurements_set.get.distance_source_to_detector|floatformat:0 }}</td>
    </tr>
    {% endfor %}
</table>

{% if is_paginated %}
<p class="pagination">
    {% if has_next %}
    <a class="older" href="?page={{ next }}" title="View older posts">Older</a>
    {% endif %}
    {% if has_next and has_previous %} | {% endif %}
    {% if has_previous %}
    <a class="newer" href="?page={{ previous }}" title="View newer posts">Newer</a>
    {% endif %}
</p>
{% endif %}

{% endblock %}	<|MERGE_RESOLUTION|>--- conflicted
+++ resolved
@@ -255,11 +255,7 @@
                         $('#swap3dButton2').hide();
                     }
                 } else {
-<<<<<<< HEAD
-                    $('#skinDoseMapContainer').html('<h2>OpenSkin radiation exposure incidence map</h2>' +
-=======
                     $('#skinDoseMapContainer').html('<h2>openSkin radiation exposure incidence map</h2>' +
->>>>>>> b4114a9d
                             '<p>The skin dose map cannot be shown: your browser does not support the HTML &lt;canvas&gt; element.</p>');
                 }
             </script>
@@ -309,11 +305,7 @@
 
     </div>
 
-<<<<<<< HEAD
 <table class="table table-striped table-bordered small">
-=======
-<table class="table table-striped table-bordered">
->>>>>>> b4114a9d
     <th>Time</th><th>Acquisition protocol</th><th>Plane</th><th>DAP (cGy.cm<sup>2</sup>)</th><th>Exposure time (ms)</th><th>kVp</th><th>mA</th><th>Filters (mm)</th><th>Angle (&deg;)</th><th>Detector size (mm)</th><th>SDD (mm)</th>
     {% for event in generalstudymoduleattr.projectionxrayradiationdose_set.get.irradeventxraydata_set.all %}
     <tr>
