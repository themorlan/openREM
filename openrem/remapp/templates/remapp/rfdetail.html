--- conflicted
+++ resolved
@@ -286,10 +286,6 @@
                 <a href="http://docs.openrem.org/en/latest/openskin.html">OpenREM documentation</a>.
             </p>
             {% url 'skin_dose_map_settings_update' 1 as the_url %}
-<<<<<<< HEAD
-
-=======
->>>>>>> e68b15d5
             <p>
                 This version of OpenREM has openSkin built-in, and is able to calculate and display skin dose maps for
                 some x-ray systems. However, this option is switched off for your installation at the moment. It can be
@@ -299,10 +295,6 @@
                 <strong>Warning:</strong> Only copper filters are considered in this export - aluminium or other filters
                 are not considered. This is related to the way openSkin works.
             </p>
-<<<<<<< HEAD
-
-=======
->>>>>>> e68b15d5
             <h4>
                 Create <a href="/openrem/exportrfopenskin/{{ generalstudymoduleattr.id }}">openSkin export</a>. <small>(Not
                 available if you don't have export permissions.)</small>
@@ -337,7 +329,7 @@
         <td>{{ event.irradeventxraymechanicaldata_set.get.positioner_primary_angle|floatformat:1 }}</td>
         <td>{{ event.irradeventxraysourcedata_set.get.ii_field_size }}</td>
         <td>{{ event.irradeventxraymechanicaldata_set.get.doserelateddistancemeasurements_set.get.distance_source_to_detector|floatformat:0 }}</td>
-		<td>{{ event.patient_table_relationship_cid|title }}, {{ event.patient_orientation_cid|title }}, {{ event.patient_orientation_modifier_cid|title }}
+		    <td>{{ event.patient_table_relationship_cid|title }}, {{ event.patient_orientation_cid|title }}, {{ event.patient_orientation_modifier_cid|title }}
     </tr>
     {% endfor %}
 </table>
