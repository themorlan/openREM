{% extends "remapp/base.html" %}

{% block headextras %}
  <script src="{{ STATIC_URL }}js/sorttable.js"></script>
{% endblock %}

{% block navhelp %}
  <li>
    <a href="https://docs.openrem.org/en/{{ admin.docsversion }}/i_navigate.html" target="_blank" data-toggle="tooltip"
       title="Web interface documentation - opens in a new tab">
      Web interface documentation
    </a>
  </li>
{% endblock %}


{% block toprow %}
  <h1><img src="{{ STATIC_URL }}img/openrem0055.png" height="55" width="55" class="openrem-logo">OpenREM database
    browser and export</h1>

  {% if not users_in_groups.any %}
    <div class="panel panel-danger">
      <div class="panel-heading">
        <h3 class="panel-title">There are no users in any of the groups</h3>
      </div>
      <div class="panel-body">
        <p>
          You will need to allocate users to a group before using this system -
          <a href="/{{ VIRTUAL_DIRECTORY }}admin/auth/user/">you can do this here.</a> You will need to know the superuser
          username and password you used when you installed the database.
        </p>
        <p>
          Make sure there is at least one Admin user. You can return to the user config
          page later by using the 'Manage users' link on the admin menu.
        </p>
      </div>
    </div>
  {% elif not users_in_groups.admin %}
    <div class="panel panel-warning">
      <div class="panel-heading">
        <h3 class="panel-title">There are no users in the admin group</h3>
      </div>
      <div class="panel-body">
        <p>
          Make sure there is at least one Admin user &mdash; <a href="/{{ VIRTUAL_DIRECTORY }}admin/auth/user/">you can do this here.</a> You
          will need to know the superuser
          username and password you used when you installed the database.
        </p>
        <p>
          You can return to the user config
          page later by using the 'Manage users' link on the admin menu.
        </p>
      </div>
    </div>
  {% endif %}

  <p>
    There are {{ homedata.total }} studies in this database. Page last refreshed on {% now "jS F Y \a\t H:i" %}.
    {% if user.is_authenticated %}
      {% if request.user.userprofile.plotCharts %}
        Chart plotting on.
      {% else %}
        Chart plotting off.
      {% endif %}
    {% endif %}
  </p>

  {% if admin.admingroup %}
    {% if admin_questions_true %}
      <table class="table table-bordered">
        {% if admin_questions.not_patient_indicator_question %}
          <tr>
            <td>
              <strong>Admin question:</strong> Identifying non-patient exposures has changed in release 0.8. Would you
              like this install to match the behaviour of release 0.7.4 and earlier?
              <a href="/{{ VIRTUAL_DIRECTORY }}admin/adminquestions/hide_not_patient/" role="button" class="btn btn-default pull-right">
                Hide
              </a>
              <a href="/{{ VIRTUAL_DIRECTORY }}admin/notpatientindicators/restore074/" role="button" class="btn btn-default pull-right">
                Restore 0.7.4 patterns
              </a>
              <a href="/{{ VIRTUAL_DIRECTORY }}openrem/admin/notpatientindicators/" role="button" class="btn btn-default pull-right">
                More information
              </a>
            </td>
          </tr>
        {% endif %}
      </table>
    {% endif %}
  {% endif %}
{% endblock %}


{% block mainblock %}

  <script>
      $(document).ready(
          function get_modality_numbers(json) {
              $.ajax(
                  {
                      url: "/{{ VIRTUAL_DIRECTORY }}openrem/hometotals/",
                      type: "POST",
                      dataType: "json",
                      success: function (json) {
                          $('#total-ct').html(json.total_ct);
                          $('#total-rf').html(json.total_rf);
                          $('#total-mg').html(json.total_mg);
                          $('#total-dx').html(json.total_dx);
                      }
                  }
              )
          }
      )
  </script>
  <table class="table table-bordered">
    <tr>
      {% for modality, details in modalities.items %}
        <th style="width:25%"><a href="/{{ VIRTUAL_DIRECTORY }}openrem/{{ modality|lower }}/">{{ details.name }}</a></th>
      {% endfor %}
    </tr>
    <tr>
      {% for modality, details in modalities.items %}
        <td>
          <div id="total-{{ modality|lower }}">{{ details.count }}</div>
        </td>
      {% endfor %}
    </tr>
  </table>

  {% for modality, details in modalities.items %}
    <script>
        $(document).ready(
            function get_latest_studies(json) {
                $.ajax(
                    {
                        url: "/{{ VIRTUAL_DIRECTORY }}openrem/homestudies/",
                        data: {modality: '{{ modality }}'},
                        type: "POST",
                        success: function (data) {
                            $('#{{ modality }}-table').html(data);
                            {% if home_config.display_workload_stats %}
                            $.ajax(
                                {
                                    url: "/openrem/homeworkload/",
                                    data: {modality: '{{ modality }}'},
                                    type: "POST",
                                    success: function (data) {
                                        $('#{{ modality }}-table').append(data);
                                    }
                                }
                            )
                            {% endif %}
                        }
                    }
                )
            }
        )
    </script>


    <h4>{{ details.name }} summary table</h4>
    <div id="{{ modality }}-table">
      <table class="table table-bordered table-hover row-clickable">
        <tr>
<<<<<<< HEAD
          <th style="width:33%">System name</th>
          <th style="width:33%">Total number of studies</th>
          <th style="width:33%">Latest study</th>
=======
          <th style="width:25%">System name</th>
          <th style="width:25%">Total number of studies</th>
          <th style="width:25%">Latest study</th>
          {% if home_config.display_workload_stats %}
            <th style="width:12.5%">Number in last {{ home_config.day_delta_a }} days</th>
            <th style="width:12.5%">Number in last {{ home_config.day_delta_b }} days</th>
          {% endif %}
>>>>>>> 828182a7
        </tr>
        <tr>
          <td colspan="4">Please wait - querying the database</td>
        </tr>
      </table>
    </div>
  {% endfor %}




  {% if not modalities %}
    <h4>No data to display in the system</h4>
    <p>There are currently no studies from any modality stored in the database. Add some to see a summary of each on
      this page.</p>
  {% endif %}

{% endblock %}<|MERGE_RESOLUTION|>--- conflicted
+++ resolved
@@ -141,7 +141,7 @@
                             {% if home_config.display_workload_stats %}
                             $.ajax(
                                 {
-                                    url: "/openrem/homeworkload/",
+                                    url: "/{{ VIRTUAL_DIRECTORY }}openrem/homeworkload/",
                                     data: {modality: '{{ modality }}'},
                                     type: "POST",
                                     success: function (data) {
@@ -162,11 +162,6 @@
     <div id="{{ modality }}-table">
       <table class="table table-bordered table-hover row-clickable">
         <tr>
-<<<<<<< HEAD
-          <th style="width:33%">System name</th>
-          <th style="width:33%">Total number of studies</th>
-          <th style="width:33%">Latest study</th>
-=======
           <th style="width:25%">System name</th>
           <th style="width:25%">Total number of studies</th>
           <th style="width:25%">Latest study</th>
@@ -174,7 +169,6 @@
             <th style="width:12.5%">Number in last {{ home_config.day_delta_a }} days</th>
             <th style="width:12.5%">Number in last {{ home_config.day_delta_b }} days</th>
           {% endif %}
->>>>>>> 828182a7
         </tr>
         <tr>
           <td colspan="4">Please wait - querying the database</td>
