{% extends "remapp/filteredbase.html" %}

{% block navrf %}<li class="active">{% endblock %}

{% block toprow %}
{% load pagination_tags %}
      <p>
        There are {{ filter.count }} studies in this list.
      </p>

{% endblock %}

{% block col2 %}
  <div class="panel panel-info small">
  <div class="panel-heading">
      <h3 class="panel-title">Data export</h3>
  </div>
  <div class="panel-body">
    {% if admin.exportgroup %}
        <p><strong>Note:</strong> Apply the exam filter first to refine what is exported.</p>
    <p>
      <a href="/openrem/exportflcsv1/0/0/?{{ request.GET.urlencode }}"
             class="btn btn-default btn-sm" role="button">Export to CSV&nbsp;</a>
          {% if admin.pidgroup %}
              <a href="/openrem/exportflcsv1/1/0/?{{ request.GET.urlencode }}"
                 class="btn btn-default btn-sm" role="button">With names</a>
              <a href="/openrem/exportflcsv1/0/1/?{{ request.GET.urlencode }}"
                 class="btn btn-default btn-sm" role="button">With ID</a>
              <a href="/openrem/exportflcsv1/1/1/?{{ request.GET.urlencode }}"
                 class="btn btn-default btn-sm" role="button">With both</a>
    </p>
    <p>
          {% endif %}
          <a href="/openrem/exportrfxlsx1/0/0/?{{ request.GET.urlencode }}"
             class="btn btn-default btn-sm" role="button">Export to XLSX</a>
          {% if admin.pidgroup %}
              <a href="/openrem/exportrfxlsx1/1/0/?{{ request.GET.urlencode }}"
                 class="btn btn-default btn-sm" role="button">With names</a>
              <a href="/openrem/exportrfxlsx1/0/1/?{{ request.GET.urlencode }}"
                 class="btn btn-default btn-sm" role="button">With ID</a>
              <a href="/openrem/exportrfxlsx1/1/1/?{{ request.GET.urlencode }}"
                 class="btn btn-default btn-sm" role="button">With both</a>
          {% endif %}
    </p>

  {% else %}
    <p>
      No export permissions
    </p>
  {% endif %}


  </div>
  </div>


    {{ studyfilter }}

<<<<<<< HEAD
          <div class="panel panel-info small">
=======
    <form action="" method="get" class="form-horizontal" role="form">
         <div class="panel panel-info">
>>>>>>> b4114a9d
            <div class="panel-heading">
              <h3 class="panel-title">Exam filter</h3>
            </div>
            <div class="panel-body">
                <i>Date format yyyy-mm-dd</i>
                {% for field in filter.form %}
                    <div class="form-group">
                        <div class="col-xs-4">
                            <label>{{ field.label_tag }}</label>
                        </div>
                        <div class="col-xs-8">
                            {{ field.errors }}
                            {{ field }}
                        </div>
                    </div>
                {% endfor %}
                <input class="btn btn-default" type="submit" />
            </div>
            <div class="panel-heading">
                <h3 class="panel-title">Chart options</h3>
            </div>
            <div class="panel-body">
                <table>
                    {% csrf_token %}
                    {{ chartOptionsForm }}
                </table>
                <input class="btn btn-default" name="submit" type="submit" />
            </div>
          </div>
    </form>

<script>
$('.datepicker').datepicker({
    format: "yyyy-mm-dd",
    autoclose: true,
    todayHighlight: true
    });
</script>

    
{% endblock %}

{% block col1 %}

    {% autopaginate filter.qs 20 as filter_list %}
    {% paginate %}

    <table class="table table-bordered table-hover row-clickable small">
        <tr>
            <th>Institution</th>
            <th>
                <table>
                    <tr><td>Make</td></tr>
                    <tr><td>Model</td></tr>
                    <tr><td class="nowrap">Display name</td></tr>
                </table>
            </th>
            <th>Date</th>
            <th>
                <table>
                    <tr><td class="nowrap">Study description</td></tr>
                    <tr><td class="nowrap">Accession number</td></tr>
                </table>
            </th>
            <th>Number of events</th>
            <th>Total DAP (cGy.cm<sup>2</sup>)</th>
            <th>Total dose at RP (Gy)</th>
            <th>Physician</th>
            {% if admin.admingroup %}
            <th>Delete?</th>
            {% endif %}
        </tr>
        {% for exam in filter_list %}
        <tr>
            <td>
                <a href="/openrem/rf/{{ exam.id }}/">
                    {{ exam.generalequipmentmoduleattr_set.get.institution_name }}
                </a>
            </td>
            <td>
                <a href="/openrem/rf/{{ exam.id }}/">
                    <table>
                        <tr><td class="nowrap">{{ exam.generalequipmentmoduleattr_set.get.manufacturer }}</td></tr>
                        <tr><td class="nowrap">{{ exam.generalequipmentmoduleattr_set.get.manufacturer_model_name }}</td></tr>
                        <tr><td class="nowrap">{{ exam.generalequipmentmoduleattr_set.get.unique_equipment_name.display_name }}</td></tr>
                    </table>
                </a>
            </td>
            <td>
                <a href="/openrem/rf/{{ exam.id }}/">
                    {{ exam.study_date|date:"Y-m-d" }} {{ exam.study_time|date:"H:i" }}
                </a>
            </td>
            <td>
                <a href="/openrem/rf/{{ exam.id }}/">
                    <table>
                        <tr><td class="nowrap">{{ exam.study_description }}</td></tr>
                  {% if not exam.accession_hashed %}
                        <tr><td class="nowrap">{{ exam.accession_number }}</td></tr>
                  {% endif %}
                    </table>
                </a>
            </td>
            <td>
                <a href="/openrem/rf/{{ exam.id }}/">
                    {{ exam.projectionxrayradiationdose_set.get.irradeventxraydata_set.count }}
                </a>
            </td>
            <td>
                <a href="/openrem/rf/{{ exam.id }}/">
                    {% for record in exam.projectionxrayradiationdose_set.get.accumxraydose_set.all %}
                        {% if exam.projectionxrayradiationdose_set.get.accumxraydose_set.all.count > 1 %}
                            {{ record.acquisition_plane }}:
                        {% endif %}
                        {{ record.accumintegratedprojradiogdose_set.get.convert_gym2_to_cgycm2|floatformat:1 }}
                        <br>
                    {% endfor %}
                </a>
            </td>
            <td>
                <a href="/openrem/rf/{{ exam.id }}/">
                    {% for record in exam.projectionxrayradiationdose_set.get.accumxraydose_set.all %}
                        {% if exam.projectionxrayradiationdose_set.get.accumxraydose_set.all.count > 1 %}
                            {{ record.acquisition_plane }}:
                        {% endif %}
                        <script>document.write({{ record.accumintegratedprojradiogdose_set.get.dose_rp_total }}.toPrecision(3));</script>
                        <br>
                    {% endfor %}
                </a>
            </td>
            <td>
                <a href="/openrem/rf/{{ exam.id }}/">
                    {{ exam.performing_physician_name }}
                </a>
            </td>
            {% if admin.admingroup %}
            <td>
              <a href="{% url 'study_delete' exam.id %}">Delete</a>
            </td>
            {% endif %}
        </tr>
        {% endfor %}
    </table>

    {% paginate %}

 
{% endblock %}

{% block plotdata %}

    {% if request.user.userprofile.plotCharts %}

        <script src="{{ STATIC_URL }}js/chartFullScreen.js"></script>
        <script src="{{ STATIC_URL }}js/chartSetExportSize.js"></script>
        <script src="{{ STATIC_URL }}js/chroma.min.js"></script>
        <script src="{{ STATIC_URL }}js/chartUpdateData.js"></script>

        <div class="ajax-progress"><img src="{{ STATIC_URL }}img/ajax-loader.gif"></div>

        <!-- Include JavaScript to enable highcharts plots -->
        <script src="{{ STATIC_URL }}js/highcharts.js"></script>
        <script src="{{ STATIC_URL }}js/boost.js"></script>
        <script src="{{ STATIC_URL }}js/exporting.js"></script>
        <script src="{{ STATIC_URL }}js/offline-exporting.js"></script>
        <script src="{{ STATIC_URL }}js/export-csv.js"></script>
        <script src="{{ STATIC_URL }}js/drilldown.js"></script>
        <script src="{{ STATIC_URL }}js/chartSortingRoutines.js"></script>
        <script src="{{ STATIC_URL }}js/chartHistogramNormalise.js"></script>
        <script src="{{ STATIC_URL }}js/chartAverageAndHistogram.js"></script>
        <script src="{{ STATIC_URL }}js/chartAverageOverTime.js"></script>
        <script src="{{ STATIC_URL }}js/chartFrequency.js"></script>
        <script src="{{ STATIC_URL }}js/chartWorkload.js"></script>
        <script>
            var chartSorting = '{{ request.user.userprofile.plotRFInitialSortingChoice }}';
            var chartSortingDirection = {{ request.user.userprofile.plotInitialSortingDirection }};

            var def_title, norm_btn_class, instr_class, render_div, val_label, val_units, avg_label, cat_label, cat_counter,
                    field_name_min, field_name_max, field_multiplier, field_cat_name, tooltip_filters, href_start, result;
        </script>
        <!-- End of include JavaScript to enable highcharts plots -->

        <!-- JavaScript to enable bootstrap tooltips -->
        <script>
            $(document).ready(function(){
                $('[data-toggle="tooltip"]').tooltip();
            });
        </script>
        <!-- End of JavaScript to enable bootstrap tooltips -->

        <!-- JavaScript function to sort a list of objects by the 'y' or 'name' object. -->
        <script src="{{ STATIC_URL }}js/sorting.js"></script>
        <!-- End of JavaScript function to sort a list of objects by the 'y' or 'name' object -->

        <!-- JavaScript chart AJAX code. -->
        <script src="{{ STATIC_URL }}js/rfChartAjax.js"></script>
        <!-- End of JavaScript chart AJAX code. -->

        <script>var plotAverageChoice = '{{ request.user.userprofile.plotAverageChoice }}';</script>

        {% if request.user.userprofile.plotRFStudyDAP %}
            <!-- HTML to include div container for study plot -->
            <div class="panel-group" id="plotRFStudyDAPAccordion">
                <div class="panel panel-default">
                    <div class="panel-heading">
                        <h4 class="panel-title">
                            <a data-toggle="collapse" data-parent="#plotRFStudyDAPAccordion" href="#collapsePlotRFStudyDAPAccordion" onclick="setTimeout(function() {fitChartToDiv('plotRFStudyDAPContainer');}, 0);">
                                {% if request.user.userprofile.plotAverageChoice == 'mean' %}
                                    Plot of mean DAP for each study description.
                                {% elif request.user.userprofile.plotAverageChoice == 'median' %}
                                    Plot of median DAP for each study description.
                                {% else %}
                                    Plot of mean and median DAP for each study description.
                                {% endif %}
                            </a>
                        </h4>
                    </div>
                    <div id="collapsePlotRFStudyDAPAccordion" class="panel-collapse collapse">
                        <div class="panel-body">
                            <div id="plotRFStudyDAPContainer" style="height: auto; margin: 0 0"></div>

                            <div class="stu-instructions">
                                <table style="border:none">
                                    <tr>
                                        <th colspan="3" style="padding: 0px; padding-right: 10px; vertical-align: top">Sorting options</th>
                                        <td rowspan="3" style="padding-left: 20px; vertical-align: top">Click on an individual column to show a histogram of data for that study description.<br>
                                            Click on a histogram bin tooltip to see the studies that contain the study names in the bin. Note that
                                            this will include studies at the upper bin boundary, so in some cases may display more data than
                                            shown in the histogram bin.</td>
                                    </tr>
                                    <tr>
                                        <td style="padding: 0px; padding-right: 10px; vertical-align: top"><a onclick="anySeriesSort('#plotRFStudyDAPContainer', 'avg_value', 1, 0)" class="sorting-option" data-toggle="tooltip" title="Sort by ascending DLP">&uarr;DAP</a></td>
                                        <td style="padding: 0px; padding-right: 10px; vertical-align: top"><a onclick="anySeriesSort('#plotRFStudyDAPContainer', 'total_counts', 1, 0)" class="sorting-option" data-toggle="tooltip" title="Sort by ascending frequency">&uarr;frequency</a></td>
                                        <td style="padding: 0px; vertical-align: top"><a onclick="anySeriesSort('#plotRFStudyDAPContainer', 'name', 1, 0)" class="sorting-option" data-toggle="tooltip" title="Sort alphabetically">A&nbsp;to&nbsp;Z</a></td>
                                    </tr>
                                    <tr>
                                        <td style="padding: 0px; padding-right: 10px; vertical-align: top"><a onclick="anySeriesSort('#plotRFStudyDAPContainer', 'avg_value', -1, 0)" class="sorting-option" data-toggle="tooltip" title="Sort by descending DAP">&darr;DAP</a></td>
                                        <td style="padding: 0px; padding-right: 10px; vertical-align: top"><a onclick="anySeriesSort('#plotRFStudyDAPContainer', 'total_counts', -1, 0)" class="sorting-option" data-toggle="tooltip" title="Sort by descending frequency">&darr;frequency</a></td>
                                        <td style="padding: 0px; vertical-align: top"><a onclick="anySeriesSort('#plotRFStudyDAPContainer', 'name', -1, 0)" class="sorting-option" data-toggle="tooltip" title="Sort reverse alphabetically">Z&nbsp;to&nbsp;A</a></td>
                                    </tr>
                                </table>
                            </div>
                            <a onclick="enterFullScreen('collapsePlotRFStudyDAPAccordion','plotRFStudyDAPContainer')" class="btn btn-default btn-sm" role="button">Toggle fullscreen</a>
                            <div class="stu-hist-norm-btn"><a onclick="normaliseHistograms('#plotRFStudyDAPContainer')" class="btn btn-default btn-sm" role="button">Toggle normalised histograms</a></div>
                        </div>
                    </div>
                </div>
            </div>
            <!-- End of HTML to include div for study name plot -->

            <script>
                var plotRFStudyDAP = true;
                $(window).resize(function() {
                    chartSetExportSize('plotRFStudyDAPContainer');
                });
                var tooltipFiltersStudy = '{% for field in filter.form %}{% if field.name != 'study_description' and field.name != 'o' and field.value %}&{{ field.name }}={{ field.value }}{% endif %}{% endfor %}';
                norm_btn_class = '.stu-hist-norm-btn';
                instr_class = '.stu-instructions';
                render_div = 'plotRFStudyDAPContainer';
                val_label = 'DAP';
                val_units = 'cGy.cm<sup>2</sup>';
                cat_label = 'Study description';
                cat_counter = 'studies';
                field_name_min = 'study_dap_min';
                field_name_max = 'study_dap_max';
                field_multiplier = 1.0;
                field_cat_name = 'study_description';
                tooltip_filters = tooltipFiltersStudy;
                href_start = '/openrem/rf/?';

            {% if request.user.userprofile.plotAverageChoice == 'both' %}
                avg_label = 'Mean and median';
            {% elif request.user.userprofile.plotAverageChoice == 'mean' %}
                avg_label = 'Mean';
            {% else %}
                avg_label = 'Median';
            {% endif %}

                def_title = avg_label + ' ' + val_label + ' per ' + cat_label.toLowerCase();
                result = chartAverageAndHistogram(def_title, norm_btn_class, instr_class, render_div, val_label,
                        val_units, avg_label, cat_label, cat_counter, field_name_min, field_name_max, field_multiplier,
                        field_cat_name, tooltip_filters, href_start);
            </script>
        {% endif %}

        {% if request.user.userprofile.plotRFStudyPerDayAndHour %}
            <!-- HTML to include div container for study workload -->
            <div class="panel-group" id="accordion5">
                <div class="panel panel-default">
                    <div class="panel-heading">
                        <h4 class="panel-title">
                            <a data-toggle="collapse" data-parent="#accordion5" href="#collapseStudyWorkloadPieChart" onclick="setTimeout(function() {fitChartToDiv('piechartStudyWorkloadDIV');}, 0);">
                                Pie chart showing a breakdown of number of studies per weekday.
                            </a>
                        </h4>
                    </div>
                    <div id="collapseStudyWorkloadPieChart" class="panel-collapse collapse">
                        <div class="panel-body">
                            <div id="piechartStudyWorkloadDIV" style="height: auto; margin: 0 0"></div>
                            <p>Click on a segment to be taken to a pie chart showing the breakdown per hour for that weekday.</p>
                            <a onclick="enterFullScreen('collapseStudyWorkloadPieChart', 'piechartStudyWorkloadDIV')" class="btn btn-default btn-sm" role="button">Toggle fullscreen</a>
                        </div>
                    </div>
                </div>
            </div>
            <!-- End of HTML to include div container for studies per week day pie chart -->

            <script>
                var plotRFStudyPerDayAndHour = true;
                $(window).resize(function() {
                    chartSetExportSize('piechartStudyWorkloadDIV');
                });
                result = chartWorkload('piechartStudyWorkloadDIV', 'Studies');
            </script>
        {% endif %}

        {% if request.user.userprofile.plotRFStudyFreq %}
            <!-- HTML to include div container for study name pie chart -->
            <div class="panel-group" id="accordionPiechartStudy">
                <div class="panel panel-default">
                    <div class="panel-heading">
                        <h4 class="panel-title">
                            <a data-toggle="collapse" data-parent="#accordionPiechartStudy" href="#collapseStudyPieChart" onclick="setTimeout(function() {fitChartToDiv('piechartStudyDIV');}, 0);">
                                Pie chart showing a breakdown of study name frequency.
                            </a>
                        </h4>
                    </div>
                    <div id="collapseStudyPieChart" class="panel-collapse collapse">
                        <div class="panel-body">
                            <div id="piechartStudyDIV" style="height: auto; margin: 0 0"></div>
                            <a onclick="enterFullScreen('collapseStudyPieChart', 'piechartStudyDIV')" class="btn btn-default btn-sm" role="button">Toggle fullscreen</a>
                        </div>
                    </div>
                </div>
            </div>
            <!-- End of HTML to include div container for study name pie chart -->

            <script>
                var plotRFStudyFreq = true;
                $(window).resize(function() {
                    chartSetExportSize('piechartStudyDIV');
                });
                var urlStartStudy = '/openrem/rf/?{% for field in filter.form %}{% if field.name != 'study_description' and field.name != 'o' and field.value %}&{{ field.name }}={{ field.value }}{% endif %}{% endfor %}&study_description=';
                result = chartFrequency('piechartStudyDIV', 'Study description frequency');
            </script>
        {% endif %}

    {% endif %}
{% endblock %}<|MERGE_RESOLUTION|>--- conflicted
+++ resolved
@@ -56,12 +56,8 @@
 
     {{ studyfilter }}
 
-<<<<<<< HEAD
-          <div class="panel panel-info small">
-=======
     <form action="" method="get" class="form-horizontal" role="form">
-         <div class="panel panel-info">
->>>>>>> b4114a9d
+         <div class="panel panel-info small">
             <div class="panel-heading">
               <h3 class="panel-title">Exam filter</h3>
             </div>
