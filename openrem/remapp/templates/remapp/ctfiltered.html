--- conflicted
+++ resolved
@@ -130,14 +130,8 @@
             <td>{{ exam.study_date|date:"Y-m-d" }} {{ exam.study_time|date:"H:i" }}</td>
             <td>
                 <a href="/openrem/ct/{{ exam.id }}/">{{ exam.study_description }}</a> |
-<<<<<<< HEAD
                 {{ exam.requested_procedure_code_meaning }} |
                 {{ exam.accession_number }}
-=======
-                {{ exam.accession_number }} |
-                {{ exam.patientstudymoduleattr_set.get.patient_size|floatformat:0 }} cm |
-                {{ exam.patientstudymoduleattr_set.get.patient_weight|floatformat:0 }} kg
->>>>>>> 30860dae
             </td>
             <td>{{ exam.ctradiationdose_set.get.ctaccumulateddosedata_set.get.total_number_of_irradiation_events }}</td>
             <td>{{ exam.ctradiationdose_set.get.ctaccumulateddosedata_set.get.ct_dose_length_product_total|floatformat:2 }}</td>
