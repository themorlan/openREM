{% extends "remapp/filteredbase.html" %}

{% block navbar %}
            <li class="active"><a href="/openrem/ct">CT</a></li>
            <li><a href="/openrem/rf">Fluoroscopy</a></li>
            <li><a href="/openrem/mg">Mammography</a></li>
            <li><a href="/openrem/dx">Radiography</a></li>
{% endblock %}

{% block toprow %}
      {% load pagination_tags %}    
    
      <p>
        There are {{ filter.count }} studies in this list.
      </p>
        {% if admin.exportperm or admin.adminperm %}
        <ul>
          <li><strong>Note:</strong> Apply the filter first to refine what is exported.</li>
          <li><a href="/openrem/exportctcsv1/?{{ request.GET.urlencode }}">Export to CSV</a> </li>
          <li><a href="/openrem/exportctxlsx1/?{{ request.GET.urlencode }}">Export to XLSX</a></li>
        </ul>

        {% else %}
        <p>
          Sorry, you don't have enough permissions to enable study export.
        </p>
        {% endif %}
        
{% endblock %}


{% block col2 %}


    {{ studyfilter }}






          <div class="panel panel-info">
            <div class="panel-heading">
              <h3 class="panel-title">Exam filter</h3>
            </div>
            <div class="panel-body">
                <i>Date format yyyy-mm-dd</i>
                <form action="" method="get" class="form-horizontal" role="form">
                        {% for field in filter.form %}
                            <div class="form-group">
                                <div class="col-xs-4">
                                    <label>{{ field.label_tag }}</label>
                                </div>
                                <div class="col-xs-8">
                                  {{ field.errors }}
                                  {{ field }}
                                </div>
                            </div>
                        {% endfor %}
                    </table>
                    <input type="submit" />
                </form> 
            </div>
          </div>


<script>
$('.datepicker').datepicker({
    format: "yyyy-mm-dd",
    autoclose: true,
    todayHighlight: true
    });
</script>

<script>
function formatDate(d) {
  var dd = d.getDate();
  if ( dd < 10 ) dd = '0' + dd;
  var mm = d.getMonth()+1;
  if ( mm < 10 ) mm = '0' + mm;
  var yyyy = d.getFullYear();
  return yyyy+'-'+mm+'-'+dd;
}
</script>

<script>
function getColours(noOfColours) {
    var colours = [];
    frequency = 5 / noOfColours; 
    for (var i = 0; i < noOfColours;++i) {
        if (noOfColours > 24) {
            r = Math.sin(frequency * i * 2 + 0) * (127) + 128;
            g = Math.sin(frequency * i * 2 + 1) * (127) + 128;
            b = Math.sin(frequency * i * 2 + 3) * (127) + 128;
        } else {
            r = Math.sin(frequency * i  + 0) * (127) + 128;
            g = Math.sin(frequency * i  + 1) * (127) + 128;
            b = Math.sin(frequency * i  + 3) * (127) + 128;
        }
        colour = 'rgb({r},{g},{b})';
        colour = colour.replace("{r}", Math.floor(r));
        colour = colour.replace("{g}", Math.floor(g));
        colour = colour.replace("{b}", Math.floor(b));
        colours.push(colour);
    }
    return colours;
}
</script>

{% endblock %}

{% block col1 %}


      {% autopaginate filter.qs 25 as filter_list %}
      {% paginate %}
<<<<<<< HEAD
    <table class="table table-striped">
        <th>Institution</th><th>Make | Model | Station name</th><th>Date</th><th>Study description | Request | Accession number</th><th>Number of events</th><th>Dose Length Product Total mGy.cm</th>
        {% if admin.adminperm %}
        <th>Delete?</th>
        {% endif %}
=======
    <table class="table table-bordered table-hover row-clickable">
        <tr>
            <th>Institution</th><th>Make | Model | Station name</th><th>Date</th><th>Study description | Accession number</th><th>Number of events</th><th>Dose Length Product Total mGy.cm</th>
            {% if admin.adminperm %}
            <th>Delete?</th>
            {% endif %}
        </tr>
>>>>>>> df661b4f
        {% for exam in filter_list %}
        <tr>
            <td>
                <a href="/openrem/ct/{{ exam.id }}/">
                    {{ exam.generalequipmentmoduleattr_set.get.institution_name }}
                </a>
            </td>
            <td>
                <a href="/openrem/ct/{{ exam.id }}/">
                    {{ exam.generalequipmentmoduleattr_set.get.manufacturer }} |
                    {{ exam.generalequipmentmoduleattr_set.get.manufacturer_model_name }} |
                    {{ exam.generalequipmentmoduleattr_set.get.station_name }}
                </a>
            </td>
            <td>
                <a href="/openrem/ct/{{ exam.id }}/">
                    {{ exam.study_date|date:"Y-m-d" }} {{ exam.study_time|date:"H:i" }}</td>
                </a>
            <td>
                <a href="/openrem/ct/{{ exam.id }}/">
                    {{ exam.study_description }} |
                    {{ exam.accession_number }} |
                    {{ exam.patientstudymoduleattr_set.get.patient_size|floatformat:0 }} cm |
                    {{ exam.patientstudymoduleattr_set.get.patient_weight|floatformat:0 }} kg
                </a>
            </td>
            <td>
                <a href="/openrem/ct/{{ exam.id }}/">
                    {{ exam.ctradiationdose_set.get.ctaccumulateddosedata_set.get.total_number_of_irradiation_events }}
                </a>
            </td>
            <td>
<<<<<<< HEAD
                <a href="/openrem/ct/{{ exam.id }}/">{{ exam.study_description }}</a> |
                {{ exam.requested_procedure_code_meaning }} |
                {{ exam.accession_number }}
=======
                <a href="/openrem/ct/{{ exam.id }}/">
                    {{ exam.ctradiationdose_set.get.ctaccumulateddosedata_set.get.ct_dose_length_product_total|floatformat:2 }}
                </a>
>>>>>>> df661b4f
            </td>
            {% if admin.adminperm %}
            <td>
              <a href="{% url 'study_delete' exam.id %}">Delete</a>
            </td>
            {% endif %}
        </tr>
        {% endfor %}
    </table>

    {% paginate %}

{% endblock %}

{% block jsblock %}
{% endblock %}

        {% block plotdata %}
<!-- Include JavaScript to enable highcharts plots -->
<script src="{{ STATIC_URL }}js/highcharts.js"></script>
<script src="{{ STATIC_URL }}js/exporting.js"></script>
<!-- End of include JavaScript to enable highcharts plots -->


<!-- JavaScript function to sort a list of objects by the 'y' object.
     This must be positioned above the functions first use. -->
<script>
function sort_by_y(a,b) {
    return ((a.y < b.y) ? -1 : ((a.y > b.y) ? 1 : 0)); // a[1] for col. 2 etc...
}
function sort_by_name(a,b) {
    return ((a.name < b.name) ? -1 : ((a.name > b.name) ? 1 : 0)); // a[1] for col. 2 etc...
}
</script>
<!-- End of JavaScript function to sort a list of objects by the 'y' object -->


{% if acquisitionSummary %}
<!-- HTML to include div container for acquisition plot -->
<div class="panel-group" id="accordion">
  <div class="panel panel-default">
    <div class="panel-heading">
      <h4 class="panel-title">
        <a data-toggle="collapse" data-parent="#accordion" href="#collapseTwo">
          Plot mean DLP for each acquisition protocol in currently filtered data. Click this text to toggle between hidden and visible.
        </a>
      </h4>
    </div>
    <div id="collapseTwo" class="panel-collapse collapse">
      <div class="panel-body">
         <div id="histogramPlotDIV" style="width: 95%; height: 600px; margin: 0 0"></div>
         <p>Click on an individual column to show a histogram of data for that acquisition protocol.</p>
         <p>Click on a histogram bin tooltip to see the studies that contain the acquisitions in the bin.
         Note that this will include acquisitions at the upper bin boundary, so in some cases may display
         more data than shown in the histogram bin.</p>
      </div>
    </div>
  </div>
</div>
<!-- End of HTML to include div container for acquisition plot -->


<!-- HTML to include div container for acquisition pie chart -->
<div class="panel-group" id="accordion">
  <div class="panel panel-default">
    <div class="panel-heading">
      <h4 class="panel-title">
        <a data-toggle="collapse" data-parent="#accordion" href="#collapseProtocolPieChart">
          Pie chart showing a breakdown of acquisition protocol frequency.
        </a>
      </h4>
    </div>
    <div id="collapseProtocolPieChart" class="panel-collapse collapse">
      <div class="panel-body">
         <div id="piechartProtocolDIV" style="width: 95%; height: 600px; margin: 0 0"></div>
      </div>
    </div>
  </div>
</div>
<!-- HTML to include div container for acquisition pie chart -->


<!-- Include JavaScript to enable highcharts drilldown plots -->
<script src="{{ STATIC_URL }}js/drilldown.js"></script>
<!-- End of include JavaScript to enable highcharts drilldown plots -->


<!-- JavaScript for acquisition plot -->
<script>
var protocolNames     = [
                        {% for name in acquisitionSummary %}
                            "{{name.ctradiationdose__ctirradiationeventdata__acquisition_protocol}}"
                            {% if not forloop.last %},{% endif %}
                        {% endfor %}
                        ];
var protocolCounts    = [
                        {% for protocol in acquisitionHistogramData %}
                            [
                            {% for dataCounts in protocol.0 %}
                                {{dataCounts}}
                                {% if not forloop.last %},{% endif %}
                            {% endfor %}
                            ]
                            {% if not forloop.last %},{% endif %}
                        {% endfor %}
                        ];
var protocolBins      = [
                        {% for protocolEdges in acquisitionHistogramData %}
                            [
                            {% for edges in protocolEdges.1 %}
                                {{edges}}
                                {% if not forloop.last %},{% endif %}
                            {% endfor %}
                            ]
                            {% if not forloop.last %},{% endif %}
                        {% endfor %}
                        ];
var seriesData        = [
                        {% for testData in acquisitionSummary %}
                            {{'{'}}name:protocolNames[{{forloop.counter}}-1],y: {{testData.mean_dlp}},drilldown:protocolNames[{{forloop.counter}}-1]{{'}'}}
                            {% if not forloop.last %},{% endif %}
                        {% endfor %}
                        ];
var seriesDataN       = [
                        {% for testData in acquisitionSummary %}
                            '{{testData.num_acq}}'
                            {% if not forloop.last %},{% endif %}
                        {% endfor %}
                        ];
var seriesDrilldown   = [
                        {% for protocolCountsArray in acquisitionHistogramData %}
                            {id: protocolNames[{{forloop.counter}}-1],name: protocolNames[{{forloop.counter}}-1],useHTML: true,data: [
                            {% for dataCounts in protocolCountsArray.0 %}
                                [protocolBins[{{forloop.parentloop.counter}}-1][{{forloop.counter}}-1].toFixed(1).toString() + ' \u2264 x {% if not forloop.last %}<{% else %}\u2264{% endif %} ' + protocolBins[{{forloop.parentloop.counter}}-1][{{forloop.counter}}].toFixed(1).toString(),{{dataCounts}}]
                                {% if not forloop.last %},{% endif %}
                            {% endfor %}]}
                            {% if not forloop.last %},{% endif %}
                        {% endfor %}
                        ];
</script>

<script type="text/javascript">
$(function () {

var drilldownTitle = 'Histogram of ';
var defaultTitle   = 'Mean DLP per acquisition protocol';
var tooltipData = [2];

var chartAcqDLP = new Highcharts.Chart({
        chart: {
            type: 'column',
            renderTo: 'histogramPlotDIV',
            events: {
                drilldown: function(e) {
                    tooltipData[0] = protocolNames[e.point.x];
                    tooltipData[1] = e.point.x;
                    chartAcqDLP.setTitle({ text: drilldownTitle + e.point.name}, { text: '(n = ' + seriesDataN[e.point.x] +')' });
                    chartAcqDLP.yAxis[0].setTitle({text:'Number'});
                    chartAcqDLP.xAxis[0].setTitle({text:'DLP range (mGy.cm)'});
                    chartAcqDLP.xAxis[0].setCategories([], true);
                    chartAcqDLP.xAxis[0].update({labels:{rotation:0}});
                    chartAcqDLP.tooltip.options.formatter = function() {
                        var xyArr=[];
                        $.each(this.points,function(){
                            var tooltipFilters = '{% for field in filter.form %}{% if field.name != 'acquisition_dlp_min' and field.name != 'acquisition_dlp_max' and field.name != 'acquisition_protocol' and field.name != 'o' and field.value %}&{{ field.name }}={{ field.value }}{% endif %}{% endfor %}';
                            var linkText = 'acquisition_dlp_min=' + protocolBins[tooltipData[1]][this.x] + '&acquisition_dlp_max=' + protocolBins[tooltipData[1]][this.x+1] + '&acquisition_protocol=' + tooltipData[0];
                            xyArr.push('<table style="text-align: center"><tr><td>' + this.y.toFixed(0) + ' exposures</td></tr><tr><td><a href="/openrem/ct/hist/?acquisitionhist=1&' + linkText + tooltipFilters + '">Click to view</a></td></tr></table>');
                        });
                        return xyArr.join('<br/>');
                    }
                },
                drillup: function(e) {
                    chartAcqDLP.setTitle({ text: defaultTitle }, { text: '' });
                    chartAcqDLP.yAxis[0].setTitle({text:'Mean DLP (mGy.cm)'});
                    chartAcqDLP.xAxis[0].setTitle({text:'Protocol name'});
                    chartAcqDLP.xAxis[0].setCategories(protocolNames, true);
                    chartAcqDLP.xAxis[0].update({labels:{rotation:90}});
                    chartAcqDLP.tooltip.options.formatter = function() {
                        var xyArr=[];
                        $.each(this.points,function(){
                            var index = protocolNames.indexOf(this.x);
                            xyArr.push(this.x + '<br/>' + this.y.toFixed(1) + ' mGy.cm' + '<br/>(n=' + seriesDataN[index] + ')');
                        });
                        return xyArr.join('<br/>');
                    }
                }
            }
        },
        title: {
            text: 'Mean DLP per acquisition protocol'
        },
        legend: {
            enabled: false
        },
        xAxis: {
            categories: protocolNames,
            title: {
                useHTML: true,
                text: 'Protocol name'
            },
            labels: {
                rotation:90
            }
        },
        yAxis: {
            min: 0,
            title: {
                useHTML: true,
                text: 'Mean DLP (mGy.cm)'
            }
        },
        tooltip: {
            formatter: function () {
                var index = protocolNames.indexOf(this.x);
                var comment = this.x + '<br/>' + this.y.toFixed(1) + ' mGy.cm' + '<br/>(n=' + seriesDataN[index] + ')';
                return comment;
            },
            shared: true,
            useHTML: true
        },
        plotOptions: {
            column: {
                pointPadding: 0.2,
                borderWidth: 0
            }
        },
        series: [{
            name: 'Mean DLP per acquisition protocol',
            data: seriesData
        }],
        drilldown: {
            series: seriesDrilldown
        }
    });
});
</script>
<!-- End of JavaScript for acquisition plot -->


<!-- JavaScript for acquisition pie chart -->
<script>
var urlStart = '/openrem/ct/?{% for field in filter.form %}{% if field.name != 'acquisition_protocol' and field.name != 'o' and field.value %}&{{ field.name }}={{ field.value }}{% endif %}{% endfor %}&acquisition_protocol=';
var protocolPiechartData = new Array(protocolNames.length);
for(var i=0; i<protocolNames.length; i++) {
    protocolPiechartData[i] = {name:protocolNames[i], y:parseInt(seriesDataN[i]), url:urlStart+protocolNames[i]};
}
protocolPiechartData.sort(sort_by_y);

protocolColours = getColours(protocolNames.length);
for(var i=0; i<protocolNames.length; i++) {
    protocolPiechartData[i].color = protocolColours[i];
}


$(function () {

var chartAcqFreq = new Highcharts.Chart({
        chart: {
            renderTo: 'piechartProtocolDIV',
            plotBackgroundColor: null,
            plotBorderWidth: 1,
            plotShadow: false
        },
        title: {
            text: ''
        },
        tooltip: {
            pointFormat: '{point.percentage:.1f} %<br/>n={point.y}'
        },
        plotOptions: {
            pie: {
                allowPointSelect: false,
                cursor: 'pointer',
                dataLabels: {
                    enabled: true,
                    format: '<b>{point.name}</b>: {point.percentage:.1f} % (n={point.y})',
                    style: {
                        color: (Highcharts.theme && Highcharts.theme.contrastTextColor) || 'black'
                    }
                }
            }
        },
        series: [{
            type: 'pie',
            name: 'Study frequency',
            point: {
                events: {
                    click: function(e) {
                        location.href = e.point.url;
                        e.preventDefault();
                    }
                }
            },
            data: protocolPiechartData
        }]
    });
});
</script>
<!-- End of JavaScript for acquisition pie chart -->
{% endif %}

{% if studySummary %}
<!-- HTML to include div container for study plot -->
<div class="panel-group" id="accordion">
  <div class="panel panel-default">
    <div class="panel-heading">
      <h4 class="panel-title">
        <a data-toggle="collapse" data-parent="#accordion" href="#collapseThree">
          Plot mean DLP for each study description in currently filtered data.
        </a>
      </h4>
    </div>
    <div id="collapseThree" class="panel-collapse collapse">
      <div class="panel-body">
         <div id="histogramStudyPlotDIV" style="width: 95%; height: 600px; margin: 0 0"></div>
         <p>Click on an individual column to show a histogram of data for that study.</p>
         <p>Click on a histogram bin tooltip to see the studies in the bin. Note that this will
         include studies at the upper bin boundary, so in some cases may display more data than
         shown in the histogram bin.</p>
      </div>
    </div>
  </div>
</div>
<!-- End of HTML to include div container for study plot -->


<!-- HTML to include div container for study pie chart -->
<div class="panel-group" id="accordion">
  <div class="panel panel-default">
    <div class="panel-heading">
      <h4 class="panel-title">
        <a data-toggle="collapse" data-parent="#accordion" href="#collapseStudyPieChart">
          Pie chart showing a breakdown of study frequency.
        </a>
      </h4>
    </div>
    <div id="collapseStudyPieChart" class="panel-collapse collapse">
      <div class="panel-body">
         <div id="piechartStudyDIV" style="width: 95%; height: 600px; margin: 0 0"></div>
      </div>
    </div>
  </div>
</div>
<!-- End of HTML to include div container for study pie chart -->


<!-- HTML to include div container for pie chart of studies per week day pie chart -->
<div class="panel-group" id="accordion">
  <div class="panel panel-default">
    <div class="panel-heading">
      <h4 class="panel-title">
        <a data-toggle="collapse" data-parent="#accordion" href="#collapseStudyWorkloadPieChart">
          Pie chart showing a breakdown of number of studies per weekday.
        </a>
      </h4>
    </div>
    <div id="collapseStudyWorkloadPieChart" class="panel-collapse collapse">
      <div class="panel-body">
         <div id="piechartStudyWorkloadDIV" style="width: 95%; height: 600px; margin: 0 0"></div>
         <p>Click on a segment to be taken to a pie chart showing the breakdown per hour for that weekday.</p>
      </div>
    </div>
  </div>
</div>
<!-- End of HTML to include div container for studies per week day pie chart -->


<!-- HTML to include div container for mean study DLP per week -->
<div class="panel-group" id="accordion">
  <div class="panel panel-default">
    <div class="panel-heading">
      <h4 class="panel-title">
        <a data-toggle="collapse" data-parent="#accordion" href="#collapseWeeklyStudyMeanChart">
          Line plot showing weekly mean DLP of each study type over time.
        </a>
      </h4>
    </div>
    <div id="collapseWeeklyStudyMeanChart" class="panel-collapse collapse">
      <div class="panel-body">
         <div id="linechartWeeklyStudyMeanDIV" style="width: 95%; height: 600px; margin: 0 0"></div>
         <p>Click on the legend entries to show or hide the corresponding series. Click and drag the mouse over a date range to zoom in.</p>
      </div>
    </div>
  </div>
</div>
<!-- End of HTML to include div container for mean study DLP per week -->


<!-- JavaScript for study plot -->
<script>
var studyNames     = [
                        {% for name in studySummary %}
                            "{{name.study_description}}"
                            {% if not forloop.last %},{% endif %}
                        {% endfor %}
                        ];
var studyCounts    = [
                        {% for study in studyHistogramData %}
                            [
                            {% for dataCounts in study.0 %}
                                {{dataCounts}}
                                {% if not forloop.last %},{% endif %}
                            {% endfor %}
                            ]
                            {% if not forloop.last %},{% endif %}
                        {% endfor %}
                        ];
var studyBins      = [
                        {% for studyEdges in studyHistogramData %}
                            [
                            {% for edges in studyEdges.1 %}
                                {{edges}}
                                {% if not forloop.last %},{% endif %}
                            {% endfor %}
                            ]
                            {% if not forloop.last %},{% endif %}
                        {% endfor %}
                        ];
var studySeriesData = [
                        {% for testData in studySummary %}
                            {{'{'}}name:studyNames[{{forloop.counter}}-1],y: {{testData.mean_dlp}},drilldown:studyNames[{{forloop.counter}}-1]{{'}'}}
                            {% if not forloop.last %},{% endif %}
                        {% endfor %}
                        ];
var studySeriesDataN = [
                        {% for testData in studySummary %}
                            '{{testData.num_acq}}'
                            {% if not forloop.last %},{% endif %}
                        {% endfor %}
                        ];
var studySeriesDrilldown   = [
                        {% for studyCountsArray in studyHistogramData %}
                            {id: studyNames[{{forloop.counter}}-1],name: studyNames[{{forloop.counter}}-1],useHTML: true,data: [
                            {% for dataCounts in studyCountsArray.0 %}
                                [studyBins[{{forloop.parentloop.counter}}-1][{{forloop.counter}}-1].toFixed(1).toString() + ' \u2264 x {% if not forloop.last %}<{% else %}\u2264{% endif %} ' + studyBins[{{forloop.parentloop.counter}}-1][{{forloop.counter}}].toFixed(1).toString(),{{dataCounts}}]
                                {% if not forloop.last %},{% endif %}
                            {% endfor %}]}
                            {% if not forloop.last %},{% endif %}
                        {% endfor %}
                        ];
</script>

<script type="text/javascript">
$(function () {

var drilldownTitle = 'Histogram of ';
var defaultTitle   = 'Mean DLP per study description';
var tooltipData = [2];

var chartStudyDLP = new Highcharts.Chart({
        chart: {
            type: 'column',
            renderTo: 'histogramStudyPlotDIV',
            events: {
                drilldown: function(e) {
                    tooltipData[0] = studyNames[e.point.x];
                    tooltipData[1] = e.point.x;
                    chartStudyDLP.setTitle({ text: drilldownTitle + e.point.name}, { text: '(n = ' + studySeriesDataN[e.point.x] +')' });
                    chartStudyDLP.yAxis[0].setTitle({text:'Number'});
                    chartStudyDLP.xAxis[0].setTitle({text:'DLP range (mGy.cm)'});
                    chartStudyDLP.xAxis[0].setCategories([], true);
                    chartStudyDLP.xAxis[0].update({labels:{rotation:0}});
                    chartStudyDLP.tooltip.options.formatter = function() {
                        var xyArr=[];
                        $.each(this.points,function(){
                            var tooltipFilters = '{% for field in filter.form %}{% if field.name != 'study_dlp_min' and field.name != 'study_description' and field.name != 's' and field.name != 'o' and field.value %}&{{ field.name }}={{ field.value }}{% endif %}{% endfor %}';
                            var linkText = 'study_dlp_min=' + studyBins[tooltipData[1]][this.x] + '&study_dlp_max=' + studyBins[tooltipData[1]][this.x+1] + '&study_description=' + tooltipData[0];
                            xyArr.push('<table style="text-align: center"><tr><td>' + this.y.toFixed(0) + ' studies</td></tr><tr><td><a href="/openrem/ct/hist/?studyhist=1&' + linkText + tooltipFilters + '">Click to view</a></td></tr></table>');
                        });
                        return xyArr.join('<br/>');
                    }
                },
                drillup: function(e) {
                    chartStudyDLP.setTitle({ text: defaultTitle }, { text: '' });
                    chartStudyDLP.yAxis[0].setTitle({text:'Mean DLP (mGy.cm)'});
                    chartStudyDLP.xAxis[0].setTitle({text:'Study description'});
                    chartStudyDLP.xAxis[0].setCategories(studyNames, true);
                    chartStudyDLP.xAxis[0].update({labels:{rotation:90}});
                    chartStudyDLP.tooltip.options.formatter = function() {
                        var xyArr=[];
                        $.each(this.points,function(){
                            var index = studyNames.indexOf(this.x);
                            xyArr.push(this.x + '<br/>' + this.y.toFixed(1) + ' mGy.cm' + '<br/>(n=' + studySeriesDataN[index] + ')');
                        });
                        return xyArr.join('<br/>');
                    }
                }
            }
        },
        title: {
            text: 'Mean DLP per study description'
        },
        legend: {
            enabled: false
        },
        xAxis: {
            categories: studyNames,
            title: {
                useHTML: true,
                text: 'Study description'
            },
            labels: {
                rotation:90
            }
        },
        yAxis: {
            min: 0,
            title: {
                useHTML: true,
                text: 'Mean DLP (mGy.cm)'
            }
        },
        tooltip: {
            formatter: function () {
                var index = studyNames.indexOf(this.x);
                var comment = this.x + '<br/>' + this.y.toFixed(1) + ' mGy.cm' + '<br/>(n=' + studySeriesDataN[index] + ')';
                return comment;
            },
            shared: true,
            useHTML: true
        },
        plotOptions: {
            column: {
                pointPadding: 0.2,
                borderWidth: 0
            }
        },
        series: [{
            name: 'Mean DLP per study description',
            data: studySeriesData
        }],
        drilldown: {
            series: studySeriesDrilldown
        }
    });
});
</script>
<!-- End of JavaScript for study plot -->


<!-- JavaScript for study pie chart -->
<script>
var urlStart = '/openrem/ct/?{% for field in filter.form %}{% if field.name != 'study_description' and field.name != 'o' and field.value %}&{{ field.name }}={{ field.value }}{% endif %}{% endfor %}&study_description=';
var studyPiechartData = new Array(studyNames.length);
for(var i=0; i<studyNames.length; i++) {
    studyPiechartData[i] = {name:studyNames[i], y:parseInt(studySeriesDataN[i]), url:urlStart+studyNames[i]};
}
studyPiechartData.sort(sort_by_y);

studyColours = getColours(studyNames.length);
for(var i=0; i<studyNames.length; i++) {
    studyPiechartData[i].color = studyColours[i];
}

$(function () {

var chartStudyFreq = new Highcharts.Chart({
        chart: {
            renderTo: 'piechartStudyDIV',
            plotBackgroundColor: null,
            plotBorderWidth: 1,//null,
            plotShadow: false
        },
        title: {
            text: ''
        },
        tooltip: {
            pointFormat: '{point.percentage:.1f} %<br/>n={point.y}'
        },
        plotOptions: {
            pie: {
                allowPointSelect: true,
                cursor: 'pointer',
                dataLabels: {
                    enabled: true,
                    format: '<b>{point.name}</b>: {point.percentage:.1f} % (n={point.y})',
                    style: {
                        color: (Highcharts.theme && Highcharts.theme.contrastTextColor) || 'black'
                    }
                }
            }
        },
        series: [{
            type: 'pie',
            name: 'Study frequency',
            point: {
                events: {
                    click: function(e) {
                        location.href = e.point.url;
                        e.preventDefault();
                    }
                }
            },
            data: studyPiechartData
        }]
    });
});
</script>
<!-- End of JavaScript for study pie chart -->


<!-- JavaScript for studies per weekday pie chart with drilldown to hourly breakdown -->
<script>
var dayNames = ['Sunday','Monday','Tuesday','Wednesday','Thursday','Friday','Saturday'];

var studiesPerHourEachWeekday = [
                      {% for dayCounts in studiesPerHourInWeekdays %}
                          [
                          {% for hourCounts in dayCounts %}
                              {{hourCounts}}
                              {% if not forloop.last %},{% endif %}
                          {% endfor %}
                          ]
                          {% if not forloop.last %},{% endif %}
                      {% endfor %}
                      ];
var studiesPerWeekday = new Array(7);
for(var i=0; i<7; i++) {
    var tempTotal = 0;
    for(var j=0; j<24; j++) {
        tempTotal = tempTotal + studiesPerHourEachWeekday[i][j];
    }
    studiesPerWeekday[i] = tempTotal;
}

var hourColours = getColours(24);
var seriesDrillDownPieChart   = [
                        {% for dayCounts in studiesPerHourInWeekdays %}
                            {id:dayNames[{{forloop.counter}}-1], name:dayNames[{{forloop.counter}}-1], useHTML:true, type:'pie', data: [
                            {% for hourCounts in dayCounts %}
                                {{'{'}}name:'{{forloop.counter|add:"-1"|stringformat:"02d"}}:00', y:studiesPerHourEachWeekday[{{forloop.parentloop.counter}}-1][{{forloop.counter}}-1],color:hourColours[{{forloop.counter}}]{{'}'}}{% if not forloop.last %},{% endif %}
                            {% endfor %}]}
                            {% if not forloop.last %},{% endif %}
                        {% endfor %}
                        ];

var dayColours = getColours(7);
var studyWorkloadPieChartData= new Array(7);
for(var i=0; i<7; i++) {
    studyWorkloadPieChartData[i] = {name:dayNames[i], y:studiesPerWeekday[i], color:dayColours[i], drilldown:dayNames[i]};
}

$(function () {

var chartStudyWorkload = new Highcharts.Chart({
        chart: {
            renderTo: 'piechartStudyWorkloadDIV',
            plotBackgroundColor: null,
            plotBorderWidth: 1,//null,
            plotShadow: false,
            events: {
                drilldown: function(e) {
                    chartStudyWorkload.setTitle({ text: 'Studies per hour,<br>'+dayNames[e.point.x], align:'left', verticalAlign:'top', y:50, x:50 });
                },
                drillup: function(e) {
                    chartStudyWorkload.setTitle({ text: 'Studies per<br>day of the week', align:'center', verticalAlign:'middle', y:70, x:0 });
                }
            }
        },
        title: {
            text: 'Studies per<br>day of the week',
            align: 'center',
            verticalAlign: 'middle',
            y: 70
        },
        tooltip: {
            pointFormat: '{point.percentage:.1f} %<br/>n={point.y}'
        },
        plotOptions: {
            pie: {
                allowPointSelect: false,
                cursor: 'pointer',
                dataLabels: {
                    enabled: true,
                    format: '<b>{point.name}</b>: {point.percentage:.1f} % (n={point.y})',
                    style: {
                        color: (Highcharts.theme && Highcharts.theme.contrastTextColor) || 'black'
                    }
                }
            }
        },
        series: [{
            type: 'pie',
            startAngle:-90,
            endAngle:90,
            center: ['50%','75%'],
            innerSize: '50%',
            data: studyWorkloadPieChartData
        }],
        drilldown: {
            series:seriesDrillDownPieChart
        }
    });
});
</script>
<!-- End of JavaScript for studies per week day pie chart -->


<!-- JavaScript for mean DLP per study description -->
<script>
dateAxis = [
{% for dateEntries in studyDLPoverTime.0 %}
    "{{ dateEntries.0.date|date:"d/m/Y" }}"
    {% if not forloop.last %},{% endif %}
{% endfor %}
];

// Create the same colours as for the study pie chart, so that the colours
// are the same for the studies in the pie chart and this plot.
var studyLineColours =  new Array(studyNames.length);
studyPiechartData.sort(sort_by_name);
for(var i=0; i<studyNames.length; i++) {
    studyLineColours[i] = studyPiechartData[i].color;
}
studyPiechartData.sort(sort_by_y);

var urlStart = '/openrem/ct/?{% for field in filter.form %}{% if field.name != 'study_description' and field.name != 'date_before' and field.name != 'date_after' and field.name != 'o' and field.value %}&{{ field.name }}={{ field.value }}{% endif %}{% endfor %}&study_description=';

meanDLPperWeek = [
{% for studyData in studyDLPoverTime %}
    {{'{'}}name:studyNames[{{forloop.counter}}-1],
        color:studyLineColours[{{forloop.counter}}-1],
        marker:{{'{'}}enabled:true{{'}'}},
        point: {{'{'}}
            events: {{'{'}}
                    click: function(e) {{'{'}}
                        location.href = e.point.url;
                        e.preventDefault();
                    {{'}'}}
            {{'}'}}
        {{'}'}},
        data:[
    {% for weekEntries in studyData %}
        {{'{'}}y:{% if weekEntries.1 %}{{ weekEntries.1 }}{% else %}null{% endif %},url:urlStart+studyNames[{{forloop.parentloop.counter}}-1]+'&date_after='+formatDate(new Date({{weekEntries.0.year}},{{weekEntries.0.month}}-1,{{weekEntries.0.day}}))+'&date_before='+ formatDate(new Date ((new Date({{weekEntries.0.year}},{{weekEntries.0.month}}-1,{{weekEntries.0.day}})).setDate((new Date({{weekEntries.0.year}},{{weekEntries.0.month}}-1,{{weekEntries.0.day}})).getDate()+6))){{'}'}}
        {% if not forloop.last %},{% endif %}
    {% endfor %}
    ]{{'}'}}
    {% if not forloop.last %},{% endif %}
{% endfor %}
];

$(function () {
var chartWeeklyStudyMeanDLP = new Highcharts.Chart({
        chart: {
            renderTo: 'linechartWeeklyStudyMeanDIV',
            zoomType: 'x'
        },
        title: {
            text: ''
        },
        tooltip: {
            pointFormat: '{series.name}<br/>{point.y:.0f} mGy.cm'
        },
        xAxis: {
            categories: dateAxis,
            minTickInterval: 4,
            labels: {
                rotation:90
            }
        },
        yAxis: {
            title: {
                text: 'Mean DLP over the week (mGy.cm)'
            },
            floor: 0,
            plotLines: [{
                value: 0,
                width: 1,
                color: '#808080'
            }]
        },
        legend: {
            layout: 'vertical',
            align: 'right',
            verticalAlign: 'middle',
            borderWidth: 0
        },
        series: meanDLPperWeek
    });
});

</script>
<!-- End of JavaScript for mean DLP per study description -->
{% endif %}

<!-- JavaScript to remove the hyper links from x-axis data labels in the plots -->
<script>
(function (H) {
    H.wrap(H.Point.prototype, 'init', function (proceed, series, options, x) {
        var point = proceed.call(this, series, options, x),
            chart = series.chart,
            tick = series.xAxis && series.xAxis.ticks[x],
            tickLabel = tick && tick.label;

        if (point.drilldown) {

            // Add the click event to the point label
            H.addEvent(point, 'click', function () {
                point.doDrilldown();
            });

            // Make axis labels click-able
            if (tickLabel) {
                if (!tickLabel._basicStyle) {
                    tickLabel._basicStyle = tickLabel.element.getAttribute('style');
                }
                tickLabel.addClass('highcharts-drilldown-axis-label')          .css({
                    'text-decoration': 'none',
                    'font-weight': 'normal',
                    'cursor': 'auto'
                    })
                    .on('click', function () {
                    if (point.doDrilldown) {
                        return false;
                    }
                });

            }
        } else if (tickLabel && tickLabel._basicStyle) {
        }

        return point;
    });
})(Highcharts);
</script>
<!-- End of JavaScript to remove the hyper links from x-axis data labels in the plots -->
{% endblock %}<|MERGE_RESOLUTION|>--- conflicted
+++ resolved
@@ -114,21 +114,13 @@
 
       {% autopaginate filter.qs 25 as filter_list %}
       {% paginate %}
-<<<<<<< HEAD
-    <table class="table table-striped">
-        <th>Institution</th><th>Make | Model | Station name</th><th>Date</th><th>Study description | Request | Accession number</th><th>Number of events</th><th>Dose Length Product Total mGy.cm</th>
+
+    <table class="table table-bordered table-hover row-clickable">
+        <th>Institution</th><th>Make | Model | Station name</th><th>Date</th><th>Study description | Request | Accession number</th><th>Number of events</th><th>Dose Length Product Total (mGy.cm)</th>
         {% if admin.adminperm %}
         <th>Delete?</th>
         {% endif %}
-=======
-    <table class="table table-bordered table-hover row-clickable">
-        <tr>
-            <th>Institution</th><th>Make | Model | Station name</th><th>Date</th><th>Study description | Accession number</th><th>Number of events</th><th>Dose Length Product Total mGy.cm</th>
-            {% if admin.adminperm %}
-            <th>Delete?</th>
-            {% endif %}
-        </tr>
->>>>>>> df661b4f
+
         {% for exam in filter_list %}
         <tr>
             <td>
@@ -161,15 +153,9 @@
                 </a>
             </td>
             <td>
-<<<<<<< HEAD
-                <a href="/openrem/ct/{{ exam.id }}/">{{ exam.study_description }}</a> |
-                {{ exam.requested_procedure_code_meaning }} |
-                {{ exam.accession_number }}
-=======
                 <a href="/openrem/ct/{{ exam.id }}/">
                     {{ exam.ctradiationdose_set.get.ctaccumulateddosedata_set.get.ct_dose_length_product_total|floatformat:2 }}
                 </a>
->>>>>>> df661b4f
             </td>
             {% if admin.adminperm %}
             <td>
