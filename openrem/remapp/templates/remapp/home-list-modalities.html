{% load humanize %}
{% load virtualdirectory %}
{% get_virtual_directory as VIRTUAL_DIRECTORY %}
<<<<<<< HEAD
<table class="table table-bordered table-hover row-clickable sortable" id="summary_table_{{ modality }}">
=======
>>>>>>> bd82560e
<table class="table table-bordered table-hover row-clickable sortable" id="summary_table_{{ modality }}">
  <tr>
    <th>System name</th>
    <th>Total number of studies</th>
    <th>Latest study</th>
    {% if home_config.display_workload_stats %}
      <th>Number in last {{ home_config.day_delta_a }} days</th>
      <th>Number in last {{ home_config.day_delta_b }} days</th>
    {% endif %}
  </tr>
  {% for display_name,details in data.items %}
    <tr>
<<<<<<< HEAD
      <td style="width:25%">
=======
      <td style="width:33%">
>>>>>>> bd82560e
        <a href="/{{ VIRTUAL_DIRECTORY }}openrem/{{ modality }}/?display_name={{ display_name }}&o=-study_date">
          {{ details.displayname }}
        </a>
      </td>
<<<<<<< HEAD
      <td style="width:25%">
=======
      <td style="width:33%">
>>>>>>> bd82560e
        <a href="/{{ VIRTUAL_DIRECTORY }}openrem/{{ modality }}/?display_name={{ display_name }}&o=-study_date">
          {{ details.total }}
        </a>
      </td>
<<<<<<< HEAD
      <td style="width:25%">
=======
      <td style="width:33%">
>>>>>>> bd82560e
        <a href="/{{ VIRTUAL_DIRECTORY }}openrem/{{ modality }}/?display_name={{ display_name }}&o=-study_date">
          {{ details.latest|naturaltime }}
        </a>
      </td>
      {% if home_config.display_workload_stats %}
        <td style="width:12.5%">
          <a href="/{{ VIRTUAL_DIRECTORY }}openrem/{{ modality }}/?display_name={{ display_name }}&o=-study_date" id="{{ details.displayname_pk }}_a"></a>
        </td>
        <td style="width:12.5%">
          <a href="/{{ VIRTUAL_DIRECTORY }}openrem/{{ modality }}/?display_name={{ display_name }}&o=-study_date" id="{{ details.displayname_pk }}_b"></a>
        </td>
      {% endif %}
    </tr>
  {% endfor %}
</table><|MERGE_RESOLUTION|>--- conflicted
+++ resolved
@@ -1,45 +1,25 @@
 {% load humanize %}
 {% load virtualdirectory %}
 {% get_virtual_directory as VIRTUAL_DIRECTORY %}
-<<<<<<< HEAD
-<table class="table table-bordered table-hover row-clickable sortable" id="summary_table_{{ modality }}">
-=======
->>>>>>> bd82560e
 <table class="table table-bordered table-hover row-clickable sortable" id="summary_table_{{ modality }}">
   <tr>
     <th>System name</th>
     <th>Total number of studies</th>
     <th>Latest study</th>
-    {% if home_config.display_workload_stats %}
-      <th>Number in last {{ home_config.day_delta_a }} days</th>
-      <th>Number in last {{ home_config.day_delta_b }} days</th>
-    {% endif %}
   </tr>
   {% for display_name,details in data.items %}
     <tr>
-<<<<<<< HEAD
-      <td style="width:25%">
-=======
       <td style="width:33%">
->>>>>>> bd82560e
         <a href="/{{ VIRTUAL_DIRECTORY }}openrem/{{ modality }}/?display_name={{ display_name }}&o=-study_date">
           {{ details.displayname }}
         </a>
       </td>
-<<<<<<< HEAD
-      <td style="width:25%">
-=======
       <td style="width:33%">
->>>>>>> bd82560e
         <a href="/{{ VIRTUAL_DIRECTORY }}openrem/{{ modality }}/?display_name={{ display_name }}&o=-study_date">
           {{ details.total }}
         </a>
       </td>
-<<<<<<< HEAD
-      <td style="width:25%">
-=======
       <td style="width:33%">
->>>>>>> bd82560e
         <a href="/{{ VIRTUAL_DIRECTORY }}openrem/{{ modality }}/?display_name={{ display_name }}&o=-study_date">
           {{ details.latest|naturaltime }}
         </a>
