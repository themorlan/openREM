{% extends "remapp/filteredbase.html" %}

{% block navbar %}
  <li><a href="/openrem/ct">CT</a></li>
  <li><a href="/openrem/rf">Fluoroscopy</a></li>
  <li><a href="/openrem/mg">Mammography</a></li>
  <li class="active"><a href="/openrem/dx">Radiography</a></li>
{% endblock %}

{% block toprow %}
  {% load pagination_tags %}
  <p>
    There are {{ filter.count }} studies in this list.
  </p>

  {% if admin.exportperm or admin.adminperm %}
    <ul>
      <li><a href="/openrem/exportdxcsv1/?{{ request.GET.urlencode }}">Export to CSV</a> </li>
      <li><a href="/openrem/exportdxxlsx1/?{{ request.GET.urlencode }}">Export to XLSX</a></li>
    </ul>
  {% else %}
    <p>
      Sorry, you don't have enough permissions to enable study export.
    </p>
  {% endif %}
{% endblock %}

{% block col2 %}


  {{ studyfilter }}

  <form action="" method="post" class="form-horizontal" role="form">
    <div class="panel panel-info">
      <div class="panel-heading">
        <h3 class="panel-title">Exam filter</h3>
      </div>
      <div class="panel-body">
        <i>Date format yyyy-mm-dd</i>
        {% for field in filter.form %}
          <div class="form-group">
            <div class="col-xs-4">
              <label>{{ field.label_tag }}</label>
            </div>
            <div class="col-xs-8">
              {{ field.errors }}
              {{ field }}
            </div>
          </div>
        {% endfor %}
        <input type="submit" />
      </div>
      <div class="panel-heading">
        <h3 class="panel-title">Chart options</h3>
      </div>
      <div class="panel-body">
        <table>
          {% csrf_token %}
          {{ chartOptionsForm }}
        </table>
        <input type="submit" />

      </div>
    </div>
  </form>

  <script src="{{ STATIC_URL }}js/datepicker.js"></script>
  <script src="{{ STATIC_URL }}js/formatDate.js"></script>
  <script src="{{ STATIC_URL }}js/getColours.js"></script>

{% endblock %}

{% block col1 %}
  {% autopaginate filter.qs 50 as filter_list %}
  {% paginate %}

  <table class="table table-bordered table-hover row-clickable">
    <row>
      <th>Institution</th><th>Make | Model | Station name</th><th>Date</th><th>Protocol | Accession number</th><th>Number of events</th><th>Total DAP (cGy.cm<sup>2</sup>)</th>
      {% if admin.adminperm %}
        <th>Delete?</th>
      {% endif %}
    </row>
    {% for exam in filter_list %}
      <tr>
        <td>
          <a href="/openrem/dx/{{ exam.id }}/">
            {{ exam.generalequipmentmoduleattr_set.get.institution_name }}
          </a>
        </td>
        <td>
          <a href="/openrem/dx/{{ exam.id }}/">
            {{ exam.generalequipmentmoduleattr_set.get.manufacturer }} |
            {{ exam.generalequipmentmoduleattr_set.get.manufacturer_model_name }} |
            {{ exam.generalequipmentmoduleattr_set.get.station_name }}
          </a>
        </td>
        <td>
          <a href="/openrem/dx/{{ exam.id }}/">
            {{ exam.study_date|date:"Y-m-d" }} {{ exam.study_time|date:"H:i" }}
          </a>
        </td>
        <td>
          <a href="/openrem/dx/{{ exam.id }}/">
            {{ exam.procedure_code_meaning }} |
            {{ exam.accession_number }}
          </a>
        </td>
        <td>
          <a href="/openrem/dx/{{ exam.id }}/">
            {{ exam.projectionxrayradiationdose_set.get.accumxraydose_set.get.accumintegratedprojradiogdose_set.get.total_number_of_radiographic_frames }}
          </a>
        </td>
        <td>
          <a href="/openrem/dx/{{ exam.id }}/">
            {{ exam.projectionxrayradiationdose_set.get.accumxraydose_set.get.accumintegratedprojradiogdose_set.get.convert_gym2_to_cgycm2 | floatformat:1 }}
          </a>
        </td>
        {% if admin.adminperm %}
          <td>
            <a href="{% url 'study_delete' exam.id %}">Delete</a>
          </td>
        {% endif %}
      </tr>
    {% endfor %}
  </table>

  {% paginate %}

{% endblock %}

{% block plotdata %}
  {% if request.user.userprofile.plotCharts %}

    {% if request.user.userprofile.plotDXAcquisitionMeanDAP %}
      <!-- HTML to include div container for acquisition plot -->
      <div class="panel-group" id="accordion">
        <div class="panel panel-default">
          <div class="panel-heading">
            <h4 class="panel-title">
              <a data-toggle="collapse" data-parent="#accordion" href="#collapseOne">
<<<<<<< HEAD
                Plot of mean DAP for each acquisition protocol.
=======
                Plot of currently filtered data.
>>>>>>> 6aa60bd5
              </a>
            </h4>
          </div>
          <div id="collapseOne" class="panel-collapse collapse">
            <div class="panel-body">
              <div id="container" style="width: 95%; height: 600px; margin: 0 0"></div>
              <p>Click on an individual column to show a histogram of data for that acquisition protocol.</p>
              <p>Click on a histogram bin tooltip to see the studies that contain the acquisitions in the bin.
                Note that this will include acquisitions at the upper bin boundary, so in some cases may display
                more data than shown in the histogram bin.</p>
            </div>
          </div>
        </div>
      </div>
      <!-- End of HTML to include div for acquisition plot -->
    {% endif %}

    {% if request.user.userprofile.plotDXAcquisitionFreq %}
      <!-- HTML to include div container for acquisition pie chart -->
      <div class="panel-group" id="accordion">
        <div class="panel panel-default">
          <div class="panel-heading">
            <h4 class="panel-title">
              <a data-toggle="collapse" data-parent="#accordion" href="#collapseProtocolPieChart">
                Pie chart showing a breakdown of acquisition protocol frequency.
              </a>
            </h4>
          </div>
          <div id="collapseProtocolPieChart" class="panel-collapse collapse">
            <div class="panel-body">
              <div id="piechartProtocolDIV" style="width: 95%; height: 600px; margin: 0 0"></div>
            </div>
          </div>
        </div>
      </div>
      <!-- End of HTML to include div container for acquisition pie chart -->
    {% endif %}

<<<<<<< HEAD
    {% if request.user.userprofile.plotDXAcquisitionMeankVp %}
      <!-- HTML to include div container for mean kVp per acquisition chart -->
=======
    {% if request.user.userprofile.plotDXStudyPerDayAndHour %}
      <!-- HTML to include div container for pie chart of studies per week day pie chart -->
>>>>>>> 6aa60bd5
      <div class="panel-group" id="accordion">
        <div class="panel panel-default">
          <div class="panel-heading">
            <h4 class="panel-title">
<<<<<<< HEAD
              <a data-toggle="collapse" data-parent="#accordion" href="#collapseAcquisitionMeankVpChart">
                Plot of mean kVp for each acquisition protocol.
              </a>
            </h4>
          </div>
          <div id="collapseAcquisitionMeankVpChart" class="panel-collapse collapse">
            <div class="panel-body">
              <div id="chartAcquisitionMeankVp" style="width: 95%; height: 600px; margin: 0 0"></div>
              <p>Click on an individual column to show a histogram of data for that acquisition protocol.</p>
=======
              <a data-toggle="collapse" data-parent="#accordion" href="#collapseStudyWorkloadPieChart">
                Pie chart showing a breakdown of number of studies per weekday.
              </a>
            </h4>
          </div>
          <div id="collapseStudyWorkloadPieChart" class="panel-collapse collapse">
            <div class="panel-body">
              <div id="piechartStudyWorkloadDIV" style="width: 95%; height: 600px; margin: 0 0"></div>
              <p>Click on a segment to be taken to a pie chart showing the breakdown per hour for that weekday.</p>
>>>>>>> 6aa60bd5
            </div>
          </div>
        </div>
      </div>
<<<<<<< HEAD
      <!-- End of HTML to include div container for mean kVp per acquisition chart -->
    {% endif %}

    {% if request.user.userprofile.plotDXStudyPerDayAndHour %}
      <!-- HTML to include div container for pie chart of studies per week day pie chart -->
=======
      <!-- End of HTML to include div container for studies per week day pie chart -->
    {% endif %}

    {% if request.user.userprofile.plotDXAcquisitionMeanDAPOverTime %}
      <!-- HTML to include div container for mean acquisition protocol DAP per week -->
>>>>>>> 6aa60bd5
      <div class="panel-group" id="accordion">
        <div class="panel panel-default">
          <div class="panel-heading">
            <h4 class="panel-title">
<<<<<<< HEAD
              <a data-toggle="collapse" data-parent="#accordion" href="#collapseStudyWorkloadPieChart">
                Pie chart showing a breakdown of number of studies per weekday.
              </a>
            </h4>
          </div>
          <div id="collapseStudyWorkloadPieChart" class="panel-collapse collapse">
            <div class="panel-body">
              <div id="piechartStudyWorkloadDIV" style="width: 95%; height: 600px; margin: 0 0"></div>
              <p>Click on a segment to be taken to a pie chart showing the breakdown per hour for that weekday.</p>
=======
              <a data-toggle="collapse" data-parent="#accordion" href="#collapseAcquisitionMeanDAPOverTime">
                Line plot showing monthly mean DAP of each acquisition protocol over time.
              </a>
            </h4>
          </div>
          <div id="collapseAcquisitionMeanDAPOverTime" class="panel-collapse collapse">
            <div class="panel-body">
              <div id="AcquisitionMeanDAPOverTimeDIV" style="width: 95%; height: 600px; margin: 0 0"></div>
              <p>Click on the legend entries to show or hide the corresponding series. Click and drag the mouse over a date range to zoom in.</p>
>>>>>>> 6aa60bd5
            </div>
          </div>
        </div>
      </div>
<<<<<<< HEAD
      <!-- End of HTML to include div container for studies per week day pie chart -->
    {% endif %}

    {% if request.user.userprofile.plotDXAcquisitionMeanDAPOverTime %}
      <!-- HTML to include div container for mean acquisition protocol DAP per week -->
      <div class="panel-group" id="accordion">
        <div class="panel panel-default">
          <div class="panel-heading">
            <h4 class="panel-title">
              <a data-toggle="collapse" data-parent="#accordion" href="#collapseAcquisitionMeanDAPOverTime">
                Line plot showing monthly mean DAP of each acquisition protocol over time.
              </a>
            </h4>
          </div>
          <div id="collapseAcquisitionMeanDAPOverTime" class="panel-collapse collapse">
            <div class="panel-body">
              <div id="AcquisitionMeanDAPOverTimeDIV" style="width: 95%; height: 600px; margin: 0 0"></div>
              <p>Click on the legend entries to show or hide the corresponding series. Click and drag the mouse over a date range to zoom in.</p>
            </div>
          </div>
        </div>
      </div>
=======
>>>>>>> 6aa60bd5
      <!-- End of HTML to include div container for mean acquisition protocol DAP per week -->
    {% endif %}

    <!-- Include JavaScript to enable highcharts plots -->
    <script src="{{ STATIC_URL }}js/highcharts.js"></script>
    <script src="{{ STATIC_URL }}js/exporting.js"></script>
    <script src="{{ STATIC_URL }}js/drilldown.js"></script>
    <!-- End of include JavaScript for the plots -->


    <!-- JavaScript function to sort a list of objects by the 'y' or 'name' object. -->
    <script src="{{ STATIC_URL }}js/sorting.js"></script>
    <!-- End of JavaScript function to sort a list of objects by the 'y' or 'name' object -->


    {% if request.user.userprofile.plotDXAcquisitionMeanDAP or request.user.userprofile.plotDXAcquisitionFreq or request.user.userprofile.plotDXAcquisitionMeanDAPOverTime %}
      <!-- JavaScript for acquisition plot that is also required by some other plots -->
      <script>
        var protocolNames     = [
          {% for name in acquisitionSummary %}
            "{{name.projectionxrayradiationdose__irradeventxraydata__acquisition_protocol}}"
            {% if not forloop.last %},{% endif %}
          {% endfor %}
        ];
        var seriesDataN       = [
          {% for testData in acquisitionSummary %}
            '{{testData.num_acq}}'
            {% if not forloop.last %},{% endif %}
          {% endfor %}
        ];
      </script>
    {% endif %}

    {% if request.user.userprofile.plotDXAcquisitionMeanDAP %}
      <!-- JavaScript for acquisition plot -->
      <script>
        var protocolCounts    = [
          {% for protocol in acquisitionHistogramData %}
            [
              {% for dataCounts in protocol.0 %}
                {{dataCounts}}
                {% if not forloop.last %},{% endif %}
              {% endfor %}
            ]
            {% if not forloop.last %},{% endif %}
          {% endfor %}
        ];
        var protocolBins      = [
          {% for protocolEdges in acquisitionHistogramData %}
            [
              {% for edges in protocolEdges.1 %}
                {{edges}}
                {% if not forloop.last %},{% endif %}
              {% endfor %}
            ]
            {% if not forloop.last %},{% endif %}
          {% endfor %}
        ];
        var seriesData        = [
          {% for testData in acquisitionSummary %}
            {{'{'}}name:protocolNames[{{forloop.counter}}-1],y: {{testData.mean_dap}}*1000000,drilldown:protocolNames[{{forloop.counter}}-1]{{'}'}}
                  {% if not forloop.last %},{% endif %}
          {% endfor %}
        ];
        var seriesDrilldown   = [
          {% for protocolCountsArray in acquisitionHistogramData %}
            {id: protocolNames[{{forloop.counter}}-1],name: protocolNames[{{forloop.counter}}-1],useHTML: true,data: [
              {% for dataCounts in protocolCountsArray.0 %}
                [protocolBins[{{forloop.parentloop.counter}}-1][{{forloop.counter}}-1].toFixed(1).toString() + ' \u2264 x {% if not forloop.last %}<{% else %}\u2264{% endif %} ' + protocolBins[{{forloop.parentloop.counter}}-1][{{forloop.counter}}].toFixed(1).toString(),{{dataCounts}}]
                {% if not forloop.last %},{% endif %}
              {% endfor %}]}
            {% if not forloop.last %},{% endif %}
          {% endfor %}
        ];

        var tooltipFilters = '{% for field in filter.form %}{% if field.name != 'acquisition_dap_min' and field.name != 'acquisition_dap_max' and field.name != 'acquisition_protocol' and field.name != 'o' and field.value %}&{{ field.name }}={{ field.value }}{% endif %}{% endfor %}';
      </script>

      <script src="{{ STATIC_URL }}js/dxChartDAPperAcquisition.js"></script>
      <!-- End of JavaScript for acquisition plot -->
    {% endif %}


    {% if request.user.userprofile.plotDXAcquisitionFreq or request.user.userprofile.plotDXAcquisitionMeanDAPOverTime %}
      <!-- JavaScript for acquisition pie chart. protocolColours also needed by plot of DAP over time -->
      <script>
        var urlStart = '/openrem/dx/?{% for field in filter.form %}{% if field.name != 'acquisition_protocol' and field.name != 'o' and field.value %}&{{ field.name }}={{ field.value }}{% endif %}{% endfor %}&acquisition_protocol=';
        var protocolPiechartData = new Array(protocolNames.length);
        for(var i=0; i<protocolNames.length; i++) {
          protocolPiechartData[i] = {name:protocolNames[i], y:parseInt(seriesDataN[i]), url:urlStart+protocolNames[i]};
        }
        protocolPiechartData.sort(sort_by_y);

        protocolColours = getColours(protocolNames.length);
        for(var i=0; i<protocolNames.length; i++) {
          protocolPiechartData[i].color = protocolColours[i];
        }
      </script>
    {% endif %}

    {% if request.user.userprofile.plotDXAcquisitionFreq %}
      <script src="{{ STATIC_URL }}js/dxChartAcquisitionFrequency.js"></script>
      <!-- End of JavaScript for acquisition pie chart -->
    {% endif %}


<<<<<<< HEAD
    {% if request.user.userprofile.plotDXAcquisitionMeankVp %}
      <!-- JavaScript for acquisition mean kVp plot -->
      <script>
        var protocolkVpNames     = [
          {% for name in acquisitionkVpSummary %}
            "{{name.projectionxrayradiationdose__irradeventxraydata__acquisition_protocol}}"
            {% if not forloop.last %},{% endif %}
          {% endfor %}
        ];
        var serieskVpDataN       = [
          {% for testData in acquisitionkVpSummary %}
            '{{testData.num_acq}}'
            {% if not forloop.last %},{% endif %}
          {% endfor %}
        ];
        var protocolkVpCounts    = [
          {% for protocol in acquisitionHistogramkVpData %}
            [
              {% for dataCounts in protocol.0 %}
                {{dataCounts}}
                {% if not forloop.last %},{% endif %}
              {% endfor %}
            ]
            {% if not forloop.last %},{% endif %}
          {% endfor %}
        ];
        var protocolkVpBins      = [
          {% for protocolEdges in acquisitionHistogramkVpData %}
            [
              {% for edges in protocolEdges.1 %}
                {{edges}}
                {% if not forloop.last %},{% endif %}
              {% endfor %}
            ]
            {% if not forloop.last %},{% endif %}
          {% endfor %}
        ];
        var serieskVpData        = [
          {% for testData in acquisitionkVpSummary %}
            {{'{'}}name:protocolkVpNames[{{forloop.counter}}-1],y: {{testData.mean_kVp}},drilldown:protocolkVpNames[{{forloop.counter}}-1]{{'}'}}
                  {% if not forloop.last %},{% endif %}
          {% endfor %}
        ];
        var serieskVpDrilldown   = [
          {% for protocolCountsArray in acquisitionHistogramkVpData %}
            {id: protocolkVpNames[{{forloop.counter}}-1],name: protocolkVpNames[{{forloop.counter}}-1],useHTML: true,data: [
              {% for dataCounts in protocolCountsArray.0 %}
                [protocolkVpBins[{{forloop.parentloop.counter}}-1][{{forloop.counter}}-1].toFixed(1).toString() + ' \u2264 x {% if not forloop.last %}<{% else %}\u2264{% endif %} ' + protocolkVpBins[{{forloop.parentloop.counter}}-1][{{forloop.counter}}].toFixed(1).toString(),{{dataCounts}}]
                {% if not forloop.last %},{% endif %}
              {% endfor %}]}
            {% if not forloop.last %},{% endif %}
          {% endfor %}
        ];

        var tooltipFilters = '{% for field in filter.form %}{% if field.name != 'acquisition_dap_min' and field.name != 'acquisition_dap_max' and field.name != 'acquisition_protocol' and field.name != 'o' and field.value %}&{{ field.name }}={{ field.value }}{% endif %}{% endfor %}';
      </script>

      <script src="{{ STATIC_URL }}js/dxChartkVpPerAcquisition.js"></script>
      <!-- End of JavaScript for acquisition mean kVp plot -->
    {% endif %}


=======
>>>>>>> 6aa60bd5
    {% if request.user.userprofile.plotDXStudyPerDayAndHour %}
      <!-- JavaScript for studies per weekday pie chart with drilldown to hourly breakdown -->
      <script>
        var dayNames = ['Sunday','Monday','Tuesday','Wednesday','Thursday','Friday','Saturday'];

        var studiesPerHourEachWeekday = [
          {% for dayCounts in studiesPerHourInWeekdays %}
            [
              {% for hourCounts in dayCounts %}
                {{hourCounts}}
                {% if not forloop.last %},{% endif %}
              {% endfor %}
            ]
            {% if not forloop.last %},{% endif %}
          {% endfor %}
        ];

        var studiesPerWeekday = new Array(7);
        for(var i=0; i<7; i++) {
          var tempTotal = 0;
          for(var j=0; j<24; j++) {
            tempTotal = tempTotal + studiesPerHourEachWeekday[i][j];
          }
          studiesPerWeekday[i] = tempTotal;
        }

        var hourColours = getColours(24);
        var seriesDrillDownPieChart   = [
          {% for dayCounts in studiesPerHourInWeekdays %}
            {id:dayNames[{{forloop.counter}}-1], name:dayNames[{{forloop.counter}}-1], useHTML:true, type:'pie', data: [
              {% for hourCounts in dayCounts %}
                {{'{'}}name:'{{forloop.counter|add:"-1"|stringformat:"02d"}}:00', y:studiesPerHourEachWeekday[{{forloop.parentloop.counter}}-1][{{forloop.counter}}-1],color:hourColours[{{forloop.counter}}]{{'}'}}{% if not forloop.last %},{% endif %}
              {% endfor %}]}
            {% if not forloop.last %},{% endif %}
          {% endfor %}
        ];

        var dayColours = getColours(7);
        var studyWorkloadPieChartData= new Array(7);
        for(var i=0; i<7; i++) {
          studyWorkloadPieChartData[i] = {name:dayNames[i], y:studiesPerWeekday[i], color:dayColours[i], drilldown:dayNames[i]};
        }
      </script>

      <script src="{{ STATIC_URL }}js/dxChartStudyWorkload.js"></script>
      <!-- End of JavaScript for studies per week day pie chart -->
    {% endif %}


    {% if request.user.userprofile.plotDXAcquisitionMeanDAPOverTime %}
      <!-- JavaScript for mean DAP per acquisition protocol per time period -->
      <script>
        dateAxis = [
          {% for dateEntries in acquisitionDAPoverTime.0 %}
            "{{ dateEntries.0.date|date:"d/m/Y" }}"
            {% if not forloop.last %},{% endif %}
          {% endfor %}
        ];

        // Create the same colours as for the study pie chart, so that the colours
        // are the same for the studies in the pie chart and this plot.
        var protocolLineColours =  new Array(protocolNames.length);
        protocolPiechartData.sort(sort_by_name);
        for(var i=0; i<protocolNames.length; i++) {
          protocolLineColours[i] = protocolPiechartData[i].color;
        }
        protocolPiechartData.sort(sort_by_y);

        var urlStart = '/openrem/dx/?{% for field in filter.form %}{% if field.name != 'acquisition_protocol' and field.name != 'date_before' and field.name != 'date_after' and field.name != 'o' and field.value %}&{{ field.name }}={{ field.value }}{% endif %}{% endfor %}&acquisition_protocol=';

        meanDAPOverTime = [
          {% for protocolData in acquisitionDAPoverTime %}
            {{'{'}}name:protocolNames[{{forloop.counter}}-1],
                  color:protocolLineColours[{{forloop.counter}}-1],
                  marker:{{'{'}}enabled:true{{'}'}},
                  point: {{'{'}}
            events: {{'{'}}
                    click: function(e) {{'{'}}
            location.href = e.point.url;
            e.preventDefault();
            {{'}'}}
            {{'}'}}
            {{'}'}},
            data:[
              {% for dateEntries in protocolData %}
                {{'{'}}y:{% if dateEntries.1 %}{{ dateEntries.1 }}*1000000{% else %}null{% endif %},url:urlStart+protocolNames[{{forloop.parentloop.counter}}-1]+'&date_after='+formatDate(new Date({{dateEntries.0.year}},{{dateEntries.0.month}}-1,{{dateEntries.0.day}}))+'&date_before='+ formatDate(new Date((new Date ((new Date({{dateEntries.0.year}},{{dateEntries.0.month}}-1,{{dateEntries.0.day}})).setMonth((new Date({{dateEntries.0.year}},{{dateEntries.0.month}}-1,{{dateEntries.0.day}})).getMonth()+1))).setDate((new Date ((new Date({{dateEntries.0.year}},{{dateEntries.0.month}}-1,{{dateEntries.0.day}})).setMonth((new Date({{dateEntries.0.year}},{{dateEntries.0.month}}-1,{{dateEntries.0.day}})).getMonth()+1))).getDate()-1))){{'}'}}
                      {% if not forloop.last %},{% endif %}
              {% endfor %}
            ]{{'}'}}
            {% if not forloop.last %},{% endif %}
          {% endfor %}
        ];
      </script>

      <script src="{{ STATIC_URL }}js/dxChartDAPperAcquisitionOverTime.js"></script>
      <!-- End of JavaScript for mean DAP per acquisition protocol per time period -->
    {% endif %}


    <!-- JavaScript to remove the hyper links from x-axis data labels in the plots -->
    <script src="{{ STATIC_URL }}js/removeXChartLabelHyperlinks.js"></script>
    <!-- End of JavaScript to remove the hyper links from x-axis data labels in the plots -->
  {% endif %}
{% endblock %}<|MERGE_RESOLUTION|>--- conflicted
+++ resolved
@@ -139,11 +139,7 @@
           <div class="panel-heading">
             <h4 class="panel-title">
               <a data-toggle="collapse" data-parent="#accordion" href="#collapseOne">
-<<<<<<< HEAD
                 Plot of mean DAP for each acquisition protocol.
-=======
-                Plot of currently filtered data.
->>>>>>> 6aa60bd5
               </a>
             </h4>
           </div>
@@ -182,18 +178,12 @@
       <!-- End of HTML to include div container for acquisition pie chart -->
     {% endif %}
 
-<<<<<<< HEAD
     {% if request.user.userprofile.plotDXAcquisitionMeankVp %}
       <!-- HTML to include div container for mean kVp per acquisition chart -->
-=======
-    {% if request.user.userprofile.plotDXStudyPerDayAndHour %}
-      <!-- HTML to include div container for pie chart of studies per week day pie chart -->
->>>>>>> 6aa60bd5
       <div class="panel-group" id="accordion">
         <div class="panel panel-default">
           <div class="panel-heading">
             <h4 class="panel-title">
-<<<<<<< HEAD
               <a data-toggle="collapse" data-parent="#accordion" href="#collapseAcquisitionMeankVpChart">
                 Plot of mean kVp for each acquisition protocol.
               </a>
@@ -203,7 +193,20 @@
             <div class="panel-body">
               <div id="chartAcquisitionMeankVp" style="width: 95%; height: 600px; margin: 0 0"></div>
               <p>Click on an individual column to show a histogram of data for that acquisition protocol.</p>
-=======
+            </div>
+          </div>
+        </div>
+      </div>
+      <!-- End of HTML to include div container for mean kVp per acquisition chart -->
+    {% endif %}
+
+
+    {% if request.user.userprofile.plotDXAcquisitionMeanDAPOverTime %}
+      <!-- HTML to include div container for mean acquisition protocol DAP per week -->
+      <div class="panel-group" id="accordion">
+        <div class="panel panel-default">
+          <div class="panel-heading">
+            <h4 class="panel-title">
               <a data-toggle="collapse" data-parent="#accordion" href="#collapseStudyWorkloadPieChart">
                 Pie chart showing a breakdown of number of studies per weekday.
               </a>
@@ -213,54 +216,10 @@
             <div class="panel-body">
               <div id="piechartStudyWorkloadDIV" style="width: 95%; height: 600px; margin: 0 0"></div>
               <p>Click on a segment to be taken to a pie chart showing the breakdown per hour for that weekday.</p>
->>>>>>> 6aa60bd5
             </div>
           </div>
         </div>
       </div>
-<<<<<<< HEAD
-      <!-- End of HTML to include div container for mean kVp per acquisition chart -->
-    {% endif %}
-
-    {% if request.user.userprofile.plotDXStudyPerDayAndHour %}
-      <!-- HTML to include div container for pie chart of studies per week day pie chart -->
-=======
-      <!-- End of HTML to include div container for studies per week day pie chart -->
-    {% endif %}
-
-    {% if request.user.userprofile.plotDXAcquisitionMeanDAPOverTime %}
-      <!-- HTML to include div container for mean acquisition protocol DAP per week -->
->>>>>>> 6aa60bd5
-      <div class="panel-group" id="accordion">
-        <div class="panel panel-default">
-          <div class="panel-heading">
-            <h4 class="panel-title">
-<<<<<<< HEAD
-              <a data-toggle="collapse" data-parent="#accordion" href="#collapseStudyWorkloadPieChart">
-                Pie chart showing a breakdown of number of studies per weekday.
-              </a>
-            </h4>
-          </div>
-          <div id="collapseStudyWorkloadPieChart" class="panel-collapse collapse">
-            <div class="panel-body">
-              <div id="piechartStudyWorkloadDIV" style="width: 95%; height: 600px; margin: 0 0"></div>
-              <p>Click on a segment to be taken to a pie chart showing the breakdown per hour for that weekday.</p>
-=======
-              <a data-toggle="collapse" data-parent="#accordion" href="#collapseAcquisitionMeanDAPOverTime">
-                Line plot showing monthly mean DAP of each acquisition protocol over time.
-              </a>
-            </h4>
-          </div>
-          <div id="collapseAcquisitionMeanDAPOverTime" class="panel-collapse collapse">
-            <div class="panel-body">
-              <div id="AcquisitionMeanDAPOverTimeDIV" style="width: 95%; height: 600px; margin: 0 0"></div>
-              <p>Click on the legend entries to show or hide the corresponding series. Click and drag the mouse over a date range to zoom in.</p>
->>>>>>> 6aa60bd5
-            </div>
-          </div>
-        </div>
-      </div>
-<<<<<<< HEAD
       <!-- End of HTML to include div container for studies per week day pie chart -->
     {% endif %}
 
@@ -283,8 +242,6 @@
           </div>
         </div>
       </div>
-=======
->>>>>>> 6aa60bd5
       <!-- End of HTML to include div container for mean acquisition protocol DAP per week -->
     {% endif %}
 
@@ -391,7 +348,6 @@
     {% endif %}
 
 
-<<<<<<< HEAD
     {% if request.user.userprofile.plotDXAcquisitionMeankVp %}
       <!-- JavaScript for acquisition mean kVp plot -->
       <script>
@@ -454,8 +410,6 @@
     {% endif %}
 
 
-=======
->>>>>>> 6aa60bd5
     {% if request.user.userprofile.plotDXStudyPerDayAndHour %}
       <!-- JavaScript for studies per weekday pie chart with drilldown to hourly breakdown -->
       <script>
