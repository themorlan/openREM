--- conflicted
+++ resolved
@@ -113,64 +113,11 @@
 
 {% block col1 %}
 
-<<<<<<< HEAD
     <table class="table table-bordered table-hover row-clickable small">
         <row>
             <th>Institution</th>
             <th>
                 <table>
-=======
-  <table class="table table-bordered table-hover row-clickable small">
-    <row>
-      <th>Institution</th>
-      <th>
-        <table>
-          <tr>
-            <td>Make</td>
-          </tr>
-          <tr>
-            <td>Model</td>
-          </tr>
-          <tr>
-            <td class="nowrap">Display name</td>
-          </tr>
-        </table>
-      </th>
-      <th>Date</th>
-      <th>
-        <table>
-          <tr>
-            <td class="nowrap">Study description</td>
-          </tr>
-          <tr>
-            <td class="nowrap">Procedure</td>
-          </tr>
-          <tr>
-            <td class="nowrap">Requested Procedure</td>
-          </tr>
-          <tr>
-            <td class="nowrap">Accession number</td>
-          </tr>
-        </table>
-      </th>
-      <th>Number of events</th>
-      <th>Total DAP (cGy.cm<sup>2</sup>)</th>
-      {% if admin.admingroup %}
-        <th>Delete?</th>
-      {% endif %}
-    </row>
-    {% for exam in study_list %}
-      {% with equipment=exam.generalequipmentmoduleattr_set.get %}
-            <tr>
-              <td>
-                <a href="{% url 'dx_detail_view' pk=exam.id %}">
-                  {{ equipment.institution_name }}
-                </a>
-              </td>
-              <td>
-                <a href="{% url 'dx_detail_view' pk=exam.id %}">
-                  <table onclick="window.location='{% url 'dx_detail_view' pk=exam.id %}';">
->>>>>>> 890828d2
                     <tr>
                         <td>Make</td>
                     </tr>
@@ -194,7 +141,6 @@
                     <tr>
                         <td class="nowrap">Requested Procedure</td>
                     </tr>
-<<<<<<< HEAD
                     <tr>
                         <td class="nowrap">Accession number</td>
                     </tr>
@@ -208,8 +154,6 @@
         </row>
         {% for exam in study_list %}
             {% with equipment=exam.generalequipmentmoduleattr_set.get %}
-                {% with projection_set=exam.projectionxrayradiationdose_set.get %}
-                    {% with accum_set=projection_set.accumxraydose_set.all %}
                         <tr>
                             <td>
                                 <a href="{% url 'dx_detail_view' pk=exam.id %}">
@@ -258,34 +202,22 @@
                             </td>
                             <td>
                                 <a href="{% url 'dx_detail_view' pk=exam.id %}">
-                                    {% for record in accum_set %}
-                                        {% with accum_integrated=record.accumintegratedprojradiogdose_set.get %}
-                                            {% if accum_set.count > 1 %}
-                                                {{ record.acquisition_plane }}:
+                {% if exam.number_of_planes == 2 %}
+                    A: {{ exam.number_of_events_a }}<br>
+                    B: {{ exam.number_of_events_b }}
+                                            {% else %}
+                    {{ exam.number_of_events_a }}
                                             {% endif %}
-
-                                            {% if accum_integrated.total_number_of_radiographic_frames %}
-                                                {{ accum_integrated.total_number_of_radiographic_frames }}
-                                            {% else %}
-                                                {{ projection_set.irradeventxraydata_set.all.count }}
-                                            {% endif %}
-                                            <br>
-                                        {% endwith %}
-                                    {% endfor %}
                                 </a>
                             </td>
                             <td>
                                 <a href="{% url 'dx_detail_view' pk=exam.id %}">
-                                    {% for record in accum_set %}
-                                        {% with accum_integrated=record.accumintegratedprojradiogdose_set.get %}
-                                            {% if accum_set.count > 1 %}
-                                                {{ record.acquisition_plane }}:
+                {% if exam.number_of_planes == 2 %}
+                    A: {{ exam.dap_a_cgycm2 | floatformat:1 }}<br>
+                    B: {{ exam.dap_b_cgycm2 | floatformat:1 }}
+                {% else %}
+                    {{ exam.dap_a_cgycm2 | floatformat:1 }}
                                             {% endif %}
-
-                                            {{ accum_integrated.convert_gym2_to_cgycm2 | floatformat:1 }}
-                                            <br>
-                                        {% endwith %}
-                                    {% endfor %}
                                 </a>
                             </td>
                             {% if admin.admingroup %}
@@ -294,48 +226,9 @@
                                 </td>
                             {% endif %}
                         </tr>
-                    {% endwith %}{% endwith %}{% endwith %}
+          {% endwith %}
         {% endfor %}
     </table>
-=======
-                    {% if not exam.accession_hashed %}
-                      <tr>
-                        <td class="nowrap">{{ exam.accession_number }}</td>
-                      </tr>
-                    {% endif %}
-                  </table>
-                </a>
-              </td>
-              <td>
-                <a href="{% url 'dx_detail_view' pk=exam.id %}">
-                {% if exam.number_of_planes == 2 %}
-                    A: {{ exam.number_of_events_a }}<br>
-                    B: {{ exam.number_of_events_b }}
-                {% else %}
-                    {{ exam.number_of_events_a }}
-                {% endif %}
-                </a>
-              </td>
-              <td>
-                <a href="{% url 'dx_detail_view' pk=exam.id %}">
-                {% if exam.number_of_planes == 2 %}
-                    A: {{ exam.dap_a_cgycm2 | floatformat:1 }}<br>
-                    B: {{ exam.dap_b_cgycm2 | floatformat:1 }}
-                {% else %}
-                    {{ exam.dap_a_cgycm2 | floatformat:1 }}
-                {% endif %}
-                </a>
-              </td>
-              {% if admin.admingroup %}
-                <td>
-                  <a href="{% url 'study_delete' exam.id %}">Delete</a>
-                </td>
-              {% endif %}
-            </tr>
-          {% endwith %}
-    {% endfor %}
-  </table>
->>>>>>> 890828d2
 
 {% endblock %}
 
