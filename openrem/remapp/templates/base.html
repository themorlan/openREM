--- conflicted
+++ resolved
@@ -67,13 +67,10 @@
             {% if user.is_authenticated %}
             <li class="dropdown"><a href="#" class="dropdown-toggle" data-toggle="dropdown">User options <b class="caret"></b></a>
               <ul class="dropdown-menu">
-<<<<<<< HEAD
                 <li><a href="/openrem/charts_off">Switch charts off</a></li>
-=======
-                <li><a href="/openrem/charts_off"><i class="fa fa-external-link fa-fw"></i>Switch charts off</a></li>
-                <li><a href="/openrem/chartoptions"><i class="fa fa-external-link fa-fw"></i>Chart options</a></li>
-                <li><a href="/openrem/viewdisplaynames"><i class="fa fa-envelope fa-fw"></i>View display names</a></li>
->>>>>>> f538535c
+                <li><a href="/openrem/charts_off">Switch charts off</a></li>
+                <li><a href="/openrem/chartoptions">Chart options</a></li>
+                <li><a href="/openrem/viewdisplaynames">View display names</a></li>
               </ul>
             </li>
             {% endif %}
@@ -83,17 +80,10 @@
             <li class="dropdown"><a href="#" class="dropdown-toggle" data-toggle="dropdown">Admin <b class="caret"></b></a>
             {% endblock %}
               <ul class="dropdown-menu">
-<<<<<<< HEAD
                 <li><a href="/openrem/admin/sizeupload">Import patient size info</a></li>
                 <li><a href="/openrem/admin/sizeimports">Previous patient size imports</a></li>
-                <li>
-                    <a href="/openrem/admin/dicomsummary">DICOM Network configuration</a>
-                </li>
-=======
-                <li><a href="/openrem/admin/sizeupload"><i class="fa fa-external-link fa-fw"></i>Import patient size info</a></li>
-                <li><a href="/openrem/admin/sizeimports"><i class="fa fa-envelope fa-fw"></i>Previous patient size imports</a></li>
-                <li><a href="/openrem/viewdisplaynames"><i class="fa fa-envelope fa-fw"></i>View and edit display names</a></li>
->>>>>>> f538535c
+                <li><a href="/openrem/viewdisplaynames">View and edit display names</a></li>  
+                <li><a href="/openrem/admin/dicomsummary">DICOM Network configuration</a></li>
               </ul>
             </li>
             {% endif %}
