--- conflicted
+++ resolved
@@ -115,13 +115,7 @@
                         <li><a href="/openrem/admin/dicomdelsettings/1/">DICOM object delete settings</a> </li>
                         <li><a href="/openrem/admin/dicomsummary">DICOM network configuration</a></li>
                         <li><a href="/admin/patientidsettings/1/">Patient ID settings</a> </li>
-<<<<<<< HEAD
-
                         <li><a href="/admin/skindosemapsettings/1/">Skin dose map settings</a> </li>
-
-=======
-                        <li><a href="/admin/skindosemapsettings/1/">Skin dose map settings</a> </li>
->>>>>>> e68b15d5
                       {% endif %}
                     </ul>
                 </li>
