--- conflicted
+++ resolved
@@ -14,8 +14,5 @@
     patientid
     i_deletestudies
     i_patientsize
-<<<<<<< HEAD
     i_fluoro_high_dose_alerts
-=======
-    rabbitmq_management
->>>>>>> c7ed1911
+    rabbitmq_management