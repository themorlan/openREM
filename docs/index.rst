###################################
Welcome to OpenREM's documentation!
###################################

.. image:: openrem0105.png
    :width: 105px
    :align: left
    :height: 105px
    :alt: OpenREM logo

OpenREM is an opensource framework created for the purpose of radiation 
exposure monitoring. The software is capable of importing and displaying 
data from a wide variety of x-ray dose related sources, and then enables 
easy export of the data in a form that is suitable for further analysis 
by suitably qualified medical physics personnel.

Please see `openrem.org <http://openrem.org>`_ for more details.


Contents:

..  toctree::
    :maxdepth: 2

    install-firsttime
    release-0.7.0
    release-0.7.3
<<<<<<< HEAD
    release-0.8.0
=======
    release-0.7.4
>>>>>>> 228de62a
    startservices
    configuration
    import
    netdicom
    patientid
    i_navigate
    charts
    skindosemap
    i_exporting
    i_administration
    troubleshooting
    code
    releasenotes

******************
Indices and tables
******************

* :ref:`genindex`
* :ref:`modindex`
* :ref:`search`
<|MERGE_RESOLUTION|>--- conflicted
+++ resolved
@@ -25,11 +25,8 @@
     install-firsttime
     release-0.7.0
     release-0.7.3
-<<<<<<< HEAD
+    release-0.7.4
     release-0.8.0
-=======
-    release-0.7.4
->>>>>>> 228de62a
     startservices
     configuration
     import
